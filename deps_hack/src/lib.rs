--- conflicted
+++ resolved
@@ -27,11 +27,7 @@
     GENERIC_WRITE, PAGE_READWRITE, ULARGE_INTEGER,
 };
 
-<<<<<<< HEAD
-pub use pmsafe::PmSafe;
-=======
 pub use pmsafe::{PmSafe, PmSized, pmsized_primitive};
->>>>>>> 05d28071
 
 #[cfg(target_os = "linux")]
 pub mod pmem;
