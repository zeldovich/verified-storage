//! This file contains a trait that defines the interface for the high-level
//! durable component of the KV store.

#![allow(unused_imports)]
use builtin::*;
use builtin_macros::*;
use vstd::assert_seqs_equal;
use vstd::bytes::u64_from_le_bytes;
use vstd::bytes::u64_to_le_bytes;
use vstd::prelude::*;

use crate::kv::durable::durablelist::durablelistimpl_v::*;
use crate::kv::durable::durablelist::layout_v::*;
use crate::kv::durable::oplog::oplogimpl_v::*;
use crate::kv::durable::itemtable::itemtableimpl_v::*;
use crate::kv::durable::itemtable::layout_v::*;
use crate::kv::durable::metadata::metadataimpl_v::*;
use crate::kv::durable::metadata::layout_v::*;
use crate::kv::durable::oplog::logentry_v::*;
use crate::kv::durable::util_v::*;
use crate::kv::durable::inv_v::*;
use crate::kv::kvimpl_t::*;
use crate::kv::kvspec_t::*;
use crate::kv::layout_v::*;
use crate::kv::setup_v::*;
use crate::kv::volatile::volatilespec_v::*;
use crate::log2::layout_v::*;
use crate::log2::logimpl_v::*;
use crate::log2::inv_v::*;
use crate::pmem::crc_t::*;
use crate::pmem::pmemspec_t::*;
use crate::pmem::pmemutil_v::lemma_establish_extract_bytes_equivalence;
use crate::pmem::wrpm_t::*;
use crate::pmem::subregion_v::*;
use crate::pmem::pmcopy_t::*;
use crate::pmem::traits_t;
use crate::pmem::wrpm_t::*;
use crate::pmem::pmemutil_v::*;
use crate::util_v::*;
use std::borrow::Borrow;
use std::hash::Hash;

use super::inv_v::lemma_safe_recovery_writes;

verus! {
    pub struct DurableKvStoreList<L>
    {
        pub list: Seq<L>,
        // pub node_offset_map: Map<int, int> // maps nodes to the first logical list index they contain
    }

    impl<L> DurableKvStoreList<L>
    {
        pub open spec fn spec_index(self, idx: int) -> Option<L>
        {
            if idx < self.list.len() {
                Some(self.list[idx])
            } else {
                None
            }
        }

        // pub open spec fn offset_index(self, offset: int) -> Option<int>
        // {
        //     if self.node_offset_map.contains_key(offset) {
        //         Some(self.node_offset_map[offset])
        //     } else {
        //         None
        //     }
        // }

        pub open spec fn len(self) -> int
        {
            self.list.len() as int
        }

        pub open spec fn empty() -> Self
        {
            DurableKvStoreList {
                list: Seq::empty(),
                // node_offset_map: Map::empty(),
            }
        }
    }

    pub struct DurableKvStoreViewEntry<K, I, L>
    where
        K: Hash + Eq,
    {
        pub key: K,
        pub item: I,
        pub list: DurableKvStoreList<L>,

    }

    // TODO: remove since the fields are public
    impl<K, I, L> DurableKvStoreViewEntry<K, I, L>
    where
        K: Hash + Eq,
    {
        pub open spec fn key(self) -> K
        {
            self.key
        }

        pub open spec fn item(self) -> I
        {
            self.item
        }

        pub open spec fn list(self) -> DurableKvStoreList<L>
        {
            self.list
        }
    }

    pub struct DurableKvStoreView<K, I, L>
    where
        K: Hash + Eq + std::fmt::Debug,
    {
        pub contents: Map<int, DurableKvStoreViewEntry<K, I, L>>,
    }

    impl<K, I, L> DurableKvStoreView<K, I, L>
    where
        K: Hash + Eq + std::fmt::Debug,
    {
        pub open spec fn spec_index(self, idx: int) -> Option<DurableKvStoreViewEntry<K, I, L>>
        {
            if self.contents.contains_key(idx) {
                Some(self.contents[idx])
            } else {
                None
            }
        }

        pub open spec fn init() -> Self {
            Self {
                contents: Map::empty()
            }
        }

        pub open spec fn contains_key(self, idx: int) -> bool
        {
            self[idx] is Some
        }

        pub open spec fn empty(self) -> bool
        {
            self.contents.is_empty()
        }

        pub open spec fn len(self) -> nat
        {
            self.contents.len()
        }

        pub open spec fn create(self, offset: int, key: K, item: I) -> Result<Self, KvError<K>>
        {
            if self.contents.contains_key(offset) {
                Err(KvError::KeyAlreadyExists)
            } else {
                Ok(
                    Self {
                        contents: self.contents.insert(
                            offset,
                            DurableKvStoreViewEntry {
                                key,
                                item,
                                list: DurableKvStoreList::empty()
                            }
                        ),
                    }
                )
            }
        }

        pub open spec fn delete(self, offset: int) -> Result<Self, KvError<K>>
        {
            if !self.contents.contains_key(offset) {
                Err(KvError::KeyNotFound)
            } else {
                Ok(
                    Self {
                        contents: self.contents.remove(offset)
                    }
                )
            }
        }

        pub open spec fn valid(self) -> bool
        {
            true
        }

        // TODO: might be cleaner to define this elsewhere (like in the interface)
        pub open spec fn matches_volatile_index(&self, volatile_index: VolatileKvIndexView<K>) -> bool
        {
            &&& self.len() == volatile_index.contents.len()
            &&& self.contents.dom().finite()
            &&& volatile_index.contents.dom().finite()
            &&& self.valid()
            // all keys in the volatile index are stored at the indexed offset in the durable store
            &&& forall |k: K| #[trigger] volatile_index.contains_key(k) ==> {
                    let indexed_offset = volatile_index[k].unwrap().header_addr;
                    &&& self.contains_key(indexed_offset)
                    &&& self[indexed_offset].unwrap().key == k
                }
            // all offsets in the durable store have a corresponding entry in the volatile index
            &&& forall |i: int| #[trigger] self.contains_key(i) ==> {
                &&& volatile_index.contains_key(self[i].unwrap().key)
                &&& volatile_index[self[i].unwrap().key].unwrap().header_addr == i
            }
        }
    }

    #[verifier::reject_recursive_types(K)]
    pub struct DurableKvStore<Perm, PM, K, I, L>
    where
        Perm: CheckPermission<Seq<u8>>,
        PM: PersistentMemoryRegion,
        K: Hash + Eq + Clone + PmCopy + Sized + std::fmt::Debug,
        I: PmCopy + Sized + std::fmt::Debug,
        L: PmCopy + std::fmt::Debug,
    {
        version_metadata: VersionMetadata,
        overall_metadata: OverallMetadata,
        item_table: DurableItemTable<K, I>,
        durable_list: DurableList<K, L>,
        log: UntrustedOpLog<K, L>,
        metadata_table: MetadataTable<K>,
        wrpm: WriteRestrictedPersistentMemoryRegion<Perm, PM>,
        pending_updates: Vec<PhysicalOpLogEntry>,
    }

    impl<Perm, PM, K, I, L> DurableKvStore<Perm, PM, K, I, L>
        where
            PM: PersistentMemoryRegion,
            Perm: CheckPermission<Seq<u8>>,
            K: Hash + Eq + Clone + PmCopy + Sized + std::fmt::Debug,
            I: PmCopy + Sized + std::fmt::Debug,
            L: PmCopy + std::fmt::Debug + Copy,
    {
        pub closed spec fn view(&self) -> DurableKvStoreView<K, I, L>
        {
            Self::recover_from_component_views(self.metadata_table@, self.item_table@, self.durable_list@)
        }

        pub closed spec fn tentative_view(self) -> Option<DurableKvStoreView<K, I, L>>
        {
            Self::physical_recover_after_committing_log(self.wrpm@.flush().committed(), self.overall_metadata, self.log@)
        }

        pub closed spec fn pending_allocations(self) -> Set<u64>
        {
            self.metadata_table.pending_allocations_view()
        }

        pub closed spec fn pending_deallocations(self) -> Set<u64>
        {
            self.metadata_table.pending_deallocations_view()
        }

        pub closed spec fn constants(self) -> PersistentMemoryConstants
        {
            self.wrpm.constants()
        }

        pub closed spec fn inv_mem(self, mem: Seq<u8>) -> bool
        {
            &&& self.version_metadata == deserialize_version_metadata(mem)
            &&& self.overall_metadata == deserialize_overall_metadata(mem, self.version_metadata.overall_metadata_addr)
            &&& Self::physical_recover(mem, self.version_metadata, self.overall_metadata) == Some(self@)
//            &&& Self::logical_recover(mem, self.overall_metadata) == Some(self@)
        }

        pub closed spec fn inv(self) -> bool 
        {
            let pm_view = self.wrpm@;
            &&& self.wrpm.inv()
            &&& overall_metadata_valid::<K, I, L>(self.overall_metadata, self.version_metadata.overall_metadata_addr,
                                                self.overall_metadata.kvstore_id)
            &&& self.wrpm@.len() == self.overall_metadata.region_size
            &&& self.item_table.spec_valid_indices() == self.metadata_table@.valid_item_indices()
            &&& self.log.inv(pm_view, self.version_metadata, self.overall_metadata)
            &&& no_outstanding_writes_to_version_metadata(self.wrpm@)
            &&& no_outstanding_writes_to_overall_metadata(self.wrpm@, self.version_metadata.overall_metadata_addr as int)
            &&& forall|s| #[trigger] pm_view.can_crash_as(s) ==> self.inv_mem(s)
            &&& self.metadata_table.inv(get_subregion_view(pm_view, self.overall_metadata.main_table_addr as nat,
                                                         self.overall_metadata.main_table_size as nat),
                                      self.overall_metadata)
            &&& self.metadata_table.allocator_inv()
            &&& self.item_table.inv(get_subregion_view(pm_view, self.overall_metadata.item_table_addr as nat,
                                                     self.overall_metadata.item_table_size as nat),
                                  self.overall_metadata)
            &&& self.durable_list.inv(get_subregion_view(self.wrpm@, self.overall_metadata.list_area_addr as nat,
                                                       self.overall_metadata.list_area_size as nat),
                                    self.metadata_table@, self.overall_metadata)
            &&& PhysicalOpLogEntry::vec_view(self.pending_updates) == self.log@.physical_op_list
        }

        pub closed spec fn valid(self) -> bool 
        {
            let pm_view = self.wrpm@;
            &&& self.inv()
            &&& self.metadata_table.valid(get_subregion_view(pm_view, self.overall_metadata.main_table_addr as nat,
                    self.overall_metadata.main_table_size as nat), self.overall_metadata)
            &&& self.item_table.valid(get_subregion_view(pm_view, self.overall_metadata.item_table_addr as nat,
                    self.overall_metadata.item_table_size as nat), self.overall_metadata)
            &&& self.pending_alloc_inv()
        }

        pub closed spec fn pending_alloc_inv(self) -> bool
        {
            let durable_state_bytes = self.wrpm@.committed();
            let tentative_state_bytes = Self::apply_physical_log_entries(self.wrpm@.flush().committed(),
                self.log@.commit_op_log().physical_op_list);
            if let Some(tentative_state_bytes) = tentative_state_bytes {
                let durable_main_table_region = extract_bytes(durable_state_bytes, self.overall_metadata.main_table_addr as nat, self.overall_metadata.main_table_size as nat);
                let tentative_main_table_region = extract_bytes(tentative_state_bytes, self.overall_metadata.main_table_addr as nat, self.overall_metadata.main_table_size as nat);
                let durable_main_table_view = parse_metadata_table::<K>(durable_main_table_region, self.overall_metadata.num_keys,
                    self.overall_metadata.metadata_node_size);
                let tentative_main_table_view = parse_metadata_table::<K>(tentative_main_table_region, self.overall_metadata.num_keys,
                    self.overall_metadata.metadata_node_size);
                &&& durable_main_table_view matches Some(durable_main_table_view)
                &&& tentative_main_table_view matches Some(tentative_main_table_view)
                &&& self.metadata_table.pending_alloc_inv(
                        durable_main_table_region,
                        tentative_main_table_region,
                        self.overall_metadata
                    )
                &&& self.item_table.pending_alloc_inv(
                        durable_main_table_view.valid_item_indices(),
                        tentative_main_table_view.valid_item_indices(),
                    )
            } else {
                false
            } 
        }

        pub closed spec fn transaction_committed(self) -> bool
        {
            self.log@.op_list_committed
        }

        pub closed spec fn wrpm_view(self) -> PersistentMemoryRegionView
        {
            self.wrpm@
        }

        pub closed spec fn spec_overall_metadata(self) -> OverallMetadata
        {
            self.overall_metadata
        }

        pub closed spec fn spec_version_metadata(self) -> VersionMetadata
        {
            self.version_metadata
        }

        pub closed spec fn spec_overall_metadata_addr(self) -> u64
        {
            self.version_metadata.overall_metadata_addr
        }

        pub exec fn get_overall_metadata(&self) -> (out: OverallMetadata)
            ensures 
                out == self.spec_overall_metadata()
        {
            self.overall_metadata
        }

        pub closed spec fn spec_num_log_entries_in_current_transaction(self) -> nat 
        {
            self.log@.physical_op_list.len()
        }

        // In physical recovery, we blindly replay the physical log obtained by recovering the op log onto the rest of the
        // persistent memory region.
        pub open spec fn physical_recover(mem: Seq<u8>, version_metadata: VersionMetadata, overall_metadata: OverallMetadata) -> Option<DurableKvStoreView<K, I, L>> {
            if mem.len() != overall_metadata.region_size {
                None
            } else {
            match UntrustedOpLog::<K, L>::recover(mem, version_metadata, overall_metadata) {
                Some(recovered_log) => Self::physical_recover_given_log(mem, overall_metadata, recovered_log),
                None => None,
            }
        }
        }

        pub open spec fn physical_recover_after_committing_log(mem: Seq<u8>, overall_metadata: OverallMetadata, oplog: AbstractOpLogState) -> Option<DurableKvStoreView<K, I, L>> {
            Self::physical_recover_given_log(mem, overall_metadata, oplog.commit_op_log())
        }

        pub open spec fn physical_recover_given_log(mem: Seq<u8>, overall_metadata: OverallMetadata, recovered_log: AbstractOpLogState) -> Option<DurableKvStoreView<K, I, L>> {
            let physical_log_entries = recovered_log.physical_op_list;
            let mem_with_log_installed = Self::apply_physical_log_entries(mem, physical_log_entries);
            if let Some(mem_with_log_installed) = mem_with_log_installed {
                Self::physical_recover_after_applying_log(mem_with_log_installed, overall_metadata, recovered_log)
            } else {
                None
            }
        }

        pub open spec fn physical_recover_after_applying_log(mem_with_log_installed: Seq<u8>, overall_metadata: OverallMetadata, recovered_log: AbstractOpLogState) -> Option<DurableKvStoreView<K, I, L>>
        {
            let main_table_region = extract_bytes(mem_with_log_installed, overall_metadata.main_table_addr as nat, overall_metadata.main_table_size as nat);
            let item_table_region = extract_bytes(mem_with_log_installed, overall_metadata.item_table_addr as nat, overall_metadata.item_table_size as nat);
            let list_area_region = extract_bytes(mem_with_log_installed, overall_metadata.list_area_addr as nat, overall_metadata.list_area_size as nat);

            let main_table_view = parse_metadata_table::<K>(
                main_table_region, 
                overall_metadata.num_keys,
                overall_metadata.metadata_node_size
            );
            if let Some(main_table_view) = main_table_view {
                let item_table_view = parse_item_table::<I, K>(
                    item_table_region,
                    overall_metadata.num_keys as nat,
                    main_table_view.valid_item_indices()
                );
                if let Some(item_table_view) = item_table_view {
                    let list_view = DurableList::<K, L>::parse_all_lists(
                        main_table_view,
                        list_area_region,
                        overall_metadata.list_node_size,
                        overall_metadata.num_list_entries_per_node
                    );
                    if let Some(list_view) = list_view {
                            Some(Self::recover_from_component_views(main_table_view, item_table_view, list_view))
                    } else {
                        None
                    }
                } else { 
                    None
                }
            } else {
                None
            }
        }

        // pub open spec fn apply_physical_log_entries(mem: Seq<u8>, physical_log_entries: Seq<AbstractPhysicalOpLogEntry>) -> Option<Seq<u8>>
        //     decreases physical_log_entries.len()
        // {
        //     if physical_log_entries.len() == 0 {
        //         Some(mem)
        //     } else {
        //         // Update the bytes indicated in the log entry
        //         match Self::apply_physical_log_entry(mem, physical_log_entries[0]) {
        //             Some(mem) => Self::apply_physical_log_entries(mem, physical_log_entries.drop_first()),
        //             None => None,
        //         }
        //     }
        // }

        pub open spec fn apply_physical_log_entries(mem: Seq<u8>, physical_log_entries: Seq<AbstractPhysicalOpLogEntry>) -> Option<Seq<u8>>
            decreases physical_log_entries.len()
        {
            if physical_log_entries.len() == 0 {
                Some(mem)
            } else {
                let prefix = physical_log_entries.subrange(0, physical_log_entries.len() - 1);
                let last_op = physical_log_entries[physical_log_entries.len() - 1];
                if let Some(new_mem) = Self::apply_physical_log_entries(mem, prefix) {
                    Self::apply_physical_log_entry(new_mem, last_op)
                } else {
                    None
                }
            }
        }

        pub open spec fn apply_physical_log_entry(mem: Seq<u8>, log_op: AbstractPhysicalOpLogEntry) -> Option<Seq<u8>>
        {
            if {
                ||| log_op.absolute_addr + log_op.len > mem.len() 
                ||| log_op.bytes.len() != log_op.len
            } {
                // Return None if the log_op is ill-formed
                None
            } else {
                Some(mem.map(|pos: int, pre_byte: u8| 
                    if log_op.absolute_addr <= pos < log_op.absolute_addr + log_op.len {
                        log_op.bytes[pos - log_op.absolute_addr]
                    } else {
                        pre_byte
                    }
                ))
            }
        }

        pub closed spec fn phys_log_entry_corresponds_to_logical_log_entry(
            mem: Seq<u8>, 
            phys_entry: AbstractPhysicalOpLogEntry,
            logical_entry: LogicalOpLogEntry<L>,
            version_metadata: VersionMetadata,
            overall_metadata: OverallMetadata,
        ) -> bool 
        {
            let pre_replay_kvstore_state = Self::physical_recover(mem, version_metadata, overall_metadata);
            // applying the physical log entry and the logical log entry should result in the 
            // same recovery state
            let phys_replay_state = Self::apply_physical_log_entry(mem, phys_entry);
            if let Some(phys_replay_state) = phys_replay_state {
                let log_replay_state = if logical_entry matches LogicalOpLogEntry::UpdateListElement{..} {
                    DurableList::<K, L>::apply_log_op_to_list_node_mem(mem, overall_metadata.list_node_size, logical_entry)
                } else {
                    MetadataTable::<K>::apply_log_op_to_metadata_table_mem(mem, logical_entry)
                };
                phys_replay_state == log_replay_state
            } else {
                false
            }
        }

        pub closed spec fn phys_log_corresponds_to_logical_log(
            mem: Seq<u8>,
            phys_log: Seq<AbstractPhysicalOpLogEntry>,
            logical_log: Seq<LogicalOpLogEntry<L>>,
            version_metadata: VersionMetadata,
            overall_metadata: OverallMetadata
        ) -> bool
            decreases phys_log.len() 
        {
            if phys_log.len() != logical_log.len() {
                false
            } else if phys_log.len() == 0 {
                true
            } else {
                let phys_entry = phys_log[0];
                let logical_entry = logical_log[0];
                if !Self::phys_log_entry_corresponds_to_logical_log_entry(mem, phys_entry, logical_entry, version_metadata, overall_metadata) {
                    false 
                } else {
                    let new_mem = Self::apply_physical_log_entry(mem, phys_entry);
                    if let Some(new_mem) = new_mem {
                        Self::phys_log_corresponds_to_logical_log(new_mem, phys_log.drop_first(), logical_log.drop_first(), version_metadata, overall_metadata)
                    } else {
                        false
                    }
                }
            }
        }

        // This lemma proves that after `tentatively_append_log_entry` fails and begins to abort the 
        // current transaction, replaying the log is a no op and we can still recover to a valid state.
        // This satisfies the preconditions for the individual components' abort functions, which
        // will reestablish their invariants before returning an error to the caller.
        proof fn lemma_transaction_abort(self, old_self: Self)
            requires
                old_self.inv(),
                self.overall_metadata == old_self.overall_metadata,
                self.wrpm@.len() == self.overall_metadata.region_size,
                self.wrpm@.len() >= VersionMetadata::spec_size_of(),
                !old_self.transaction_committed(),
                self.wrpm@.len() == old_self.wrpm@.len(),
                self.wrpm@.no_outstanding_writes(),
                0 < self.version_metadata.overall_metadata_addr < 
                    self.version_metadata.overall_metadata_addr + OverallMetadata::spec_size_of() <
                    self.overall_metadata.log_area_addr,
                0 < VersionMetadata::spec_size_of() < self.version_metadata.overall_metadata_addr + OverallMetadata::spec_size_of() < self.wrpm@.len(),
                forall |s| #[trigger] old_self.wrpm@.can_crash_as(s) ==> 
                    Self::physical_recover(s, self.version_metadata, self.overall_metadata) == Some(old_self@),
                UntrustedOpLog::<K, L>::recover(self.wrpm@.committed(), self.version_metadata, self.overall_metadata) == Some(AbstractOpLogState::initialize()),
                views_differ_only_in_log_region(old_self.wrpm@.flush(), self.wrpm@, 
                    self.overall_metadata.log_area_addr as nat, self.overall_metadata.log_area_size as nat),
                old_self.item_table.spec_valid_indices() == self.item_table.spec_valid_indices()
            ensures
                ({
                    let main_table_subregion_view = get_subregion_view(self.wrpm@, self.overall_metadata.main_table_addr as nat,
                        self.overall_metadata.main_table_size as nat);      
                    forall |s| #[trigger] main_table_subregion_view.can_crash_as(s) ==> 
                        parse_metadata_table::<K>(s, self.overall_metadata.num_keys, self.overall_metadata.metadata_node_size) == Some(old_self.metadata_table@)
                }),
                ({
                    let old_item_table_subregion_view = get_subregion_view(old_self.wrpm@, self.overall_metadata.item_table_addr as nat,
                        self.overall_metadata.item_table_size as nat); 
                    let item_table_subregion_view = get_subregion_view(self.wrpm@, self.overall_metadata.item_table_addr as nat,
                        self.overall_metadata.item_table_size as nat);      
                    &&& forall |s| #[trigger] item_table_subregion_view.can_crash_as(s) ==> 
                            parse_item_table::<I, K>(s, self.overall_metadata.num_keys as nat, self.item_table.spec_valid_indices()) == Some(old_self.item_table@)
                    &&& old_item_table_subregion_view.can_crash_as(item_table_subregion_view.committed())
                }),
                Self::physical_recover(self.wrpm@.committed(), self.version_metadata, self.overall_metadata) is Some,
        {
            let main_table_subregion_view = get_subregion_view(self.wrpm@, self.overall_metadata.main_table_addr as nat,
                self.overall_metadata.main_table_size as nat);      
            let item_table_subregion_view = get_subregion_view(self.wrpm@, self.overall_metadata.item_table_addr as nat,
                self.overall_metadata.item_table_size as nat); 
            let list_area_subregion_view = get_subregion_view(self.wrpm@, self.overall_metadata.list_area_addr as nat,
                self.overall_metadata.list_area_size as nat);

            assert(main_table_subregion_view.can_crash_as(main_table_subregion_view.committed()));
            assert(item_table_subregion_view.can_crash_as(item_table_subregion_view.committed()));
            assert(list_area_subregion_view.can_crash_as(list_area_subregion_view.committed()));
    
            let old_main_table_subregion_view = get_subregion_view(old_self.wrpm@, self.overall_metadata.main_table_addr as nat,
                self.overall_metadata.main_table_size as nat);      
            let old_item_table_subregion_view = get_subregion_view(old_self.wrpm@, self.overall_metadata.item_table_addr as nat,
                self.overall_metadata.item_table_size as nat); 
            let old_list_area_subregion_view = get_subregion_view(old_self.wrpm@, self.overall_metadata.list_area_addr as nat,
                self.overall_metadata.list_area_size as nat);
    
            // All crash states of the old pm state recover to the current abstract state; since self.wrpm@.flush().committed()
            // is a crash state of self.wrpm@, the current PM also recovers to the current abstract state. 
            assert(old_main_table_subregion_view.can_crash_as(main_table_subregion_view.committed()));
            assert(old_item_table_subregion_view.can_crash_as(item_table_subregion_view.committed()));
            assert(old_list_area_subregion_view.can_crash_as(list_area_subregion_view.committed()));

            lemma_wherever_no_outstanding_writes_persistent_memory_view_can_only_crash_as_committed(main_table_subregion_view);
            lemma_wherever_no_outstanding_writes_persistent_memory_view_can_only_crash_as_committed(old_item_table_subregion_view);
            lemma_wherever_no_outstanding_writes_persistent_memory_view_can_only_crash_as_committed(item_table_subregion_view);
            lemma_wherever_no_outstanding_writes_persistent_memory_view_can_only_crash_as_committed(list_area_subregion_view);
            assert(forall |s| main_table_subregion_view.can_crash_as(s) ==> s == main_table_subregion_view.committed());
            assert(forall |s| item_table_subregion_view.can_crash_as(s) ==> s == item_table_subregion_view.committed());
            assert(forall |s| list_area_subregion_view.can_crash_as(s) ==> s == list_area_subregion_view.committed());
    
            let recovered_op_log = UntrustedOpLog::<K, L>::recover(self.wrpm@.committed(), self.version_metadata, self.overall_metadata).unwrap();
            let mem_with_log_installed = Self::apply_physical_log_entries(self.wrpm@.committed(), recovered_op_log.physical_op_list).unwrap();
            let main_table_region_view_with_log_installed = extract_bytes(mem_with_log_installed, self.overall_metadata.main_table_addr as nat,
                self.overall_metadata.main_table_size as nat);   
            let item_table_region_view_with_log_installed = extract_bytes(mem_with_log_installed, self.overall_metadata.item_table_addr as nat,
                self.overall_metadata.item_table_size as nat); 
            let list_area_region_view_with_log_installed = extract_bytes(mem_with_log_installed, self.overall_metadata.list_area_addr as nat,
                self.overall_metadata.list_area_size as nat); 
            assert(main_table_region_view_with_log_installed == main_table_subregion_view.committed());
            assert(item_table_region_view_with_log_installed == item_table_subregion_view.committed());
            assert(list_area_region_view_with_log_installed == list_area_subregion_view.committed());
    
            assert(forall |s| #[trigger] main_table_subregion_view.can_crash_as(s) ==> 
                parse_metadata_table::<K>(s, self.overall_metadata.num_keys, self.overall_metadata.metadata_node_size) == Some(old_self.metadata_table@));
            assert(forall |idx: u64| old_self.metadata_table.allocator_view().contains(idx) ==> idx < self.overall_metadata.num_keys);

            assert(Self::physical_recover(self.wrpm@.committed(), self.version_metadata, self.overall_metadata) is Some);
        }

        pub proof fn lemma_metadata_unchanged_when_views_differ_only_in_log_region(
            v1: PersistentMemoryRegionView,
            v2: PersistentMemoryRegionView,
            version_metadata: VersionMetadata,
            overall_metadata: OverallMetadata,
        )
            requires
                views_differ_only_in_log_region(v1.flush(), v2, 
                    overall_metadata.log_area_addr as nat, overall_metadata.log_area_size as nat),
                version_metadata == deserialize_version_metadata(v1.committed()),
                overall_metadata == deserialize_overall_metadata(v1.committed(), version_metadata.overall_metadata_addr),
                v2.no_outstanding_writes(),
                no_outstanding_writes_to_version_metadata(v1),
                no_outstanding_writes_to_overall_metadata(v1, version_metadata.overall_metadata_addr as int),
                0 < version_metadata.overall_metadata_addr < 
                    version_metadata.overall_metadata_addr + OverallMetadata::spec_size_of() <
                    overall_metadata.log_area_addr,
                0 < VersionMetadata::spec_size_of() < version_metadata.overall_metadata_addr + OverallMetadata::spec_size_of() < v1.len(),
                v1.len() == v2.len(),
                v1.len() >= VersionMetadata::spec_size_of(),
                v1.len() == overall_metadata.region_size,
            ensures 
                version_metadata == deserialize_version_metadata(v2.committed()),
                overall_metadata == deserialize_overall_metadata(v2.committed(), version_metadata.overall_metadata_addr),
        {
            lemma_establish_extract_bytes_equivalence(v1.committed(), v2.committed());
            lemma_establish_extract_bytes_equivalence(v1.flush().committed(), v2.committed());
            lemma_wherever_no_outstanding_writes_persistent_memory_view_can_only_crash_as_committed(v1);

            assert(version_metadata == deserialize_version_metadata(v1.committed()));
            assert(overall_metadata == deserialize_overall_metadata(v1.committed(), version_metadata.overall_metadata_addr));

            assert(extract_version_metadata(v1.committed()) == extract_version_metadata(v2.committed()));
            assert(extract_overall_metadata(v1.committed(), version_metadata.overall_metadata_addr) == 
                extract_overall_metadata(v2.committed(), version_metadata.overall_metadata_addr));

            assert(version_metadata == deserialize_version_metadata(v1.flush().committed()));
            assert(overall_metadata == deserialize_overall_metadata(v1.flush().committed(), version_metadata.overall_metadata_addr));
        }

        pub proof fn lemma_applying_same_log_preserves_states_differ_only_in_log_region(
            mem1: Seq<u8>,
            mem2: Seq<u8>,
            op_log: Seq<AbstractPhysicalOpLogEntry>,
            version_metadata: VersionMetadata,
            overall_metadata: OverallMetadata
        )
            requires
                states_differ_only_in_log_region(mem1, mem2, overall_metadata.log_area_addr as nat,
                    overall_metadata.log_area_size as nat),
                mem1.len() == mem2.len(),
                mem1.len() == overall_metadata.region_size,
                overall_metadata.log_area_size <= mem1.len(),
                AbstractPhysicalOpLogEntry::log_inv(op_log, version_metadata, overall_metadata),
            ensures 
                ({
                    let mem1_with_log = Self::apply_physical_log_entries(mem1, op_log);
                    let mem2_with_log = Self::apply_physical_log_entries(mem2, op_log);
                    &&& mem1_with_log matches Some(mem1_with_log)
                    &&& mem2_with_log matches Some(mem2_with_log)
                    &&& states_differ_only_in_log_region(mem1_with_log, mem2_with_log, overall_metadata.log_area_addr as nat,
                            overall_metadata.log_area_size as nat)
                })
        {
            Self::lemma_apply_phys_log_entries_succeeds_if_log_ops_are_well_formed(mem1, version_metadata, overall_metadata, op_log);
            Self::lemma_apply_phys_log_entries_succeeds_if_log_ops_are_well_formed(mem2, version_metadata, overall_metadata, op_log);
            Self::lemma_log_replay_preserves_size(mem1, op_log);
            Self::lemma_log_replay_preserves_size(mem2, op_log);


            let mem1_with_log = Self::apply_physical_log_entries(mem1, op_log).unwrap();
            let mem2_with_log = Self::apply_physical_log_entries(mem2, op_log).unwrap();

            assert forall |addr: int| {
                &&& 0 <= addr < mem1.len() 
                &&& !(overall_metadata.log_area_addr <= addr < overall_metadata.log_area_addr + overall_metadata.log_area_size)
            } implies mem1_with_log[addr] == #[trigger] mem2_with_log[addr] by {
                Self::lemma_byte_equal_after_recovery_specific_byte(addr, mem1, mem2, version_metadata, overall_metadata, op_log);
            }
        }

        pub proof fn lemma_log_area_unchanged_by_applying_log_entries(
            mem: Seq<u8>,
            op_log: Seq<AbstractPhysicalOpLogEntry>,
            version_metadata: VersionMetadata,
            overall_metadata: OverallMetadata,
        )
            requires 
                mem.len() == overall_metadata.region_size,
                overall_metadata.log_area_size <= mem.len(),
                AbstractPhysicalOpLogEntry::log_inv(op_log, version_metadata, overall_metadata),
                Self::apply_physical_log_entries(mem, op_log) is Some,
            ensures 
                ({
                    let mem_with_log_installed = Self::apply_physical_log_entries(mem, op_log).unwrap();
                    forall |addr: int| {
                        &&& 0 <= addr < mem.len() 
                        &&& overall_metadata.log_area_addr <= addr < overall_metadata.log_area_addr + overall_metadata.log_area_size
                    } ==> mem_with_log_installed[addr] == #[trigger] mem[addr] 
                })
        {
            let mem_with_log_installed = Self::apply_physical_log_entries(mem, op_log).unwrap();

            assert(forall |addr: int| {
                &&& 0 <= addr < mem.len() 
                &&& overall_metadata.log_area_addr <= addr < overall_metadata.log_area_addr + overall_metadata.log_area_size
            } ==> !addr_modified_by_recovery(op_log, addr));

            assert forall |addr: int| {
                &&& 0 <= addr < mem.len() 
                &&& !addr_modified_by_recovery(op_log, addr)
            } implies mem_with_log_installed[addr] == mem[addr] by {
                Self::lemma_byte_unchanged_by_log_replay(addr, mem, version_metadata, overall_metadata, op_log);
            }
        }

        pub proof fn lemma_byte_unchanged_by_log_replay(
            addr: int,
            mem: Seq<u8>, 
            version_metadata: VersionMetadata,
            overall_metadata: OverallMetadata,
            op_log: Seq<AbstractPhysicalOpLogEntry>,
        )
            requires 
                mem.len() == overall_metadata.region_size,
                overall_metadata.log_area_size <= mem.len(),
                AbstractPhysicalOpLogEntry::log_inv(op_log, version_metadata, overall_metadata),
                Self::apply_physical_log_entries(mem, op_log) is Some,
                !addr_modified_by_recovery(op_log, addr),
                0 <= addr < mem.len(),
            ensures 
                ({
                    let mem_with_log_installed = Self::apply_physical_log_entries(mem, op_log).unwrap();
                    mem_with_log_installed[addr] == mem[addr] 
                })
            decreases op_log.len()
        {
            if op_log.len() == 0 {
                // trivial
            } else {
                let prefix = op_log.subrange(0, op_log.len() - 1);
                let last_op = op_log[op_log.len() - 1];
                let mem_with_prefix = Self::apply_physical_log_entries(mem, prefix).unwrap();
                Self::lemma_log_replay_preserves_size(mem, prefix);
                Self::lemma_byte_unchanged_by_log_replay(addr, mem, version_metadata, overall_metadata, prefix);
            }
        }

        pub proof fn lemma_log_replay_preserves_size(
            mem: Seq<u8>, 
            phys_log: Seq<AbstractPhysicalOpLogEntry>, 
        ) 
            requires
                Self::apply_physical_log_entries(mem, phys_log) is Some 
            ensures
                ({ 
                    let replay_mem = Self::apply_physical_log_entries(mem, phys_log).unwrap();
                    replay_mem.len() == mem.len()
                })
            decreases phys_log.len()
        {
            if phys_log.len() == 0 {
                // trivial
            } else {
                Self::lemma_log_replay_preserves_size(mem, phys_log.subrange(0, phys_log.len() - 1));
            }
        }

        // This lemma proves that replaying a log of valid entries will always result in a Some return value
        pub proof fn lemma_apply_phys_log_entries_succeeds_if_log_ops_are_well_formed(
            mem: Seq<u8>, 
            version_metadata: VersionMetadata,
            overall_metadata: OverallMetadata,
            phys_log: Seq<AbstractPhysicalOpLogEntry>, 
        )
            requires 
                AbstractPhysicalOpLogEntry::log_inv(phys_log, version_metadata, overall_metadata),
                mem.len() == overall_metadata.region_size,
                overall_metadata.log_area_size <= mem.len(),
            ensures 
                Self::apply_physical_log_entries(mem, phys_log) is Some,
            decreases phys_log.len()
        {
            if phys_log.len() == 0 {
                // trivial -- empty log always returns Some
            } else {
                let prefix = phys_log.subrange(0, phys_log.len() - 1);
                let last_op = phys_log[phys_log.len() - 1];
                Self::lemma_apply_phys_log_entries_succeeds_if_log_ops_are_well_formed(
                    mem,
                    version_metadata,
                    overall_metadata,
                    phys_log.subrange(0, phys_log.len() - 1),
                );
                Self::lemma_log_replay_preserves_size(mem, prefix);
            }
        }

        pub proof fn lemma_mem_equal_after_recovery(
            mem1: Seq<u8>, 
            mem2: Seq<u8>,
            version_metadata: VersionMetadata,
            overall_metadata: OverallMetadata,
            phys_log: Seq<AbstractPhysicalOpLogEntry>, 
        )
            requires
                mem1.len() == mem2.len(),
                mem1.len() == overall_metadata.region_size,
                Self::apply_physical_log_entries(mem1, phys_log) is Some,
                Self::apply_physical_log_entries(mem2, phys_log) is Some,
                AbstractPhysicalOpLogEntry::log_inv(phys_log, version_metadata, overall_metadata),
                forall |i: int| 0 <= i < mem1.len() && mem1[i] != mem2[i] ==> addr_modified_by_recovery(phys_log, i),
            ensures
                ({
                    let replay1 = DurableKvStore::<Perm, PM, K, I, L>::apply_physical_log_entries(mem1, phys_log).unwrap();
                    let replay2 = DurableKvStore::<Perm, PM, K, I, L>::apply_physical_log_entries(mem2, phys_log).unwrap();
                    replay1 == replay2
                })
            decreases phys_log.len()
        {
            let replay1 = DurableKvStore::<Perm, PM, K, I, L>::apply_physical_log_entries(mem1, phys_log).unwrap();
            let replay2 = DurableKvStore::<Perm, PM, K, I, L>::apply_physical_log_entries(mem2, phys_log).unwrap();

            Self::lemma_log_replay_preserves_size(mem1, phys_log);
            Self::lemma_log_replay_preserves_size(mem2, phys_log);

            assert_seqs_equal!(replay1 == replay2, addr => {
                Self::lemma_byte_equal_after_recovery_specific_byte(addr, mem1, mem2, version_metadata, overall_metadata, phys_log);
            });
        }

        pub proof fn lemma_byte_equal_after_recovery_specific_byte(
            addr: int,
            mem1: Seq<u8>, 
            mem2: Seq<u8>,
            version_metadata: VersionMetadata,
            overall_metadata: OverallMetadata,
            phys_log: Seq<AbstractPhysicalOpLogEntry>,
        )
            requires
                mem1.len() == mem2.len(),
                mem1.len() == overall_metadata.region_size,
                Self::apply_physical_log_entries(mem1, phys_log) is Some,
                Self::apply_physical_log_entries(mem2, phys_log) is Some,
                AbstractPhysicalOpLogEntry::log_inv(phys_log, version_metadata, overall_metadata),
                mem1[addr] == mem2[addr] || addr_modified_by_recovery(phys_log, addr),
                0 <= addr < mem1.len(),
            ensures
                ({
                    let replay1 = DurableKvStore::<Perm, PM, K, I, L>::apply_physical_log_entries(mem1, phys_log).unwrap();
                    let replay2 = DurableKvStore::<Perm, PM, K, I, L>::apply_physical_log_entries(mem2, phys_log).unwrap();
                    replay1[addr] == replay2[addr]
                })
            decreases phys_log.len()
        {
            if phys_log.len() == 0 {
                // trivial
            } else {
                let prefix = phys_log.subrange(0, phys_log.len() - 1);
                let last_op = phys_log[phys_log.len() - 1];
                let mem1_with_prefix = Self::apply_physical_log_entries(mem1, prefix).unwrap();
                let mem2_with_prefix = Self::apply_physical_log_entries(mem2, prefix).unwrap();
                Self::lemma_log_replay_preserves_size(mem1, prefix);
                Self::lemma_log_replay_preserves_size(mem2, prefix);

                if mem1[addr] == mem2[addr] || addr_modified_by_recovery(prefix, addr)  {
                    Self::lemma_byte_equal_after_recovery_specific_byte(addr, mem1, mem2, version_metadata, overall_metadata, prefix);
                } else if (mem1_with_prefix[addr] != mem2_with_prefix[addr]) {
                    // According to the definition of addr_modified_by_recovery, there exists a log entry
                    // in phys_log that modifies this address. We have proven that the log entry cannot be 
                    // in prefix.Verus can easily prove that applying the log entry that modifies the address 
                    // will make the byte match in both mems, but we have to convince it that it must be 
                    // the last op by proving that this is the only op that is not in the prefix.
                    assert(forall |i: int| 0 <= i < prefix.len() ==> prefix[i] == phys_log[i]);
                }
                // else, trivial
            }
        }

        proof fn lemma_tentative_log_entry_append_is_crash_safe(
            self,
            crash_pred: spec_fn(Seq<u8>) -> bool,
            perm: &Perm
        )
            requires
                self.valid(),
                !self.transaction_committed(),
                forall |s| #[trigger] self.wrpm@.can_crash_as(s) ==> perm.check_permission(s),
                forall |s| #[trigger] self.wrpm@.can_crash_as(s) ==> 
                    Self::physical_recover(s, self.version_metadata, self.overall_metadata) == Some(self@),
                forall |s| {
                    Self::physical_recover(s, self.version_metadata, self.overall_metadata) == Some(self@)
                } ==> #[trigger] perm.check_permission(s),
                Self::physical_recover(self.wrpm@.committed(), self.version_metadata, self.overall_metadata) == Some(self@),
                no_outstanding_writes_to_version_metadata(self.wrpm@),
                no_outstanding_writes_to_overall_metadata(self.wrpm@, self.version_metadata.overall_metadata_addr as int),
                self.wrpm@.len() >= VersionMetadata::spec_size_of(),
                self.tentative_view() is Some,
                forall |s| crash_pred(s) ==> perm.check_permission(s),
                forall |s| Self::physical_recover(s, self.version_metadata, self.overall_metadata) == Some(self@) <==> crash_pred(s),
            ensures
                forall |s1: Seq<u8>, s2: Seq<u8>| {
                    &&& s1.len() == s2.len() 
                    &&& #[trigger] crash_pred(s1)
                    &&& states_differ_only_in_log_region(s1, s2, self.overall_metadata.log_area_addr as nat, self.overall_metadata.log_area_size as nat)
                    &&& UntrustedOpLog::<K, L>::recover(s1, self.version_metadata, self.overall_metadata) == Some(AbstractOpLogState::initialize())
                    &&& UntrustedOpLog::<K, L>::recover(s2, self.version_metadata, self.overall_metadata) == Some(AbstractOpLogState::initialize())
                } ==> #[trigger] crash_pred(s2),
                forall |s| #[trigger] self.wrpm@.can_crash_as(s) ==> 
                    Self::physical_recover(s, self.version_metadata, self.overall_metadata) == Some(self@) ==>
                        UntrustedOpLog::<K, L>::recover(s, self.version_metadata, self.overall_metadata) == Some(AbstractOpLogState::initialize())
    
        {
            self.log.lemma_reveal_opaque_op_log_inv(self.wrpm, self.version_metadata, self.overall_metadata);
    
            let ghost tentative_view_bytes = Self::apply_physical_log_entries(self.wrpm@.flush().committed(),
                self.log@.commit_op_log().physical_op_list).unwrap();
            Self::lemma_log_replay_preserves_size(self.wrpm@.flush().committed(), self.log@.commit_op_log().physical_op_list);

            assert forall |s| #[trigger] self.wrpm@.can_crash_as(s) implies 
                Self::physical_recover(s, self.version_metadata, self.overall_metadata) == Some(self@) ==>
                    UntrustedOpLog::<K, L>::recover(s, self.version_metadata, self.overall_metadata) == Some(AbstractOpLogState::initialize())
            by {
                self.log.lemma_if_not_committed_recovery_equals_drop_pending_appends(self.wrpm, s, self.version_metadata, self.overall_metadata);
            }
    
            assert forall |s1: Seq<u8>, s2: Seq<u8>| {
                &&& s1.len() == s2.len() 
                &&& #[trigger] crash_pred(s1)
                &&& states_differ_only_in_log_region(s1, s2, self.overall_metadata.log_area_addr as nat, self.overall_metadata.log_area_size as nat)
                &&& UntrustedOpLog::<K, L>::recover(s1, self.version_metadata, self.overall_metadata) == Some(AbstractOpLogState::initialize())
                &&& UntrustedOpLog::<K, L>::recover(s2, self.version_metadata, self.overall_metadata) == Some(AbstractOpLogState::initialize())
            } implies #[trigger] crash_pred(s2) by {
                
                // Caller has permission to crash into s1. 
                // We don't change anything but the log, and the log state stays the same, then we stay in the same state.
                // It doesn't actually matter what s1 recovers to, just that it is legal.
    
                let recovered_log = AbstractOpLogState::initialize();
                let mem_with_log_installed_s1 = DurableKvStore::<Perm, PM, K, I, L>::apply_physical_log_entries(s1, recovered_log.physical_op_list).unwrap();
                assert(mem_with_log_installed_s1 == s1);
                let mem_with_log_installed_s2 = DurableKvStore::<Perm, PM, K, I, L>::apply_physical_log_entries(s2, recovered_log.physical_op_list).unwrap();
                assert(mem_with_log_installed_s2 == s2);
                
                lemma_non_log_components_match_when_states_differ_only_in_log_region::<K, I, L>(
                    mem_with_log_installed_s1, mem_with_log_installed_s2, self.version_metadata, self.overall_metadata);
    
                assert(Self::physical_recover(s1, self.version_metadata, self.overall_metadata) == Some(self@));
                assert(Self::physical_recover(s2, self.version_metadata, self.overall_metadata) == Some(self@));
            }
        }

        // This has to be callable during `start` when we don't have a DurableKvStore yet,
        // so it cannot take a `self` argument.
        proof fn lemma_clear_log_is_crash_safe(
            wrpm_region: WriteRestrictedPersistentMemoryRegion<Perm, PM>,
            op_log: UntrustedOpLog<K, L>,
            version_metadata: VersionMetadata,
            overall_metadata: OverallMetadata,
            crash_pred: spec_fn(Seq<u8>) -> bool,
            state: DurableKvStoreView<K, I, L>,
            perm: &Perm
        )
            requires 
                op_log.inv(wrpm_region@, version_metadata, overall_metadata),
                op_log@.op_list_committed,
                forall |s| #[trigger] wrpm_region@.can_crash_as(s) ==> perm.check_permission(s),
                forall |s| #[trigger] wrpm_region@.can_crash_as(s) ==> 
                    UntrustedOpLog::<K, L>::recover(s, version_metadata, overall_metadata) == Some(op_log@),
                UntrustedOpLog::<K, L>::recover(wrpm_region@.committed(), version_metadata, overall_metadata) == Some(op_log@),
                Self::physical_recover(wrpm_region@.committed(), version_metadata, overall_metadata) == Some(state),
                wrpm_region@.no_outstanding_writes(),
                forall |s| crash_pred(s) ==> perm.check_permission(s),
                forall |s| (Self::physical_recover(s, version_metadata, overall_metadata) == Some(state)) <==> crash_pred(s),
                wrpm_region@.len() >= VersionMetadata::spec_size_of(),
                overall_metadata.list_area_addr + overall_metadata.list_area_size <= wrpm_region@.len(),
                wrpm_region@.len() == overall_metadata.region_size,
                AbstractPhysicalOpLogEntry::log_inv(op_log@.physical_op_list, version_metadata, overall_metadata),
                overall_metadata_valid::<K, I, L>(overall_metadata, version_metadata.overall_metadata_addr, overall_metadata.kvstore_id),
                Self::physical_recover(wrpm_region@.committed(), version_metadata, overall_metadata) == 
                    Self::physical_recover_given_log(wrpm_region@.committed(), overall_metadata, AbstractOpLogState::initialize()),
            ensures 
                forall |s2: Seq<u8>| {
                    let current_state = wrpm_region@.flush().committed();
                    &&& current_state.len() == s2.len() 
                    &&& states_differ_only_in_log_region(s2, current_state, overall_metadata.log_area_addr as nat, overall_metadata.log_area_size as nat)
                    &&& {
                            ||| UntrustedOpLog::<K, L>::recover(s2, version_metadata, overall_metadata) == Some(op_log@)
                            ||| UntrustedOpLog::<K, L>::recover(s2, version_metadata, overall_metadata) == Some(AbstractOpLogState::initialize())
                        }
                } ==> #[trigger] crash_pred(s2),
                forall |s1: Seq<u8>, s2: Seq<u8>| {
                    &&& s1.len() == s2.len() 
                    &&& #[trigger] crash_pred(s1)
                    &&& states_differ_only_in_log_region(s1, s2, overall_metadata.log_area_addr as nat, overall_metadata.log_area_size as nat)
                    &&& UntrustedOpLog::<K, L>::recover(s1, version_metadata, overall_metadata) == Some(op_log@)
                    &&& UntrustedOpLog::<K, L>::recover(s2, version_metadata, overall_metadata) == Some(op_log@)
                } ==> #[trigger] crash_pred(s2)
        {
            assert(forall |s| #[trigger] wrpm_region@.can_crash_as(s) ==>
                Self::physical_recover(s, version_metadata, overall_metadata) == Some(state) ==> {
                    ||| UntrustedOpLog::<K, L>::recover(s, version_metadata, overall_metadata) == Some(op_log@)
                    ||| UntrustedOpLog::<K, L>::recover(s, version_metadata, overall_metadata) == Some(AbstractOpLogState::initialize())
                }
            );

            assert forall |s2: Seq<u8>| {
                let current_state = wrpm_region@.flush().committed();
                &&& current_state.len() == s2.len() 
                &&& states_differ_only_in_log_region(s2, current_state, overall_metadata.log_area_addr as nat, overall_metadata.log_area_size as nat)
                &&& {
                        ||| UntrustedOpLog::<K, L>::recover(s2, version_metadata, overall_metadata) == Some(op_log@)
                        ||| UntrustedOpLog::<K, L>::recover(s2, version_metadata, overall_metadata) == Some(AbstractOpLogState::initialize())
                    }
            } implies #[trigger] crash_pred(s2) by {
                let current_state = wrpm_region@.flush().committed();
                lemma_if_no_outstanding_writes_to_region_then_flush_is_idempotent(wrpm_region@);
                assert(wrpm_region@.can_crash_as(current_state));
                if UntrustedOpLog::<K, L>::recover(s2, version_metadata, overall_metadata) == Some(op_log@) {
                    // The clear log op did not complete before the crash. In this case, we recover the full log  
                    Self::lemma_applying_same_log_preserves_states_differ_only_in_log_region(
                        current_state, s2, op_log@.physical_op_list, version_metadata, overall_metadata);
                    let current_state_with_log_installed = Self::apply_physical_log_entries(current_state, op_log@.physical_op_list).unwrap();
                    let s2_with_log_installed = Self::apply_physical_log_entries(s2, op_log@.physical_op_list).unwrap();
                    Self::lemma_log_replay_preserves_size(current_state, op_log@.physical_op_list);
                    Self::lemma_log_replay_preserves_size(s2, op_log@.physical_op_list);

                    assert(states_differ_only_in_log_region(current_state_with_log_installed, s2_with_log_installed, 
                        overall_metadata.log_area_addr as nat, overall_metadata.log_area_size as nat));
                    lemma_non_log_components_match_when_states_differ_only_in_log_region::<K, I, L>(
                        current_state_with_log_installed, s2_with_log_installed, version_metadata, overall_metadata);
                    
                    assert(Self::physical_recover(current_state, version_metadata, overall_metadata) == Some(state));
                    assert(Self::physical_recover(s2, version_metadata, overall_metadata) == Some(state));
                } else {
                    // the log was cleared before the crash
                    assert(UntrustedOpLog::<K, L>::recover(s2, version_metadata, overall_metadata) == Some(AbstractOpLogState::initialize()));

                    let recovered_log = AbstractOpLogState::initialize();
                    let current_state_with_log_installed = Self::apply_physical_log_entries(current_state, recovered_log.physical_op_list).unwrap();
                    assert(current_state_with_log_installed == current_state);
                    let s2_with_log_installed = Self::apply_physical_log_entries(s2, recovered_log.physical_op_list).unwrap();
                    assert(s2_with_log_installed == s2);
                    Self::lemma_log_replay_preserves_size(current_state, recovered_log.physical_op_list);
                    Self::lemma_log_replay_preserves_size(s2, recovered_log.physical_op_list);

                    assert(states_differ_only_in_log_region(current_state_with_log_installed, s2_with_log_installed, 
                        overall_metadata.log_area_addr as nat, overall_metadata.log_area_size as nat));
                    lemma_non_log_components_match_when_states_differ_only_in_log_region::<K, I, L>(
                        current_state_with_log_installed, s2_with_log_installed, version_metadata, overall_metadata);
                }
            }

            assert forall |s1: Seq<u8>, s2: Seq<u8>| {
                &&& s1.len() == s2.len() 
                &&& #[trigger] crash_pred(s1)
                &&& states_differ_only_in_log_region(s1, s2, overall_metadata.log_area_addr as nat, overall_metadata.log_area_size as nat)
                &&& UntrustedOpLog::<K, L>::recover(s1, version_metadata, overall_metadata) == Some(op_log@)
                &&& UntrustedOpLog::<K, L>::recover(s2, version_metadata, overall_metadata) == Some(op_log@)
            } implies #[trigger] crash_pred(s2) by {
                // In this case, the log was not durably cleared before the crash, so the log recovers to its old state
                Self::lemma_apply_phys_log_entries_succeeds_if_log_ops_are_well_formed(s1, version_metadata, overall_metadata, op_log@.physical_op_list);
                Self::lemma_apply_phys_log_entries_succeeds_if_log_ops_are_well_formed(s2, version_metadata, overall_metadata, op_log@.physical_op_list);
                Self::lemma_log_replay_preserves_size(s1, op_log@.physical_op_list);
                Self::lemma_log_replay_preserves_size(s2, op_log@.physical_op_list);

                // For this crash pre condition, we'll prove that recovering from s1_with_log_installed's non-log components plus op_log (which we already 
                // know is the recovery state of its op log) is equivalent to recovering normally from s1 (which we already know, from crash_pred(s1), gives
                // Some(state)). Then, we prove that s2 has the same non-log components after replaying op_log (which we already know is also the recovery state
                // of its op log) as s1, which tells us that they recover to the same DurableKvStore state.
                let s1_with_log_installed = Self::apply_physical_log_entries(s1, op_log@.physical_op_list).unwrap();
                let main_table_region = extract_bytes(s1_with_log_installed, overall_metadata.main_table_addr as nat, overall_metadata.main_table_size as nat);
                let item_table_region = extract_bytes(s1_with_log_installed, overall_metadata.item_table_addr as nat, overall_metadata.item_table_size as nat);
                let list_area_region = extract_bytes(s1_with_log_installed, overall_metadata.list_area_addr as nat, overall_metadata.list_area_size as nat);
                let main_table_view = parse_metadata_table::<K>(
                    main_table_region, 
                    overall_metadata.num_keys,
                    overall_metadata.metadata_node_size
                ).unwrap();
                let item_table_view = parse_item_table::<I, K>(
                    item_table_region,
                    overall_metadata.num_keys as nat,
                    main_table_view.valid_item_indices()
                ).unwrap();
                let list_view = DurableList::<K, L>::parse_all_lists(
                    main_table_view,
                    list_area_region,
                    overall_metadata.list_node_size,
                    overall_metadata.num_list_entries_per_node
                ).unwrap();
                assert(Some(Self::recover_from_component_views(main_table_view, item_table_view, list_view)) == 
                    Self::physical_recover(s1, version_metadata, overall_metadata));
                let s2_with_log_installed = Self::apply_physical_log_entries(s2, op_log@.physical_op_list).unwrap();
                Self::lemma_applying_same_log_preserves_states_differ_only_in_log_region(
                    s1, s2, op_log@.physical_op_list, version_metadata, overall_metadata);
                let s2_with_log_installed = Self::apply_physical_log_entries(s2, op_log@.physical_op_list).unwrap();
                lemma_non_log_components_match_when_states_differ_only_in_log_region::<K, I, L>(
                    s1_with_log_installed, s2_with_log_installed, version_metadata, overall_metadata);
                assert(Some(Self::recover_from_component_views(main_table_view, item_table_view, list_view)) == 
                    Self::physical_recover(s2, version_metadata, overall_metadata));
            }
        }

        proof fn lemma_version_and_overall_metadata_unchanged(
            self,
            old_pm_view: PersistentMemoryRegionView
        )
            requires 
                0 < self.version_metadata.overall_metadata_addr < 
                    self.version_metadata.overall_metadata_addr + OverallMetadata::spec_size_of() <
                    self.overall_metadata.log_area_addr,
                self.wrpm@.len() == old_pm_view.len(),
                self.wrpm@.no_outstanding_writes(),
                0 < VersionMetadata::spec_size_of() < self.version_metadata.overall_metadata_addr + OverallMetadata::spec_size_of() < self.wrpm@.len(),
                no_outstanding_writes_to_version_metadata(old_pm_view),
                no_outstanding_writes_to_overall_metadata(old_pm_view, self.version_metadata.overall_metadata_addr as int),
                version_and_overall_metadata_match::<K, L>(old_pm_view.committed(), self.wrpm@.committed(), self.version_metadata.overall_metadata_addr as nat),
                self.version_metadata == deserialize_version_metadata(old_pm_view.committed()),
                self.overall_metadata == deserialize_overall_metadata(old_pm_view.committed(), self.version_metadata.overall_metadata_addr ),
            ensures 
                self.version_metadata == deserialize_version_metadata(self.wrpm@.committed()),
                self.overall_metadata == deserialize_overall_metadata(self.wrpm@.committed(), self.version_metadata.overall_metadata_addr),
        {
            broadcast use pmcopy_axioms;
            let pm_view = self.wrpm@;
            let mem = pm_view.committed();
            let flushed_old_mem = old_pm_view.flush().committed();

            lemma_establish_extract_bytes_equivalence(mem, flushed_old_mem);
            assert(extract_bytes(mem, 0, VersionMetadata::spec_size_of()) == 
                extract_bytes(flushed_old_mem, 0, VersionMetadata::spec_size_of()));
            assert(extract_bytes(flushed_old_mem, 0, VersionMetadata::spec_size_of()) == 
                extract_bytes(old_pm_view.committed(), 0, VersionMetadata::spec_size_of()));

            assert(extract_bytes(mem, self.version_metadata.overall_metadata_addr as nat, OverallMetadata::spec_size_of()) == 
                extract_bytes(flushed_old_mem, self.version_metadata.overall_metadata_addr as nat, OverallMetadata::spec_size_of()));
            assert(extract_bytes(flushed_old_mem, self.version_metadata.overall_metadata_addr as nat, OverallMetadata::spec_size_of()) =~= 
                extract_bytes(old_pm_view.committed(), self.version_metadata.overall_metadata_addr as nat, OverallMetadata::spec_size_of()));
            assert(self.overall_metadata == deserialize_overall_metadata(old_pm_view.committed(), self.version_metadata.overall_metadata_addr));
            assert(self.overall_metadata == deserialize_overall_metadata(flushed_old_mem, self.version_metadata.overall_metadata_addr));
            assert(self.overall_metadata == deserialize_overall_metadata(mem, self.version_metadata.overall_metadata_addr));
        }

        proof fn lemma_durable_kv_satisfies_crash_condition_with_init_op_log(
            self,
            s1: Seq<u8>,
            s2: Seq<u8>,
            crash_pred: spec_fn(Seq<u8>) -> bool,
        )
            requires
                self.valid(),
                !self.transaction_committed(),
                forall |s| #[trigger] self.wrpm@.can_crash_as(s) ==> crash_pred(s),
                forall |s| #[trigger] self.wrpm@.can_crash_as(s) ==> 
                    Self::physical_recover(s, self.version_metadata, self.overall_metadata) == Some(self@),
                s1.len() == s2.len(),
                crash_pred(s1),
                states_differ_only_in_log_region(s1, s2, self.overall_metadata.log_area_addr as nat,
                    self.overall_metadata.log_area_size as nat),
                UntrustedOpLog::<K, L>::recover(s1, self.version_metadata, self.overall_metadata) == Some(AbstractOpLogState::initialize()),
                UntrustedOpLog::<K, L>::recover(s2, self.version_metadata, self.overall_metadata) == Some(AbstractOpLogState::initialize()),
                forall |s|{
                    ||| Self::physical_recover(s, self.version_metadata, self.overall_metadata) == Some(self@)
                    ||| Self::physical_recover(s, self.version_metadata, self.overall_metadata) == self.tentative_view()
                } ==> crash_pred(s),
                no_outstanding_writes_to_version_metadata(self.wrpm@),
                no_outstanding_writes_to_overall_metadata(self.wrpm@, self.version_metadata.overall_metadata_addr as int),
                self.wrpm@.len() >= VersionMetadata::spec_size_of(),
                ({
                    let tentative_view = self.tentative_view();
                    tentative_view is Some
                }),
                self.spec_num_log_entries_in_current_transaction() > 0,
                ({
                    ||| Self::physical_recover(s1, self.version_metadata, self.overall_metadata) == Some(self@)
                    ||| Self::physical_recover(s1, self.version_metadata, self.overall_metadata) == self.tentative_view()
                })
            ensures 
                crash_pred(s2)
        {
            lemma_establish_extract_bytes_equivalence(s1, s2);
            self.log.lemma_reveal_opaque_op_log_inv(self.wrpm, self.version_metadata, self.overall_metadata);
            let ghost tentative_view_bytes = Self::apply_physical_log_entries(self.wrpm@.flush().committed(),
                    self.log@.commit_op_log().physical_op_list).unwrap();
            Self::lemma_log_replay_preserves_size(self.wrpm@.flush().committed(), self.log@.commit_op_log().physical_op_list);

            let recovered_log = AbstractOpLogState::initialize();
            let mem_with_log_installed_s1 = DurableKvStore::<Perm, PM, K, I, L>::apply_physical_log_entries(s1, recovered_log.physical_op_list).unwrap();
            assert(mem_with_log_installed_s1 == s1);
            let mem_with_log_installed_s2 = DurableKvStore::<Perm, PM, K, I, L>::apply_physical_log_entries(s2, recovered_log.physical_op_list).unwrap();
            assert(mem_with_log_installed_s2 == s2);

            lemma_non_log_components_match_when_states_differ_only_in_log_region::<K, I, L>(
                mem_with_log_installed_s1, mem_with_log_installed_s2, self.version_metadata, self.overall_metadata);
            
            // s2 actually can't recover to self.tentative_view() in this case, but we don't need to prove that;
            // we just need to prove that all of its crash states are allowed by crash_pred
            assert({
                ||| Self::physical_recover(s2, self.version_metadata, self.overall_metadata) == Some(self@)
                ||| Self::physical_recover(s2, self.version_metadata, self.overall_metadata) == self.tentative_view()
            });
        }

        // In logical recovery, we replay logical log entries based on replay functions provided by each component
        // TODO: might be useful to return mem from here?
        pub open spec fn logical_recover(mem: Seq<u8>, version_metadata: VersionMetadata, overall_metadata: OverallMetadata) -> Option<DurableKvStoreView<K, I, L>> 
        {
            let recovered_log = UntrustedOpLog::<K, L>::recover(mem, version_metadata, overall_metadata);
            if let Some(recovered_log) = recovered_log {
                let logical_log_entries = choose |logical_log: Seq<LogicalOpLogEntry<L>>| 
                    Self::phys_log_corresponds_to_logical_log(mem, recovered_log.physical_op_list, logical_log, version_metadata, overall_metadata);
                // recover main table from logical log
                let main_table_region = extract_bytes(mem, overall_metadata.main_table_addr as nat, overall_metadata.main_table_size as nat);
                let main_table_region = MetadataTable::<K>::spec_replay_log_metadata_table(main_table_region, logical_log_entries);
                let main_table_view = parse_metadata_table::<K>(
                    main_table_region, 
                    overall_metadata.num_keys,
                    overall_metadata.metadata_node_size
                );
                if let Some(main_table_view) = main_table_view {
                    // recover item table. This does not involve the logical log, so we can just directly parse it
                    let item_table_region = extract_bytes(mem, overall_metadata.item_table_addr as nat, overall_metadata.item_table_size as nat);
                    let item_table_view = parse_item_table::<I, K>(
                        item_table_region,
                        overall_metadata.num_keys as nat,
                        main_table_view.valid_item_indices()
                    );
                    if let Some(item_table_view) = item_table_view {
                        // recover the list area from logical log
                        let list_area_region = extract_bytes(mem, overall_metadata.list_area_addr as nat, overall_metadata.list_area_size as nat);
                        let list_area_region = DurableList::<K, L>::replay_log_list_nodes(list_area_region, overall_metadata.list_node_size, logical_log_entries);
                        let list_view = DurableList::<K, L>::parse_all_lists(
                            main_table_view,
                            list_area_region,
                            overall_metadata.list_node_size,
                            overall_metadata.num_list_entries_per_node
                        );
                        if let Some(list_view) = list_view {
                            Some(Self::recover_from_component_views(main_table_view, item_table_view, list_view))
                        } else {
                            None
                        }
                    } else {
                        None
                    }
                } else {
                    None
                }
            } else {
                None
            }
        }

        // Note: this fn assumes that the item and list head in the main table entry point 
        // to valid entries in the corresponding structures.
        pub open spec fn recover_from_component_views(
            recovered_main_table: MetadataTableView<K>, 
            recovered_item_table: DurableItemTableView<I>,
            recovered_lists: DurableListView<K, L>
        ) -> DurableKvStoreView<K, I, L>
        {
            let contents = Map::new(
                |i: int| 0 <= i < recovered_main_table.durable_metadata_table.len() && recovered_main_table.durable_metadata_table[i] is Some,
                |i: int| {
                    let main_table_entry = recovered_main_table.durable_metadata_table[i].unwrap();
                    let item_index = main_table_entry.item_index();
                    let list_head_index = main_table_entry.list_head_index();
                    let key = main_table_entry.key();
                    
                    let item = recovered_item_table.durable_item_table[item_index as int].unwrap();
                    let list_view = recovered_lists.durable_lists[key];
                    let list = DurableKvStoreList {
                            list: Seq::new(
                                    list_view.len(),
                                    |i: int| list_view[i].unwrap_valid().list_element()
                                )
                    };
                    DurableKvStoreViewEntry { key, item, list }
                }
            );
            DurableKvStoreView { contents }
        }

        pub exec fn get_elements_per_node(&self) -> u64 {
            self.durable_list.get_elements_per_node()
        }

        pub fn setup(
            pm_region: &mut PM,
            version_metadata: VersionMetadata,
            overall_metadata: OverallMetadata,
            kvstore_id: u128,
        ) -> (result: Result<(), KvError<K>>)
            where 
                PM: PersistentMemoryRegion,
            requires 
                old(pm_region).inv(),
                old(pm_region)@.no_outstanding_writes(),
                overall_metadata.region_size == old(pm_region)@.len(),
                memory_correctly_set_up_on_region::<K, I, L>(old(pm_region)@.committed(), kvstore_id),
                overall_metadata_valid::<K, I, L>(overall_metadata, version_metadata.overall_metadata_addr, kvstore_id),
           ensures 
                pm_region.inv(),
                match result {
                    Ok(()) => {
                        &&& Self::physical_recover(pm_region@.committed(), version_metadata, overall_metadata) matches Some(recovered_view)
                        &&& Self::physical_recover(pm_region@.committed(), version_metadata, overall_metadata) == Self::logical_recover(pm_region@.committed(), version_metadata, overall_metadata)
                        &&& recovered_view == DurableKvStoreView::<K, I, L>::init()
                    }
                    Err(_) => true
                }
        {
            let num_keys = overall_metadata.num_keys;
            let overall_metadata_addr = version_metadata.overall_metadata_addr;

            // Define subregions for each durable component and call setup on each one
            let ghost writable_addr_fn = |addr: int| true;
            let main_table_subregion = WritablePersistentMemorySubregion::new(
                pm_region, 
                overall_metadata.main_table_addr, 
                Ghost(overall_metadata.main_table_size as nat),
                Ghost(writable_addr_fn)
            );
            MetadataTable::<K>::setup::<PM, L>(&main_table_subregion, pm_region, num_keys, overall_metadata.metadata_node_size)?;
            proof { main_table_subregion.lemma_reveal_opaque_inv(pm_region); }

            proof {
                let bytes = pm_region@.flush().committed();
                let main_table_bytes = extract_bytes(bytes, overall_metadata.main_table_addr as nat, overall_metadata.main_table_size as nat);
                assert(main_table_bytes == main_table_subregion.view(pm_region).flush().committed());
            }

            // Both the item table and list region do not require any writes in setup; we just need to prove that regardless of the contents of 
            // the PM in those areas, if we set up the item table correctly then 
            let item_table_subregion = WritablePersistentMemorySubregion::new(
                pm_region, 
                overall_metadata.item_table_addr, 
                Ghost(overall_metadata.item_table_size as nat),
                Ghost(writable_addr_fn)
            );
            proof { DurableItemTable::<K, I>::lemma_table_is_empty_at_setup::<PM, L>(&item_table_subregion, pm_region, Set::empty(), num_keys); }
            let list_area_subregion = WritablePersistentMemorySubregion::new(
                pm_region, 
                overall_metadata.list_area_addr, 
                Ghost(overall_metadata.list_area_size as nat),
                Ghost(writable_addr_fn)
            );
            proof { DurableList::<K, L>::lemma_list_is_empty_at_setup(&list_area_subregion, pm_region, AbstractOpLogState::initialize(), num_keys, 
                overall_metadata.list_node_size, overall_metadata.num_list_entries_per_node, overall_metadata.num_list_nodes, MetadataTableView::<K>::init(num_keys)) }

            let ghost pre_log_setup_bytes = pm_region@.flush().committed();

            UntrustedLogImpl::setup::<PM, K>(pm_region, overall_metadata.log_area_addr, overall_metadata.log_area_size)?;

            pm_region.flush();

            proof {
                // TODO: refactor this into a lemma
                let bytes = pm_region@.committed();
                let recovered_view = Self::physical_recover(bytes, version_metadata, overall_metadata);
                lemma_establish_extract_bytes_equivalence(pre_log_setup_bytes, bytes);

                // First, prove that the recovered view is Some if recovery of all of the other components succeeds.
                // For most of these, we just need to prove that the log setup function didn't modify the corresponding bytes,
                // which is already part of log setup's postcondition, but we need to invoke lemma_subrange_of_extract_bytes_equal
                // to make Verus do the required reasoning about subranges.

                // Op log recovery succeeds
                let recovered_log = UntrustedOpLog::<K, L>::recover(bytes, version_metadata, overall_metadata);
                let recovered_log = recovered_log.unwrap();

                // At setup, we know that a logical log corresponding to the physical log exists, because the physical log is empty
                assert(exists |logical_log: Seq<LogicalOpLogEntry<L>>| 
                    Self::phys_log_corresponds_to_logical_log(bytes, recovered_log.physical_op_list, logical_log, version_metadata, overall_metadata)) 
                by {
                    assert(recovered_log.physical_op_list.len() == 0);
                    let witness = Seq::<LogicalOpLogEntry<L>>::empty();
                    assert(Self::phys_log_corresponds_to_logical_log(bytes, recovered_log.physical_op_list, witness, version_metadata, overall_metadata));
                }

                // Main table recovery succeeds
                let main_table_bytes = extract_bytes(bytes, overall_metadata.main_table_addr as nat, overall_metadata.main_table_size as nat);
                let logical_log = choose |logical_log: Seq<LogicalOpLogEntry<L>>| 
                    Self::phys_log_corresponds_to_logical_log(bytes, recovered_log.physical_op_list, logical_log, version_metadata, overall_metadata);
                let post_install_main_table_bytes = MetadataTable::<K>::spec_replay_log_metadata_table(main_table_bytes, logical_log);
                let recovered_main_table = parse_metadata_table::<K>(post_install_main_table_bytes, overall_metadata.num_keys, overall_metadata.metadata_node_size);
                lemma_subrange_of_extract_bytes_equal(bytes, 0, overall_metadata.main_table_addr as nat, overall_metadata.log_area_addr as nat, overall_metadata.main_table_size as nat);

                // Item table recover succeeds
                let item_table_bytes = extract_bytes(bytes, overall_metadata.item_table_addr as nat, overall_metadata.item_table_size as nat);
                let valid_indices = recovered_main_table.unwrap().valid_item_indices();
                lemma_subrange_of_extract_bytes_equal(bytes, 0, overall_metadata.item_table_addr as nat, overall_metadata.log_area_addr as nat, overall_metadata.item_table_size as nat);

                // List recover succeeds
                let list_area_bytes = extract_bytes(bytes, overall_metadata.list_area_addr as nat, overall_metadata.list_area_size as nat);
                lemma_subrange_of_extract_bytes_equal(bytes, 0, overall_metadata.list_area_addr as nat, overall_metadata.log_area_addr as nat, overall_metadata.list_area_size as nat);
                
                assert(forall |i: int| 0 <= i < recovered_main_table.unwrap().get_durable_metadata_table().len() ==> #[trigger] recovered_main_table.unwrap().get_durable_metadata_table()[i] is None);

                DurableList::<K, L>::lemma_parse_each_list_succeeds_if_no_valid_metadata_entries(
                    recovered_main_table.unwrap().get_durable_metadata_table(),
                    list_area_bytes,
                    Map::empty(),
                    overall_metadata.list_node_size,
                    overall_metadata.num_list_entries_per_node,
                );

                // Now need to prove that the recovered view matches init, i.e. that it results in an empty map.
                assert(recovered_view.unwrap().contents =~= Map::<int, DurableKvStoreViewEntry<K, I, L>>::empty());
            }

            Ok(())
        }


        fn start(
            mut wrpm_region: WriteRestrictedPersistentMemoryRegion<Perm, PM>,
            overall_metadata: OverallMetadata,
            version_metadata: VersionMetadata,
            Tracked(perm): Tracked<&Perm>,
            Ghost(state): Ghost<DurableKvStoreView<K, I, L>>,
        ) -> (result: Result<Self, KvError<K>>)
            where 
                PM: PersistentMemoryRegion,
            requires
                wrpm_region.inv(),
                wrpm_region@.no_outstanding_writes(),
                version_metadata == deserialize_version_metadata(wrpm_region@.committed()),
                overall_metadata == deserialize_overall_metadata(wrpm_region@.committed(),
                                                                 version_metadata.overall_metadata_addr),
                Self::physical_recover(wrpm_region@.committed(), version_metadata, overall_metadata) == Some(state),
                overall_metadata_valid::<K, I, L>(overall_metadata, version_metadata.overall_metadata_addr, overall_metadata.kvstore_id),
                overall_metadata.log_area_addr + overall_metadata.log_area_size <= wrpm_region@.len() <= u64::MAX,
                overall_metadata.log_area_size >= spec_log_area_pos() + MIN_LOG_AREA_SIZE,
                forall |s| #[trigger] perm.check_permission(s) <==> Self::physical_recover(s, version_metadata, overall_metadata) == Some(state),
                wrpm_region@.len() == overall_metadata.region_size,
                ({
                    let base_log_state = UntrustedLogImpl::recover(wrpm_region@.committed(), overall_metadata.log_area_addr as nat, overall_metadata.log_area_size as nat).unwrap();
                    let phys_op_log_buffer = extract_bytes(base_log_state.log, 0, (base_log_state.log.len() - u64::spec_size_of()) as nat);
                    let abstract_op_log = UntrustedOpLog::<K, L>::parse_log_ops(phys_op_log_buffer, overall_metadata.log_area_addr as nat, 
                            overall_metadata.log_area_size as nat, overall_metadata.region_size as nat, version_metadata.overall_metadata_addr as nat);
                    &&& abstract_op_log matches Some(abstract_log)
                    &&& 0 < abstract_log.len() <= u64::MAX
                }),
                K::spec_size_of() > 0,
                // TODO: move these into one of the metadata validity spec fns
                0 < spec_log_header_area_size() <= spec_log_area_pos() < overall_metadata.log_area_size,
                0 <= overall_metadata.log_area_addr < overall_metadata.log_area_addr + overall_metadata.log_area_size < overall_metadata.region_size,
                overall_metadata.item_size + u64::spec_size_of() <= u64::MAX,
            ensures
                match result {
                    // the primary postcondition is just that we've recovered to the target state, which 
                    // is required by the precondition to be the physical recovery view of the wrpm_region we passed in.
                    Ok(kvstore) => {
                        &&& kvstore@ == state
                        &&& kvstore.valid()
                        &&& kvstore.wrpm@.no_outstanding_writes()
                        &&& kvstore.constants() == wrpm_region.constants()
                        &&& kvstore.pending_allocations().is_empty()
                        &&& kvstore.pending_deallocations().is_empty()
                    }
                    Err(KvError::CRCMismatch) => !wrpm_region.constants().impervious_to_corruption,
                    Err(KvError::LogErr { log_err }) => true, // TODO: better handling for this and PmemErr
                    Err(KvError::PmemErr { pmem_err }) => true,
                    Err(KvError::InternalError) => true,
                    Err(_) => true // TODO
                }
        {
            let ghost old_wrpm = wrpm_region;
            // 1. Start the log and obtain logged operations (if any)
            // We obtain physical log entries in an unparsed vector as parsing them would require an additional copy in DRAM
            let (mut op_log, phys_log) = UntrustedOpLog::<K, L>::start(&wrpm_region, version_metadata, overall_metadata)?;
            assert(op_log.inv(wrpm_region@, version_metadata, overall_metadata));

            // 2. Replay the log onto the entire PM region
            // Log entries are replayed blindly onto bytes; components do not have their own
            // replay functions. We only parse them after finishing log replay

            if phys_log.len() > 0 {
                proof { PhysicalOpLogEntry::lemma_abstract_log_inv_implies_concrete_log_inv(phys_log, version_metadata, overall_metadata); 
                }

                Self::install_log(&mut wrpm_region, version_metadata, overall_metadata, &phys_log, Tracked(perm));

                proof { 
                    op_log.lemma_same_bytes_preserve_op_log_invariant(old_wrpm, wrpm_region, version_metadata, overall_metadata);
                    assert(Self::apply_physical_log_entries(old_wrpm@.committed(), op_log@.physical_op_list).unwrap() == wrpm_region@.committed());
                    assert(Self::physical_recover(wrpm_region@.committed(), version_metadata, overall_metadata) == Some(state));
                }

                assert({
                    &&& version_metadata == deserialize_version_metadata(wrpm_region@.committed())
                    &&& overall_metadata == deserialize_overall_metadata(wrpm_region@.committed(),
                                                                       version_metadata.overall_metadata_addr)
                });
                let ghost recovered_log = UntrustedOpLog::<K, L>::recover(old_wrpm@.committed(), version_metadata, overall_metadata).unwrap();
                let ghost physical_log_entries = recovered_log.physical_op_list;

                // We can now clear the log, since we have installed and flushed it.
                let ghost crash_pred = |s: Seq<u8>| { Self::physical_recover(s, version_metadata, overall_metadata) == Some(state) };
                proof {
                    assert(Self::physical_recover(wrpm_region@.committed(), version_metadata, overall_metadata) == Some(state));
                    assert(wrpm_region@.can_crash_as(wrpm_region@.committed()));
                    assert(wrpm_region@.no_outstanding_writes());
                    lemma_wherever_no_outstanding_writes_persistent_memory_view_can_only_crash_as_committed(wrpm_region@);
                    assert(forall |s| wrpm_region@.can_crash_as(s) ==> s == wrpm_region@.committed());

                    Self::lemma_clear_log_is_crash_safe(wrpm_region, op_log, version_metadata,
                        overall_metadata, crash_pred, state, perm,);
            }

                let ghost pre_clear_wrpm = wrpm_region;
                op_log.clear_log(&mut wrpm_region, version_metadata, overall_metadata, Ghost(crash_pred), Tracked(perm))?;

                proof {
                    assert(states_differ_only_in_log_region(pre_clear_wrpm@.committed(), wrpm_region@.committed(), 
                        overall_metadata.log_area_addr as nat, overall_metadata.log_area_size as nat));
                    lemma_non_log_components_match_when_states_differ_only_in_log_region::<K, I, L>(
                        pre_clear_wrpm@.committed(), wrpm_region@.committed(), version_metadata, overall_metadata);
                    assert(Self::physical_recover(wrpm_region@.committed(), version_metadata, overall_metadata) == Some(state));
                }
            } 
            
            // We can now start the rest of the components. 
            // We've already played the log, so we won't do any additional writes from this point on.
            // We use read-only subregions to make reasoning about each region separately easier

            let pm_region = wrpm_region.get_pm_region_ref();
            let main_table_subregion = PersistentMemorySubregion::new(pm_region, overall_metadata.main_table_addr, Ghost(overall_metadata.main_table_size as nat));
            let item_table_subregion = PersistentMemorySubregion::new(pm_region, overall_metadata.item_table_addr, Ghost(overall_metadata.item_table_size as nat));
            let list_area_subregion = PersistentMemorySubregion::new(pm_region, overall_metadata.list_area_addr, Ghost(overall_metadata.list_area_size as nat));
            proof {
                // Prove that since we know overall recovery succeeded, parsing/starting the rest of the components will also succeed
                let mem = pm_region@.committed();
                let main_table_region = extract_bytes(mem, overall_metadata.main_table_addr as nat, overall_metadata.main_table_size as nat);
                let item_table_region = extract_bytes(mem, overall_metadata.item_table_addr as nat, overall_metadata.item_table_size as nat);
                let list_area_region = extract_bytes(mem, overall_metadata.list_area_addr as nat, overall_metadata.list_area_size as nat);
                assert(main_table_region == main_table_subregion.view(pm_region).committed());
                assert(item_table_region == item_table_subregion.view(pm_region).committed());
                assert(list_area_region == list_area_subregion.view(pm_region).committed());

                lemma_physical_recover_succeeds_implies_component_parse_succeeds::<Perm, PM, K, I, L>(mem, version_metadata, overall_metadata);
            }
            
            // start each region
            let (main_table, entry_list) = MetadataTable::<K>::start::<PM, I, L>(&main_table_subregion, pm_region, overall_metadata, version_metadata)?;
            let item_table = DurableItemTable::<K, I>::start::<PM, L>(&item_table_subregion, pm_region, &entry_list, overall_metadata, version_metadata)?;
            let durable_list = DurableList::<K, L>::start::<PM, I>(&list_area_subregion, pm_region, &main_table, overall_metadata, version_metadata)?;

            let durable_kv_store = Self {
                version_metadata,
                overall_metadata,
                item_table,
                durable_list,
                log: op_log,
                metadata_table: main_table,
                wrpm: wrpm_region,
                pending_updates: Vec::new(),
            };

            // Prove that the pending allocations invariant holds here after setting up
            // all components
            assert(durable_kv_store.pending_alloc_inv()) by {
                let durable_state_bytes = wrpm_region@.committed();
                let tentative_state_bytes = Self::apply_physical_log_entries(wrpm_region@.flush().committed(),
                    durable_kv_store.log@.commit_op_log().physical_op_list).unwrap();
                assert(durable_state_bytes == tentative_state_bytes);

                let durable_main_table_region = extract_bytes(durable_state_bytes, durable_kv_store.overall_metadata.main_table_addr as nat, 
                    durable_kv_store.overall_metadata.main_table_size as nat);
                let durable_main_table_view = parse_metadata_table::<K>(durable_main_table_region, durable_kv_store.overall_metadata.num_keys,
                    durable_kv_store.overall_metadata.metadata_node_size).unwrap();

                assert(durable_main_table_region == main_table_subregion.view(pm_region).committed());
                assert(durable_main_table_view == durable_kv_store.metadata_table@);
                assert(durable_main_table_view.valid_item_indices() == item_table.spec_valid_indices());

                assert(durable_kv_store.metadata_table.pending_alloc_inv(main_table_subregion.view(pm_region).committed(),
                    main_table_subregion.view(pm_region).committed(), overall_metadata));
                assert(durable_kv_store.metadata_table.pending_alloc_inv(durable_main_table_region,
                    durable_main_table_region, overall_metadata));
                assert(durable_kv_store.item_table.pending_alloc_inv(
                    item_table.spec_valid_indices(),
                    item_table.spec_valid_indices(),
                ));
            }

            proof {
                let recovered_log = UntrustedOpLog::<K, L>::recover(old_wrpm@.committed(), version_metadata, overall_metadata).unwrap();
                let physical_log_entries = recovered_log.physical_op_list;
                assert(states_differ_only_in_log_region(
                    DurableKvStore::<Perm, PM, K, I, L>::apply_physical_log_entries(old_wrpm@.committed(), physical_log_entries).unwrap(),
                    wrpm_region@.committed(), overall_metadata.log_area_addr as nat, overall_metadata.log_area_size as nat)
                );

                // each recovered component parses correctly
                assert(parse_metadata_table::<K>(main_table_subregion.view(pm_region).committed(), overall_metadata.num_keys, overall_metadata.metadata_node_size).unwrap() == main_table@);
                assert(parse_item_table::<I, K>(item_table_subregion.view(pm_region).committed(), overall_metadata.num_keys as nat, main_table@.valid_item_indices()).unwrap() == item_table@);
                assert(DurableList::<K, L>::parse_all_lists(main_table@, list_area_subregion.view(pm_region).committed(), overall_metadata.list_node_size, overall_metadata.num_list_entries_per_node).unwrap() == durable_list@);

                assert(durable_kv_store@ == Self::physical_recover(wrpm_region@.committed(), version_metadata, overall_metadata).unwrap());
                assert(durable_kv_store@ == Self::recover_from_component_views(main_table@, item_table@, durable_list@));
                assert(durable_kv_store.item_table.spec_valid_indices() =~=
                       durable_kv_store.metadata_table@.valid_item_indices());
                assert(PhysicalOpLogEntry::vec_view(durable_kv_store.pending_updates) == durable_kv_store.log@.physical_op_list);
            }

            /*
            // TODO - Prove that the physical and logical recovery states match.
            let ghost physical_recovery_state = Self::physical_recover(wrpm_region@.committed(), version_metadata, overall_metadata);
            let ghost logical_recovery_state = Self::logical_recover(wrpm_region@.committed(), version_metadata, overall_metadata);
            assert(physical_recovery_state == logical_recovery_state);
            */

            proof {
                lemma_if_no_outstanding_writes_then_persistent_memory_view_can_only_crash_as_committed(
                    durable_kv_store.wrpm@);
                durable_kv_store.lemma_if_every_component_recovers_to_its_current_state_then_self_does();
            }
            
            Ok(durable_kv_store)
        }

        // This function installs the log by blindly replaying physical log entries onto the WRPM region. All writes
        // made by this function are crash-safe; if we crash during this operation, replaying the full log on the resulting
        // crash state gets us to the final desired state. This function does not return a Result because it cannot fail
        // as long as the log is well-formed, which is required by the precondition.
        fn install_log(
            wrpm_region: &mut WriteRestrictedPersistentMemoryRegion<Perm, PM>,
            version_metadata: VersionMetadata,
            overall_metadata: OverallMetadata,
            phys_log: &Vec<PhysicalOpLogEntry>,
            Tracked(perm): Tracked<&Perm>,
        ) 
            where 
                PM: PersistentMemoryRegion,
                Perm: CheckPermission<Seq<u8>>,
            requires
                old(wrpm_region).inv(),
                old(wrpm_region)@.no_outstanding_writes(),
                old(wrpm_region)@.len() == overall_metadata.region_size,
                PhysicalOpLogEntry::log_inv(*phys_log, version_metadata, overall_metadata),
                phys_log.len() > 0,
                UntrustedLogImpl::recover(old(wrpm_region)@.committed(), overall_metadata.log_area_addr as nat, overall_metadata.log_area_size as nat) is Some,
                ({
                    let abstract_op_log = UntrustedOpLog::<K, L>::recover(old(wrpm_region)@.committed(), version_metadata, overall_metadata);
                    let phys_log_view = Seq::new(phys_log@.len(), |i: int| phys_log[i]@);
                    &&& abstract_op_log matches Some(abstract_op_log)
                    &&& abstract_op_log.physical_op_list == phys_log_view
                    &&& AbstractPhysicalOpLogEntry::log_inv(phys_log_view, version_metadata, overall_metadata)
                }),
                forall |s| Self::physical_recover(old(wrpm_region)@.committed(), version_metadata, overall_metadata) == Self::physical_recover(s, version_metadata, overall_metadata) 
                    ==> perm.check_permission(s),
                VersionMetadata::spec_size_of() <= version_metadata.overall_metadata_addr,
                0 <= overall_metadata.log_area_addr < overall_metadata.log_area_addr + overall_metadata.log_area_size <= overall_metadata.region_size,
                0 < spec_log_header_area_size() <= spec_log_area_pos() < overall_metadata.log_area_size,
                Self::physical_recover(old(wrpm_region)@.committed(), version_metadata, overall_metadata) is Some,
            ensures 
                wrpm_region.inv(),
                wrpm_region@.no_outstanding_writes(),
                wrpm_region@.len() == overall_metadata.region_size,
                wrpm_region.constants() == old(wrpm_region).constants(),
                ({
                    let true_recovery_state = Self::physical_recover(old(wrpm_region)@.committed(), version_metadata, overall_metadata).unwrap();
                    let recovery_state = Self::physical_recover(wrpm_region@.committed(), version_metadata, overall_metadata);
                    &&& recovery_state matches Some(recovery_state)
                    &&& recovery_state == true_recovery_state
                }),
                ({
                    let phys_log_view = Seq::new(phys_log@.len(), |i: int| phys_log[i]@);
                    let true_final_state = Self::apply_physical_log_entries(old(wrpm_region)@.committed(), phys_log_view);
                    wrpm_region@.committed() == true_final_state.unwrap()
                }),
                ({
                    let abstract_op_log = UntrustedOpLog::<K, L>::recover(wrpm_region@.committed(), version_metadata, overall_metadata);
                    let phys_log_view = Seq::new(phys_log@.len(), |i: int| phys_log[i]@);
                    &&& abstract_op_log matches Some(abstract_op_log)
                    &&& abstract_op_log.physical_op_list == phys_log_view
                    &&& AbstractPhysicalOpLogEntry::log_inv(phys_log_view, version_metadata, overall_metadata)
                }),
                extract_bytes(wrpm_region@.committed(), overall_metadata.log_area_addr as nat, overall_metadata.log_area_size as nat) == 
                    extract_bytes(old(wrpm_region)@.committed(), overall_metadata.log_area_addr as nat, overall_metadata.log_area_size as nat),
                extract_bytes(wrpm_region@.committed(), 0, VersionMetadata::spec_size_of()) == 
                    extract_bytes(old(wrpm_region)@.committed(), 0, VersionMetadata::spec_size_of()),
                extract_bytes(wrpm_region@.committed(), version_metadata.overall_metadata_addr as nat, OverallMetadata::spec_size_of()) == 
                    extract_bytes(old(wrpm_region)@.committed(), version_metadata.overall_metadata_addr as nat, OverallMetadata::spec_size_of()),    
        {
            let log_start_addr = overall_metadata.log_area_addr;
            let log_size = overall_metadata.log_area_size;
            let region_size = overall_metadata.region_size;

            let ghost old_phys_log = phys_log;
            let ghost old_wrpm = wrpm_region@.committed();
            let ghost old_wrpm_constants = wrpm_region.constants();

            let ghost final_recovery_state = Self::physical_recover(old(wrpm_region)@.committed(), version_metadata, overall_metadata).unwrap();

            let mut index = 0;

            proof {
                let phys_log_view = Seq::new(phys_log@.len(), |i: int| phys_log[i]@);
                let replayed_ops = phys_log_view.subrange(0, index as int);
                let remaining_ops = phys_log_view.subrange(index as int, phys_log.len() as int);
                let final_mem = Self::apply_physical_log_entries(old_wrpm, phys_log_view).unwrap();
                let current_mem = Self::apply_physical_log_entries(old_wrpm, replayed_ops).unwrap();

                assert(replayed_ops.len() == 0);
                assert(remaining_ops == phys_log_view);
                assert(current_mem == old_wrpm);
                assert(Self::apply_physical_log_entries(old_wrpm, remaining_ops).unwrap() == final_mem);
            }

            while index < phys_log.len() 
                invariant
                    old_wrpm.len() == wrpm_region@.len(),
                    PhysicalOpLogEntry::log_inv(*phys_log, version_metadata, overall_metadata),
                    forall |s| Self::physical_recover(s, version_metadata, overall_metadata) == 
                        Some(final_recovery_state) ==> #[trigger] perm.check_permission(s),
                    Self::physical_recover(wrpm_region@.committed(), version_metadata, overall_metadata) == 
                        Some(final_recovery_state),
                    old_phys_log == phys_log,
                    ({
                        let phys_log_view = Seq::new(phys_log@.len(), |i: int| phys_log[i]@);
                        let replayed_ops = phys_log_view.subrange(0, index as int);
                        let current_mem = Self::apply_physical_log_entries(old_wrpm, replayed_ops);
                        &&& current_mem is Some 
                        &&& current_mem.unwrap() == wrpm_region@.committed()
                        &&& recovery_write_region_invariant::<Perm, PM, K, I, L>(*wrpm_region, version_metadata, overall_metadata, phys_log_view)
                    }),
                    0 <= index <= phys_log.len(),
                    old_wrpm_constants == wrpm_region.constants(),
                    extract_bytes(wrpm_region@.committed(), overall_metadata.log_area_addr as nat, overall_metadata.log_area_size as nat) == 
                        extract_bytes(old_wrpm, overall_metadata.log_area_addr as nat, overall_metadata.log_area_size as nat),
                    extract_bytes(wrpm_region@.committed(), 0, VersionMetadata::spec_size_of()) == 
                        extract_bytes(old(wrpm_region)@.committed(), 0, VersionMetadata::spec_size_of()),
                    extract_bytes(wrpm_region@.committed(), version_metadata.overall_metadata_addr as nat, OverallMetadata::spec_size_of()) == 
                        extract_bytes(old(wrpm_region)@.committed(), version_metadata.overall_metadata_addr as nat, OverallMetadata::spec_size_of()),    
                    VersionMetadata::spec_size_of() <= version_metadata.overall_metadata_addr,
            {
                let op = &phys_log[index];

                proof {
                    let phys_log_view = Seq::new(phys_log@.len(), |i: int| phys_log[i]@);

                    // These two assertions are obvious from the loop invariant, but we need them to for triggers
                    assert(op.inv(version_metadata, overall_metadata)); 
                    assert({
                        ||| op.absolute_addr + op.len <= overall_metadata.log_area_addr
                        ||| overall_metadata.log_area_addr + overall_metadata.log_area_size <= op.absolute_addr
                    });

                    let phys_log_view = Seq::new(phys_log@.len(), |i: int| phys_log[i]@);
                    assert(phys_log_view[index as int] == phys_log[index as int]@);
                    assert(forall |i: int| op.absolute_addr <= i < op.absolute_addr + op.len ==> 
                        #[trigger] addr_modified_by_recovery(phys_log_view, i));

                    // Prove that any write to an address modified by recovery is crash-safe
                    lemma_safe_recovery_writes::<Perm, PM, K, I, L>(*wrpm_region, version_metadata, overall_metadata, phys_log_view, op.absolute_addr as int, op.bytes@);
                }

                proof {
                    let phys_log_view = Seq::new(phys_log@.len(), |i: int| phys_log[i]@);
                    let replayed_ops = phys_log_view.subrange(0, index as int);
                    let current_mem = Self::apply_physical_log_entries(old_wrpm, replayed_ops);

                    // From the loop invariant
                    assert(current_mem is Some);
                    assert(current_mem.unwrap() == wrpm_region@.committed());

                    let new_wrpm = wrpm_region@.write(op.absolute_addr as int, op.bytes@).flush();
                    let new_replayed_ops = phys_log_view.subrange(0, index + 1);
                    let new_mem = Self::apply_physical_log_entries(old_wrpm, new_replayed_ops);

                    Self::lemma_apply_phys_log_entries_succeeds_if_log_ops_are_well_formed(old_wrpm, version_metadata, overall_metadata, new_replayed_ops);
                    assert(new_mem is Some);

                    let step_mem = Self::apply_physical_log_entry(current_mem.unwrap(), op@);

                    assert(step_mem is Some);
                    assert(new_replayed_ops == replayed_ops + seq![op@]);

                    assert(Self::apply_physical_log_entries(old_wrpm, replayed_ops) is Some);
                    assert(replayed_ops == new_replayed_ops.subrange(0, new_replayed_ops.len() - 1));

                    assert(step_mem.unwrap() == new_wrpm.committed());
                    assert(step_mem.unwrap() == new_mem.unwrap());

                    assert(new_mem.unwrap() == new_wrpm.committed());
                }

                let ghost pre_write_wrpm = wrpm_region@;

                // write the current op's updates to the specified location on storage
                wrpm_region.write(op.absolute_addr, op.bytes.as_slice(), Tracked(perm));
                wrpm_region.flush();

                assert(extract_bytes(wrpm_region@.committed(), overall_metadata.log_area_addr as nat, overall_metadata.log_area_size as nat) == 
                    extract_bytes(old_wrpm, overall_metadata.log_area_addr as nat, overall_metadata.log_area_size as nat));
                assert(extract_bytes(wrpm_region@.committed(), 0, VersionMetadata::spec_size_of()) == 
                    extract_bytes(old(wrpm_region)@.committed(), 0, VersionMetadata::spec_size_of()));
                assert(extract_bytes(wrpm_region@.committed(), version_metadata.overall_metadata_addr as nat, OverallMetadata::spec_size_of()) == 
                    extract_bytes(old(wrpm_region)@.committed(), version_metadata.overall_metadata_addr as nat, OverallMetadata::spec_size_of()));

                index += 1;
            }

            proof {
                let phys_log_view = Seq::new(phys_log@.len(), |i: int| phys_log[i]@);
                assert(phys_log_view.subrange(0, index as int) == phys_log_view);
            }
        }

        // This function takes an offset into the main table, looks up the corresponding item,
        // and returns it if it exists.
        pub fn read_item(
            &self,
            metadata_index: u64
        ) -> (result: Result<Box<I>, KvError<K>>)
            requires
                self.valid(),
                self@.contains_key(metadata_index as int),
            ensures
                match result {
                    Ok(item) => {
                        match self@[metadata_index as int] {
                            Some(entry) => entry.item() == item,
                            None => false,
                        }
                    },
                    Err(KvError::CRCMismatch) => !self.constants().impervious_to_corruption,
                    Err(_) => false,
                }
        {
            assert(metadata_index < self.overall_metadata.num_keys);

            let pm = self.wrpm.get_pm_region_ref();
            let metadata_table_subregion = PersistentMemorySubregion::new(
                pm,
                self.overall_metadata.main_table_addr,
                Ghost(self.overall_metadata.main_table_size as nat)
            );
            let (key, metadata) = match self.metadata_table.get_key_and_metadata_entry_at_index(
                &metadata_table_subregion,
                pm,
                metadata_index,
                Ghost(self.overall_metadata),
            ) {
                Ok((key, metadata)) => (key, metadata),
                Err(e) => { assert(e is CRCMismatch); return Err(e); },
            };

            let item_table_index = metadata.item_index;
            let item_table_subregion = PersistentMemorySubregion::new(
                pm,
                self.overall_metadata.item_table_addr,
                Ghost(self.overall_metadata.item_table_size as nat));
            self.item_table.read_item(
                &item_table_subregion,
                pm,
                item_table_index,
                Ghost(self.overall_metadata)
            )
        }

        spec fn get_writable_mask_for_main_table(self) -> (mask: spec_fn(int) -> bool)
        {
            let main_table_addr = self.overall_metadata.main_table_addr as int;
            let main_table_size = self.overall_metadata.main_table_size as int;
            let metadata_node_size = self.overall_metadata.metadata_node_size;
            |addr: int| {
                let relative_addr = addr - main_table_addr;
                let which_entry = relative_addr / metadata_node_size as int;
                let entry_offset = index_to_offset(which_entry as nat, metadata_node_size as nat);
                &&& 0 <= relative_addr < main_table_size
                &&& 0 <= which_entry < self.overall_metadata.num_keys
                &&& entry_offset + u64::spec_size_of() <= relative_addr < entry_offset + metadata_node_size
                &&& self.metadata_table.allocator_view().contains(which_entry as u64)
            }
        }

        closed spec fn condition_preserved_by_subregion_masks(self) -> (spec_fn(Seq<u8>) -> bool)
        {
            let version_metadata = self.version_metadata;
            let overall_metadata = self.overall_metadata;
            let main_table_addr = overall_metadata.main_table_addr;
            let main_table_size = overall_metadata.main_table_size;
            let item_table_addr = overall_metadata.item_table_addr;
            let item_table_size = overall_metadata.item_table_size;
            let num_keys = overall_metadata.num_keys;
            let metadata_node_size = overall_metadata.metadata_node_size;
            |s: Seq<u8>| {
                &&& UntrustedOpLog::<K, L>::recover(s, version_metadata, overall_metadata) ==
                      Some(AbstractOpLogState::initialize())
                &&& parse_metadata_table::<K>(extract_bytes(s, main_table_addr as nat, main_table_size as nat),
                                             num_keys, metadata_node_size) ==
                      Some(self.metadata_table@)
                &&& parse_item_table::<I, K>(extract_bytes(s, item_table_addr as nat, item_table_size as nat),
                                            num_keys as nat, self.metadata_table@.valid_item_indices()) ==
                      Some(self.item_table@)
                &&& Self::physical_recover(s, version_metadata, overall_metadata) == Some(self@)
            }
        }

        proof fn lemma_condition_preserved_by_subregion_masks_preserved_by_crashing(self)
            requires
                self.inv(),
                !self.log@.op_list_committed,
            ensures
                forall|s| self.wrpm@.can_crash_as(s) ==> self.condition_preserved_by_subregion_masks()(s)
        {
            let overall_metadata = self.overall_metadata;
            let num_keys = overall_metadata.num_keys;
            let metadata_node_size = overall_metadata.metadata_node_size;
            let main_table_addr = overall_metadata.main_table_addr;
            let main_table_size = overall_metadata.main_table_size;
            let item_table_addr = overall_metadata.item_table_addr;
            let item_table_size = overall_metadata.item_table_size;

            let condition = self.condition_preserved_by_subregion_masks();
            assert forall|s| self.wrpm@.can_crash_as(s) implies condition(s) by {
                let recovered_log = UntrustedOpLog::<K, L>::recover(s, self.version_metadata,
                                                                    overall_metadata);
                self.log.lemma_reveal_opaque_op_log_inv(self.wrpm, self.version_metadata, overall_metadata);
                assert(Self::apply_physical_log_entries(s, recovered_log.unwrap().physical_op_list) == Some(s));
                lemma_subregion_view_can_crash_as_subrange(self.wrpm@, s, main_table_addr as nat, main_table_size as nat);
                lemma_subregion_view_can_crash_as_subrange(self.wrpm@, s, item_table_addr as nat, item_table_size as nat);
            }
        }

        proof fn lemma_writable_mask_for_main_table_suitable_for_creating_subregion(self, perm: &Perm)
            requires
                self.inv(),
                !self.log@.op_list_committed,
                forall|s| Self::physical_recover(s, self.version_metadata, self.overall_metadata) == Some(self@) ==>
                    #[trigger] perm.check_permission(s),
            ensures
                condition_sufficient_to_create_wrpm_subregion(
                    self.wrpm@, perm, self.overall_metadata.main_table_addr,
                    self.overall_metadata.main_table_size as nat,
                    self.get_writable_mask_for_main_table(),
                    self.condition_preserved_by_subregion_masks(),
                )
        {
            let overall_metadata = self.overall_metadata;
            let num_keys = overall_metadata.num_keys;
            let metadata_node_size = overall_metadata.metadata_node_size;
            let main_table_addr = overall_metadata.main_table_addr;
            let main_table_size = overall_metadata.main_table_size;
            let item_table_addr = overall_metadata.item_table_addr;
            let item_table_size = overall_metadata.item_table_size;
            let list_area_addr = overall_metadata.list_area_addr;
            let list_area_size = overall_metadata.list_area_size;
            let log_area_addr = overall_metadata.log_area_addr;
            let log_area_size = overall_metadata.log_area_size;

            let condition = self.condition_preserved_by_subregion_masks();
            self.lemma_condition_preserved_by_subregion_masks_preserved_by_crashing();
            assert forall|s1: Seq<u8>, s2: Seq<u8>| {
                       &&& condition(s1)
                       &&& s1.len() == s2.len() == self.wrpm@.len()
                       &&& memories_differ_only_where_subregion_allows(s1, s2, main_table_addr as nat,
                                                                      main_table_size as nat,
                                                                      self.get_writable_mask_for_main_table())
                    } implies condition(s2) by {
                let ss1 = extract_bytes(s1, main_table_addr as nat, main_table_size as nat);
                let ss2 = extract_bytes(s2, main_table_addr as nat, main_table_size as nat);
                assert forall|addr: int| 0 <= addr < ss1.len() && ss1[addr] != #[trigger] ss2[addr] implies
                           address_belongs_to_invalid_main_table_entry(addr, ss1, num_keys, metadata_node_size) by {
                    assert(self.get_writable_mask_for_main_table()(addr + main_table_addr));
                    let which_entry = addr / metadata_node_size as int;
                    lemma_valid_entry_index(which_entry as nat, num_keys as nat, metadata_node_size as nat);
                    assert(self.metadata_table.allocator_view().contains(which_entry as u64));
                    assert(self.metadata_table.free_indices().contains(which_entry as u64));
                    assert(self.metadata_table@.durable_metadata_table[which_entry as int] is None);
                    let entry_bytes = extract_bytes(ss1,
                                                    index_to_offset(which_entry as nat, metadata_node_size as nat),
                                                    metadata_node_size as nat);
                    assert(validate_metadata_entry::<K>(entry_bytes, num_keys as nat));
                    assert(parse_metadata_entry::<K>(entry_bytes, num_keys as nat) is None);
                    let cdb_bytes = extract_bytes(ss1,
                                                  index_to_offset(which_entry as nat, metadata_node_size as nat),
                                                  u64::spec_size_of());
                    assert(cdb_bytes =~= extract_bytes(entry_bytes, 0, u64::spec_size_of()));
                }
                lemma_parse_metadata_table_doesnt_depend_on_fields_of_invalid_entries::<K>(
                    ss1, ss2, num_keys, metadata_node_size
                );
                assert(UntrustedOpLog::<K, L>::recover(s1, self.version_metadata, overall_metadata) ==
                       UntrustedOpLog::<K, L>::recover(s2, self.version_metadata, overall_metadata))
                    by {
                    assert(extract_bytes(s1, log_area_addr as nat, log_area_size as nat) =~=
                           extract_bytes(s2, log_area_addr as nat, log_area_size as nat));
                    lemma_same_log_bytes_recover_to_same_state(s1, s2, log_area_addr as nat, log_area_size as nat,
                                                               s1.len());
                }
                let recovered_log = UntrustedOpLog::<K, L>::recover(s1, self.version_metadata, overall_metadata);
                self.log.lemma_reveal_opaque_op_log_inv(self.wrpm, self.version_metadata, overall_metadata);
                assert(parse_metadata_table::<K>(extract_bytes(s2, main_table_addr as nat, main_table_size as nat),
                                                 num_keys, metadata_node_size) ==
                       Some(self.metadata_table@));
                assert(Self::apply_physical_log_entries(s2, recovered_log.unwrap().physical_op_list) == Some(s2));
                assert(extract_bytes(s1, item_table_addr as nat, item_table_size as nat) =~=
                       extract_bytes(s2, item_table_addr as nat, item_table_size as nat));
                assert(parse_item_table::<I, K>(extract_bytes(s2, item_table_addr as nat, item_table_size as nat),
                                            num_keys as nat, self.metadata_table@.valid_item_indices()) ==
                      Some(self.item_table@));
                assert(extract_bytes(s1, list_area_addr as nat, list_area_size as nat) =~=
                       extract_bytes(s2, list_area_addr as nat, list_area_size as nat));
                assert(Self::physical_recover(s2, self.version_metadata, overall_metadata) == Some(self@));
            }
        }

        spec fn main_table_view_matches(self, pm_view: PersistentMemoryRegionView) -> bool
        {
            get_subregion_view(self.wrpm@, self.overall_metadata.main_table_addr as nat,
                               self.overall_metadata.main_table_size as nat) ==
                get_subregion_view(pm_view, self.overall_metadata.main_table_addr as nat,
                                   self.overall_metadata.main_table_size as nat)
        }

        spec fn item_table_view_matches(self, pm_view: PersistentMemoryRegionView) -> bool
        {
            get_subregion_view(self.wrpm@, self.overall_metadata.item_table_addr as nat,
                               self.overall_metadata.item_table_size as nat) ==
                get_subregion_view(pm_view, self.overall_metadata.item_table_addr as nat,
                                   self.overall_metadata.item_table_size as nat)
        }

        spec fn log_area_view_matches(self, pm_view: PersistentMemoryRegionView) -> bool
        {
            get_subregion_view(self.wrpm@, self.overall_metadata.log_area_addr as nat,
                               self.overall_metadata.log_area_size as nat) ==
                get_subregion_view(pm_view, self.overall_metadata.log_area_addr as nat,
                                   self.overall_metadata.log_area_size as nat)
        }

        spec fn list_area_view_matches(self, pm_view: PersistentMemoryRegionView) -> bool
        {
            get_subregion_view(self.wrpm@, self.overall_metadata.list_area_addr as nat,
                               self.overall_metadata.list_area_size as nat) ==
                get_subregion_view(pm_view, self.overall_metadata.list_area_addr as nat,
                                   self.overall_metadata.list_area_size as nat)
        }

        proof fn lemma_condition_preserved_by_subregion_masks_preserved_after_main_table_subregion_updates(
            self,
            old_self: Self,
            perm: &Perm,
            subregion: WriteRestrictedPersistentMemorySubregion,
        )
            requires
                old_self.inv(),
                !old_self.log@.op_list_committed,
                condition_sufficient_to_create_wrpm_subregion(
                    old_self.wrpm@, perm, old_self.overall_metadata.main_table_addr,
                    old_self.overall_metadata.main_table_size as nat,
                    old_self.get_writable_mask_for_main_table(),
                    old_self.condition_preserved_by_subregion_masks(),
                ),
                subregion.constants() == old_self.wrpm.constants(),
                subregion.start() == old_self.overall_metadata.main_table_addr,
                subregion.len() == old_self.overall_metadata.main_table_size,
                subregion.initial_region_view() == old_self.wrpm@,
                subregion.is_writable_absolute_addr_fn() == old_self.get_writable_mask_for_main_table(),
                subregion.inv(&self.wrpm, perm),
                self == (Self{ wrpm: self.wrpm, metadata_table: self.metadata_table, ..old_self }),
            ensures
                self.wrpm.inv(),
                self.wrpm.constants() == old_self.wrpm.constants(),
                self.wrpm@.len() == subregion.initial_region_view().len(),
                views_differ_only_where_subregion_allows(subregion.initial_region_view(), self.wrpm@,
                                                         self.overall_metadata.main_table_addr as nat,
                                                         self.overall_metadata.main_table_size as nat,
                                                         old_self.get_writable_mask_for_main_table()),
                self.item_table_view_matches(old_self.wrpm@),
                self.list_area_view_matches(old_self.wrpm@),
                self.log_area_view_matches(old_self.wrpm@),
                ({
                    let condition = old_self.condition_preserved_by_subregion_masks();
                    &&& forall|s| self.wrpm@.can_crash_as(s) ==> condition(s)
                    &&& condition(self.wrpm@.committed())
                })
        {
            subregion.lemma_reveal_opaque_inv(&self.wrpm, perm);

            let condition = old_self.condition_preserved_by_subregion_masks();
            assert forall|s| self.wrpm@.can_crash_as(s) implies condition(s) by {
                let s_old = lemma_get_crash_state_given_one_for_other_view_differing_only_where_subregion_allows(
                    self.wrpm@,
                    old_self.wrpm@,
                    s,
                    old_self.overall_metadata.main_table_addr as nat,
                    old_self.overall_metadata.main_table_size as nat,
                    old_self.get_writable_mask_for_main_table()
                );
                assert(condition(s_old));
                assert(s_old.len() == s.len() == old_self.wrpm@.len());
                assert(memories_differ_only_where_subregion_allows(
                    s_old, s,
                    old_self.overall_metadata.main_table_addr as nat,
                    old_self.overall_metadata.main_table_size as nat,
                    old_self.get_writable_mask_for_main_table()
                ));
            }

            lemma_persistent_memory_view_can_crash_as_committed(self.wrpm@);

            assert(get_subregion_view(self.wrpm@, self.overall_metadata.item_table_addr as nat,
                                      self.overall_metadata.item_table_size as nat) =~=
                   get_subregion_view(old_self.wrpm@, self.overall_metadata.item_table_addr as nat,
                                      self.overall_metadata.item_table_size as nat));
            assert(get_subregion_view(self.wrpm@, self.overall_metadata.list_area_addr as nat,
                                      self.overall_metadata.list_area_size as nat) =~=
                   get_subregion_view(old_self.wrpm@, self.overall_metadata.list_area_addr as nat,
                                      self.overall_metadata.list_area_size as nat));
            assert(get_subregion_view(self.wrpm@, self.overall_metadata.log_area_addr as nat,
                                      self.overall_metadata.log_area_size as nat) =~=
                   get_subregion_view(old_self.wrpm@, self.overall_metadata.log_area_addr as nat,
                                      self.overall_metadata.log_area_size as nat));
        }

        proof fn lemma_main_table_subregion_grants_access_to_free_slots(
            self,
            subregion: WriteRestrictedPersistentMemorySubregion,
        )
            requires
                self.inv(),
                subregion.start() == self.overall_metadata.main_table_addr,
                subregion.len() == self.overall_metadata.main_table_size,
                subregion.is_writable_absolute_addr_fn() == self.get_writable_mask_for_main_table(),
            ensures
                self.metadata_table.subregion_grants_access_to_free_slots(subregion),

        {

            assert forall|idx: u64| {
                &&& idx < self.metadata_table@.len()
                &&& self.metadata_table.allocator_view().contains(idx)
            } implies #[trigger] subregion_grants_access_to_main_table_entry::<K>(subregion, idx) by {
                let entry_size = self.overall_metadata.metadata_node_size;
                assert forall|addr: u64| idx * entry_size + u64::spec_size_of() <= addr
                           < idx * entry_size + entry_size implies
                           subregion.is_writable_relative_addr(addr as int) by {
                    lemma_valid_entry_index(idx as nat, self.overall_metadata.num_keys as nat, entry_size as nat);
                    lemma_addr_in_entry_divided_by_entry_size(idx as nat, entry_size as nat, addr as int);
                    assert(self.get_writable_mask_for_main_table()(addr + self.overall_metadata.main_table_addr));
            }
        }
        }

        spec fn get_writable_mask_for_item_table(self) -> (mask: spec_fn(int) -> bool)
        {
            |addr: int| address_belongs_to_invalid_item_table_entry::<I>(addr - self.overall_metadata.item_table_addr,
                                                                       self.overall_metadata.num_keys,
                                                                       self.metadata_table@.valid_item_indices())
        }

        proof fn lemma_writable_mask_for_item_table_suitable_for_creating_subregion(
            self,
            perm: &Perm
        )
            requires
                self.inv(),
                !self.log@.op_list_committed,
                forall|s| Self::physical_recover(s, self.version_metadata, self.overall_metadata) == Some(self@) ==>
                    #[trigger] perm.check_permission(s),
            ensures
                condition_sufficient_to_create_wrpm_subregion(
                    self.wrpm@, perm, self.overall_metadata.item_table_addr,
                    self.overall_metadata.item_table_size as nat,
                    self.get_writable_mask_for_item_table(),
                    self.condition_preserved_by_subregion_masks(),
                )
        {
            let item_entry_size = I::spec_size_of() + u64::spec_size_of();
            let overall_metadata = self.overall_metadata;
            let num_keys = overall_metadata.num_keys;
            let metadata_node_size = overall_metadata.metadata_node_size;
            let main_table_addr = overall_metadata.main_table_addr;
            let main_table_size = overall_metadata.main_table_size;
            let item_table_addr = overall_metadata.item_table_addr;
            let item_table_size = overall_metadata.item_table_size;
            let list_area_addr = overall_metadata.list_area_addr;
            let list_area_size = overall_metadata.list_area_size;
            let log_area_addr = overall_metadata.log_area_addr;
            let log_area_size = overall_metadata.log_area_size;

            let condition = self.condition_preserved_by_subregion_masks();
            self.lemma_condition_preserved_by_subregion_masks_preserved_by_crashing();
            assert forall|s1: Seq<u8>, s2: Seq<u8>| {
                       &&& condition(s1)
                       &&& s1.len() == s2.len() == self.wrpm@.len()
                       &&& memories_differ_only_where_subregion_allows(s1, s2, item_table_addr as nat,
                                                                      item_table_size as nat,
                                                                      self.get_writable_mask_for_item_table())
                    } implies condition(s2) by {
                let ss1 = extract_bytes(s1, item_table_addr as nat, item_table_size as nat);
                let ss2 = extract_bytes(s2, item_table_addr as nat, item_table_size as nat);
                assert forall|addr: int| 0 <= addr < ss2.len() && ss1[addr] != #[trigger] ss2[addr] implies
                           address_belongs_to_invalid_item_table_entry::<I>(
                               addr, num_keys, self.metadata_table@.valid_item_indices()
                           ) by {
                }
                lemma_parse_item_table_doesnt_depend_on_fields_of_invalid_entries::<I, K>(
                    ss1, ss2, num_keys,
                    self.metadata_table@.valid_item_indices()
                );
                assert(UntrustedOpLog::<K, L>::recover(s1, self.version_metadata, overall_metadata) ==
                       UntrustedOpLog::<K, L>::recover(s2, self.version_metadata, overall_metadata))
                    by {
                    assert(extract_bytes(s1, log_area_addr as nat, log_area_size as nat) =~=
                           extract_bytes(s2, log_area_addr as nat, log_area_size as nat));
                    lemma_same_log_bytes_recover_to_same_state(s1, s2, log_area_addr as nat, log_area_size as nat,
                                                               s1.len());
                }
                let recovered_log = UntrustedOpLog::<K, L>::recover(s1, self.version_metadata, overall_metadata);
                self.log.lemma_reveal_opaque_op_log_inv(self.wrpm, self.version_metadata, overall_metadata);
                assert(Self::apply_physical_log_entries(s2, recovered_log.unwrap().physical_op_list) == Some(s2));
                assert(extract_bytes(s1, main_table_addr as nat, main_table_size as nat) =~=
                       extract_bytes(s2, main_table_addr as nat, main_table_size as nat));
                assert(parse_metadata_table::<K>(extract_bytes(s2, main_table_addr as nat, main_table_size as nat),
                                                 num_keys, metadata_node_size) ==
                       Some(self.metadata_table@));
                assert(parse_item_table::<I, K>(extract_bytes(s2, item_table_addr as nat, item_table_size as nat),
                                            num_keys as nat, self.metadata_table@.valid_item_indices()) ==
                      Some(self.item_table@));
                assert(extract_bytes(s1, list_area_addr as nat, list_area_size as nat) =~=
                       extract_bytes(s2, list_area_addr as nat, list_area_size as nat));
                assert(Self::physical_recover(s2, self.version_metadata, overall_metadata) == Some(self@));
            }
        }

        proof fn lemma_condition_preserved_by_subregion_masks_preserved_after_item_table_subregion_updates(
            self,
            old_self: Self,
            perm: &Perm,
            subregion: WriteRestrictedPersistentMemorySubregion,
        )
            requires
                old_self.inv(),
                !old_self.log@.op_list_committed,
                condition_sufficient_to_create_wrpm_subregion(
                    old_self.wrpm@, perm, old_self.overall_metadata.item_table_addr,
                    old_self.overall_metadata.item_table_size as nat,
                    old_self.get_writable_mask_for_item_table(),
                    old_self.condition_preserved_by_subregion_masks(),
                ),
                subregion.constants() == old_self.wrpm.constants(),
                subregion.start() == old_self.overall_metadata.item_table_addr,
                subregion.len() == old_self.overall_metadata.item_table_size,
                subregion.initial_region_view() == old_self.wrpm@,
                subregion.is_writable_absolute_addr_fn() == old_self.get_writable_mask_for_item_table(),
                subregion.inv(&self.wrpm, perm),
                self == (Self{ wrpm: self.wrpm, item_table: self.item_table, ..old_self }),
            ensures
                self.wrpm.inv(),
                self.wrpm.constants() == old_self.wrpm.constants(),
                self.wrpm@.len() == subregion.initial_region_view().len(),
                views_differ_only_where_subregion_allows(subregion.initial_region_view(), self.wrpm@,
                                                         self.overall_metadata.item_table_addr as nat,
                                                         self.overall_metadata.item_table_size as nat,
                                                         old_self.get_writable_mask_for_item_table()),
                self.main_table_view_matches(old_self.wrpm@),
                self.list_area_view_matches(old_self.wrpm@),
                self.log_area_view_matches(old_self.wrpm@),
                ({
                    let condition = old_self.condition_preserved_by_subregion_masks();
                    &&& forall|s| self.wrpm@.can_crash_as(s) ==> condition(s)
                    &&& condition(self.wrpm@.committed())
                })
        {
            subregion.lemma_reveal_opaque_inv(&self.wrpm, perm);

            let condition = old_self.condition_preserved_by_subregion_masks();
            assert forall|s| self.wrpm@.can_crash_as(s) implies condition(s) by {
                let s_old = lemma_get_crash_state_given_one_for_other_view_differing_only_where_subregion_allows(
                    self.wrpm@,
                    old_self.wrpm@,
                    s,
                    old_self.overall_metadata.item_table_addr as nat,
                    old_self.overall_metadata.item_table_size as nat,
                    old_self.get_writable_mask_for_item_table()
                );
                assert(condition(s_old));
                assert(s_old.len() == s.len() == old_self.wrpm@.len());
                assert(memories_differ_only_where_subregion_allows(
                    s_old, s,
                    old_self.overall_metadata.item_table_addr as nat,
                    old_self.overall_metadata.item_table_size as nat,
                    old_self.get_writable_mask_for_item_table()
                ));
            }

            lemma_persistent_memory_view_can_crash_as_committed(self.wrpm@);

            assert(get_subregion_view(self.wrpm@, self.overall_metadata.main_table_addr as nat,
                                      self.overall_metadata.main_table_size as nat) =~=
                   get_subregion_view(old_self.wrpm@, self.overall_metadata.main_table_addr as nat,
                                      self.overall_metadata.main_table_size as nat));
            assert(get_subregion_view(self.wrpm@, self.overall_metadata.list_area_addr as nat,
                                      self.overall_metadata.list_area_size as nat) =~=
                   get_subregion_view(old_self.wrpm@, self.overall_metadata.list_area_addr as nat,
                                      self.overall_metadata.list_area_size as nat));
            assert(get_subregion_view(self.wrpm@, self.overall_metadata.log_area_addr as nat,
                                      self.overall_metadata.log_area_size as nat) =~=
                   get_subregion_view(old_self.wrpm@, self.overall_metadata.log_area_addr as nat,
                                      self.overall_metadata.log_area_size as nat));
        }

        proof fn lemma_reestablish_inv_after_tentatively_write_item(
            self,
            old_self: Self,
            item_index: u64,
            item: I,
        )
            requires
                old_self.inv(),
                !old_self.transaction_committed(),
                self == (Self { item_table: self.item_table, wrpm: self.wrpm, ..old_self }),
                self.wrpm.inv(),
                self.wrpm.constants() == old_self.wrpm.constants(),
                views_differ_only_where_subregion_allows(old_self.wrpm@, self.wrpm@,
                                                         self.overall_metadata.item_table_addr as nat,
                                                         self.overall_metadata.item_table_size as nat,
                                                         old_self.get_writable_mask_for_item_table()),
                self.main_table_view_matches(old_self.wrpm@),
                self.list_area_view_matches(old_self.wrpm@),
                self.log_area_view_matches(old_self.wrpm@),
                ({
                    let condition = old_self.condition_preserved_by_subregion_masks();
                    &&& forall|s| self.wrpm@.can_crash_as(s) ==> condition(s)
                    &&& condition(self.wrpm@.committed())
                }),
                self.item_table.inv(get_subregion_view(self.wrpm@, self.overall_metadata.item_table_addr as nat,
                                                       self.overall_metadata.item_table_size as nat),
                                    self.overall_metadata),
                self.item_table.spec_valid_indices() == old_self.item_table.spec_valid_indices(),
                old_self.item_table.allocator_view().contains(item_index),
                self.item_table@.durable_item_table == old_self.item_table@.durable_item_table,
                forall |i: int| 0 <= i < self.overall_metadata.num_keys && i != item_index ==>
                    #[trigger] self.item_table.spec_outstanding_item_table()[i] ==
                               old_self.item_table.spec_outstanding_item_table()[i],
                self.item_table.spec_outstanding_item_table()[item_index as int] == Some(item),
                forall |other_index: u64| self.item_table.allocator_view().contains(other_index) <==>
                    old_self.item_table.allocator_view().contains(other_index) && other_index != item_index,
            ensures
                self.inv(),
                self.constants() == old_self.constants(),
                !self.transaction_committed(),
                forall|addr: int| 0 <= addr < VersionMetadata::spec_size_of() ==>
                    self.wrpm@.state[addr] == old_self.wrpm@.state[addr],
                forall|addr: int| self.version_metadata.overall_metadata_addr <= addr
                            < self.version_metadata.overall_metadata_addr + OverallMetadata::spec_size_of() ==>
                    self.wrpm@.state[addr] == old_self.wrpm@.state[addr],
                self.main_table_view_matches(old_self.wrpm@),
                self.list_area_view_matches(old_self.wrpm@),
                self.log_area_view_matches(old_self.wrpm@),
        {
            assert(self.log.inv(self.wrpm@, self.version_metadata, self.overall_metadata)) by {
                assert(0 <= self.overall_metadata.log_area_addr < 
                    self.overall_metadata.log_area_addr + self.overall_metadata.log_area_size <= 
                    self.overall_metadata.region_size);
                assert(0 < spec_log_header_area_size() <= spec_log_area_pos() < self.overall_metadata.log_area_size);
                self.log.lemma_same_op_log_view_preserves_invariant(old_self.wrpm, self.wrpm, 
                    self.version_metadata, self.overall_metadata);
            }
            lemma_if_views_dont_differ_in_metadata_area_then_metadata_unchanged_on_crash(
                old_self.wrpm@, self.wrpm@, self.version_metadata, self.overall_metadata
            );
            self.lemma_if_every_component_recovers_to_its_current_state_then_self_does();
        }

        // This lemma proves that after abort, indices that were pending allocation prior to the abort
        // are invalid in the durable state. Note that this lemma should usually be called on the 
        // *pre-abort* self, not self after we've aborted the transaction in the op log, because
        // this lemma needs to see the pre-abort tentative state.
        proof fn lemma_metadata_pending_allocs_are_invalid_at_abort(self)
            requires 
                self.wrpm@.len() >= self.overall_metadata.main_table_addr + self.overall_metadata.main_table_size,
                !self.transaction_committed(),
                forall |idx: u64| self.metadata_table.pending_allocations_view().contains(idx) ==>
                    idx < self.overall_metadata.num_keys,
                ({
                    let durable_main_table_subregion_view = get_subregion_view(self.wrpm@, 
                        self.overall_metadata.main_table_addr as nat, self.overall_metadata.main_table_size as nat);
                    let durable_main_table_subregion_state = extract_bytes(self.wrpm@.committed(), 
                        self.overall_metadata.main_table_addr as nat, self.overall_metadata.main_table_size as nat);
                    let tentative_bytes = Self::apply_physical_log_entries(self.wrpm@.flush().committed(),
                        self.log@.physical_op_list).unwrap();
                    let tentative_main_table_subregion_state = extract_bytes(tentative_bytes, 
                        self.overall_metadata.main_table_addr as nat, self.overall_metadata.main_table_size as nat);
                    &&& self.metadata_table.pending_alloc_inv(durable_main_table_subregion_state, 
                            tentative_main_table_subregion_state, self.overall_metadata)
                    &&& forall |s| #[trigger] durable_main_table_subregion_view.can_crash_as(s) ==> 
                            Some(self.metadata_table@) == parse_metadata_table::<K>(s, self.overall_metadata.num_keys, self.overall_metadata.metadata_node_size)
                })
            ensures 
                forall |idx: u64| #[trigger] self.metadata_table.pending_allocations_view().contains(idx) ==> {
                    self.metadata_table@.durable_metadata_table[idx as int] is None
                }
        {
            let durable_main_table_subregion_view = get_subregion_view(self.wrpm@, 
                self.overall_metadata.main_table_addr as nat, self.overall_metadata.main_table_size as nat);
            let durable_main_table_subregion_state = extract_bytes(self.wrpm@.committed(), 
                self.overall_metadata.main_table_addr as nat, self.overall_metadata.main_table_size as nat);
            let durable_main_table_view = parse_metadata_table::<K>(durable_main_table_subregion_state,
                self.overall_metadata.num_keys, self.overall_metadata.metadata_node_size).unwrap();
            
            assert(durable_main_table_subregion_view.can_crash_as(durable_main_table_subregion_view.committed()));
            assert(durable_main_table_subregion_view.committed() == durable_main_table_subregion_state);
            assert(forall |s| #[trigger] durable_main_table_subregion_view.can_crash_as(s) ==> 
                Some(self.metadata_table@) == parse_metadata_table::<K>(s, self.overall_metadata.num_keys, self.overall_metadata.metadata_node_size));
            assert(durable_main_table_view == self.metadata_table@);

            let tentative_bytes = Self::apply_physical_log_entries(self.wrpm@.flush().committed(),
                self.log@.physical_op_list).unwrap();
            let tentative_main_table_subregion_state = extract_bytes(tentative_bytes, 
                self.overall_metadata.main_table_addr as nat, self.overall_metadata.main_table_size as nat);
            let tentative_main_table_view = parse_metadata_table::<K>(tentative_main_table_subregion_state,
                self.overall_metadata.num_keys, self.overall_metadata.metadata_node_size).unwrap();

            assert(self.metadata_table.pending_alloc_inv(durable_main_table_subregion_state, 
                tentative_main_table_subregion_state, self.overall_metadata));

            assert forall |idx: u64| #[trigger] self.metadata_table.pending_allocations_view().contains(idx) implies {
                durable_main_table_view.durable_metadata_table[idx as int] is None
            } by {
                assert(self.metadata_table.pending_alloc_check(idx, durable_main_table_view, 
                    tentative_main_table_view));
            }
        }

        fn abort_after_failed_item_table_tentatively_write_item(
            &mut self,
            Ghost(pre_self): Ghost<Self>,
            Tracked(perm): Tracked<&Perm>
        )
            requires
                pre_self.inv(),
                !pre_self.transaction_committed(),
                pre_self.pending_alloc_inv(),
                old(self) == (Self { item_table: old(self).item_table, wrpm: old(self).wrpm, ..pre_self }),
                old(self).item_table_view_matches(pre_self.wrpm@),
                old(self).list_area_view_matches(pre_self.wrpm@),
                old(self).log_area_view_matches(pre_self.wrpm@),
                ({
                    let condition = pre_self.condition_preserved_by_subregion_masks();
                    &&& forall|s| old(self).wrpm@.can_crash_as(s) ==> condition(s)
                    &&& condition(old(self).wrpm@.committed())
                }),
                old(self).item_table.inv(
                    get_subregion_view(old(self).wrpm@, old(self).overall_metadata.item_table_addr as nat,
                                       old(self).overall_metadata.item_table_size as nat),
                    old(self).overall_metadata
                ),
                old(self).item_table.spec_valid_indices() == pre_self.item_table.spec_valid_indices(),
                old(self).item_table@ == pre_self.item_table@,
                old(self).item_table.spec_outstanding_item_table() == pre_self.item_table.spec_outstanding_item_table(),
                old(self).item_table.allocator_view() == pre_self.item_table.allocator_view(),
                old(self).item_table.pending_allocations_view() == pre_self.item_table.pending_allocations_view(),
                old(self).item_table.allocator_view().len() == 0,
                old(self).wrpm == pre_self.wrpm,
                old(self).item_table@ == pre_self.item_table@,
                old(self).metadata_table == pre_self.metadata_table,
                ({
                    let main_table_subregion_view = get_subregion_view(old(self).wrpm@.flush(),
                        old(self).overall_metadata.main_table_addr as nat,
                        old(self).overall_metadata.main_table_size as nat);
                    parse_metadata_table::<K>(main_table_subregion_view.committed(), old(self).overall_metadata.num_keys, 
                        old(self).overall_metadata.metadata_node_size) is Some
                }),
            ensures
                self.inv(),
                self@ == pre_self@,
                self.constants() == pre_self.constants(),
                self.tentative_view() ==
                    Self::physical_recover_given_log(self.wrpm_view().flush().committed(),
                                                     self.spec_overall_metadata(), AbstractOpLogState::initialize()),
                !self.transaction_committed(),
                self.pending_allocations().is_empty(),
                self.pending_deallocations().is_empty(),
        {
            proof {
                self.log.lemma_reveal_opaque_op_log_inv(self.wrpm, self.version_metadata,
                                                        self.overall_metadata);
                self.log.lemma_same_op_log_view_preserves_invariant(
                    pre_self.wrpm, self.wrpm, self.version_metadata, self.overall_metadata
                );
                lemma_persistent_memory_view_can_crash_as_committed(self.wrpm@);
            }

            let ghost mid_self = *self;
            self.log.abort_transaction(&mut self.wrpm, self.version_metadata, self.overall_metadata);

            let ghost main_table_subregion_view = get_subregion_view(self.wrpm@,
                                                                     self.overall_metadata.main_table_addr as nat,
                                                                     self.overall_metadata.main_table_size as nat);      
            let ghost item_table_subregion_view = get_subregion_view(self.wrpm@,
                                                                     self.overall_metadata.item_table_addr as nat,
                                                                     self.overall_metadata.item_table_size as nat);
            let ghost list_area_subregion_view = get_subregion_view(self.wrpm@,
                                                                    self.overall_metadata.list_area_addr as nat,
                                                                    self.overall_metadata.list_area_size as nat);

            proof {
                lemma_if_views_dont_differ_in_metadata_area_then_metadata_unchanged_on_crash(
                    mid_self.wrpm@,
                    self.wrpm@,
                    self.version_metadata,
                    self.overall_metadata
                );
                self.lemma_transaction_abort(mid_self);  

                lemma_non_log_components_match_when_states_differ_only_in_log_region::<K, I, L>(
                    old(self).wrpm@.flush().committed(), self.wrpm@.committed(), self.version_metadata, self.overall_metadata);

                let old_main_table_subregion_view = get_subregion_view(old(self).wrpm@.flush(),
                    self.overall_metadata.main_table_addr as nat,
                    self.overall_metadata.main_table_size as nat);
                assert(main_table_subregion_view == old_main_table_subregion_view);

                pre_self.lemma_metadata_pending_allocs_are_invalid_at_abort();

                // TODO: refactor
                let pre_self_durable_bytes = pre_self.wrpm@.committed();
                let pre_self_tentative_bytes = Self::apply_physical_log_entries(pre_self.wrpm@.flush().committed(),
                    pre_self.log@.physical_op_list).unwrap();
                
                let pre_self_durable_main_table_region_state = extract_bytes(pre_self_durable_bytes,
                    self.overall_metadata.main_table_addr as nat, self.overall_metadata.main_table_size as nat);
                let pre_self_tentative_main_table_region_state = extract_bytes(pre_self_tentative_bytes,
                    self.overall_metadata.main_table_addr as nat, self.overall_metadata.main_table_size as nat);
                
                let pre_self_durable_main_table_view = parse_metadata_table::<K>(pre_self_durable_main_table_region_state,
                    self.overall_metadata.num_keys, self.overall_metadata.metadata_node_size).unwrap();
                let pre_self_tentative_main_table_view = parse_metadata_table::<K>(pre_self_tentative_main_table_region_state,
                    self.overall_metadata.num_keys, self.overall_metadata.metadata_node_size).unwrap();
                
                pre_self.item_table.lemma_valid_indices_disjoint_with_free_and_pending_alloc(
                    pre_self_durable_main_table_view.valid_item_indices(), 
                    pre_self_tentative_main_table_view.valid_item_indices());
            }

            // Clear all pending updates tracked in volatile memory by the DurableKvStore itself
            self.pending_updates = Vec::new();
            assert(PhysicalOpLogEntry::vec_view(self.pending_updates) == self.log@.physical_op_list);

            // abort the transaction in each component to re-establish their invariants
            self.metadata_table.abort_transaction(Ghost(main_table_subregion_view), Ghost(self.overall_metadata));
            self.item_table.abort_transaction(Ghost(item_table_subregion_view), Ghost(self.overall_metadata));
            self.durable_list.abort_transaction(Ghost(list_area_subregion_view), Ghost(self.metadata_table@),
                                                Ghost(self.overall_metadata));

            proof {
                lemma_if_views_dont_differ_in_metadata_area_then_metadata_unchanged_on_crash(
                    pre_self.wrpm@, self.wrpm@, self.version_metadata, self.overall_metadata
                );
                self.lemma_if_every_component_recovers_to_its_current_state_then_self_does();
                assert(self.metadata_table@ == pre_self.metadata_table@);
                assert(self.item_table@ == pre_self.item_table@);
                assert(self.durable_list@ == pre_self.durable_list@);
            }

            assert(self@ == pre_self@);
        }

        fn abort_after_failed_main_table_tentative_create(
            &mut self,
            Ghost(old_self): Ghost<Self>,
            Ghost(pre_self): Ghost<Self>,
        )
            requires
                pre_self.inv(),
                !pre_self.transaction_committed(),
                old(self).inv(),
                old(self)@ == pre_self@,
                old(self).metadata_table.allocator_view() == pre_self.metadata_table.allocator_view(),
                old(self).metadata_table.pending_allocations_view() == pre_self.metadata_table.pending_allocations_view(),
                old(self).metadata_table.allocator_view().len() == 0,
                old(self) == (Self{ metadata_table: old(self).metadata_table, ..pre_self }),
<<<<<<< HEAD
                old(self).metadata_table@.has_same_valid_items(pre_self.metadata_table@),
                ({
                    let condition = old_self.condition_preserved_by_subregion_masks();
                    &&& forall|s| old(self).wrpm@.can_crash_as(s) ==> condition(s)
                    &&& condition(old(self).wrpm@.committed())
                }),
                old(self).metadata_table.inv(
                    get_subregion_view(old(self).wrpm@, old(self).overall_metadata.main_table_addr as nat,
                                       old(self).overall_metadata.main_table_size as nat),
                    old(self).overall_metadata
                ),
=======
                old(self).metadata_table@ == pre_self.metadata_table@,
                main_table_subregion.initial_region_view() == pre_self.wrpm@,
                main_table_subregion.start() == old(self).overall_metadata.main_table_addr,
                main_table_subregion.len() == old(self).overall_metadata.main_table_size,
                main_table_subregion.constants() == pre_self.wrpm.constants(),
                main_table_subregion.inv(&old(self).wrpm, perm),
                old(self).metadata_table.inv(main_table_subregion.view(&old(self).wrpm), old(self).overall_metadata),
                main_table_subregion.view(&old(self).wrpm).committed() ==
                    main_table_subregion.initial_subregion_view().committed(),

>>>>>>> 65ec7e45
                old(self).metadata_table.allocator_inv(),
                old_self.inv(),
                old_self.constants() == pre_self.constants(),
                !old_self.transaction_committed(),
                old_self.wrpm@.len() == old(self).wrpm@.len(),
                pre_self == (Self{ item_table: pre_self.item_table, wrpm: pre_self.wrpm, ..old_self }),
                pre_self.item_table@ == old_self.item_table@,
                forall|addr: int| 0 <= addr < VersionMetadata::spec_size_of() ==>
                    old_self.wrpm@.state[addr] == pre_self.wrpm@.state[addr],
                forall|addr: int| old(self).version_metadata.overall_metadata_addr <= addr
                            < old(self).version_metadata.overall_metadata_addr + OverallMetadata::spec_size_of() ==>
                    old_self.wrpm@.state[addr] == pre_self.wrpm@.state[addr],

                ({
                    let main_table_subregion_view = get_subregion_view(old(self).wrpm@,
                        old(self).overall_metadata.main_table_addr as nat,
                        old(self).overall_metadata.main_table_size as nat);
                    forall |s| #[trigger] main_table_subregion_view.can_crash_as(s) ==> 
                        parse_metadata_table::<K>(s, old(self).overall_metadata.num_keys, 
                            old(self).overall_metadata.metadata_node_size) is Some
                }),
                forall|idx: u64| #[trigger] old(self).item_table.spec_valid_indices().contains(idx) ==> 
                    !old(self).item_table.allocator_view().contains(idx) && !old(self).item_table.pending_allocations_view().contains(idx),
                forall |idx: u64|0 <= idx < old(self).item_table.spec_num_keys() && !old(self).item_table.spec_valid_indices().contains(idx) ==> {
                    ||| old(self).item_table.pending_allocations_view().contains(idx)
                    ||| old(self).item_table.allocator_view().contains(idx)
                },
                forall |idx: u64| #[trigger] old(self).metadata_table.pending_allocations_view().contains(idx) ==> {
                    &&& !old(self).metadata_table.free_indices().contains(idx)
                    &&& old(self).metadata_table@.durable_metadata_table[idx as int] is None
                    &&& idx < old(self).overall_metadata.num_keys
                },
            ensures
                self.inv(),
                self@ == old_self@,
                self.constants() == pre_self.constants(),
                self.tentative_view() ==
                    Self::physical_recover_given_log(self.wrpm_view().flush().committed(),
                                                     self.spec_overall_metadata(), AbstractOpLogState::initialize()),
                !self.transaction_committed(),
                self.pending_allocations().is_empty(),
                self.pending_deallocations().is_empty(),
        {
            proof {
                self.log.lemma_reveal_opaque_op_log_inv(self.wrpm, self.version_metadata, self.overall_metadata);
                self.log.lemma_same_op_log_view_preserves_invariant(
                    pre_self.wrpm, self.wrpm, self.version_metadata, self.overall_metadata
                );
                lemma_persistent_memory_view_can_crash_as_committed(self.wrpm@);
            }

            let ghost mid_self = *self;
            self.log.abort_transaction(&mut self.wrpm, self.version_metadata, self.overall_metadata);

            let ghost main_table_subregion_view = get_subregion_view(self.wrpm@,
                                                                     self.overall_metadata.main_table_addr as nat,
                                                                     self.overall_metadata.main_table_size as nat);      
            let ghost item_table_subregion_view = get_subregion_view(self.wrpm@,
                                                                     self.overall_metadata.item_table_addr as nat,
                                                                     self.overall_metadata.item_table_size as nat);
            let ghost list_area_subregion_view = get_subregion_view(self.wrpm@,
                                                                    self.overall_metadata.list_area_addr as nat,
                                                                    self.overall_metadata.list_area_size as nat);

            proof {
                lemma_if_views_dont_differ_in_metadata_area_then_metadata_unchanged_on_crash(
                    mid_self.wrpm@,
                    self.wrpm@,
                    self.version_metadata,
                    self.overall_metadata
                );
                self.lemma_transaction_abort(mid_self);  

                lemma_non_log_components_match_when_states_differ_only_in_log_region::<K, I, L>(
                    old(self).wrpm@.flush().committed(), self.wrpm@.committed(), self.version_metadata, self.overall_metadata);

                let old_main_table_subregion_view = get_subregion_view(old(self).wrpm@.flush(),
                    self.overall_metadata.main_table_addr as nat,
                    self.overall_metadata.main_table_size as nat);
                assert(main_table_subregion_view == old_main_table_subregion_view);
                assert(main_table_subregion_view.can_crash_as(main_table_subregion_view.committed()));
            }

            // Clear all pending updates tracked in volatile memory by the DurableKvStore itself
            self.pending_updates = Vec::new();
            assert(PhysicalOpLogEntry::vec_view(self.pending_updates) == self.log@.physical_op_list);

            // abort the transaction in each component to re-establish their invariants
            self.metadata_table.abort_transaction(Ghost(main_table_subregion_view), Ghost(self.overall_metadata));
            self.item_table.abort_transaction(Ghost(item_table_subregion_view), Ghost(self.overall_metadata));
            self.durable_list.abort_transaction(Ghost(list_area_subregion_view), Ghost(self.metadata_table@),
                                                Ghost(self.overall_metadata));

            proof {
                lemma_if_views_dont_differ_in_metadata_area_then_metadata_unchanged_on_crash(
                    old_self.wrpm@, self.wrpm@, self.version_metadata, self.overall_metadata
                );
                self.lemma_if_every_component_recovers_to_its_current_state_then_self_does();
                assert(self.metadata_table@ == old_self.metadata_table@);
                assert(self.item_table@ == old_self.item_table@);
                assert(self.durable_list@ == old_self.durable_list@);
            }

            assert(self@ == old_self@);
        }

        exec fn abort_after_failed_read_operation(
            &mut self, 
            Tracked(perm): Tracked<&Perm>
        )
            requires 
                old(self).inv(),
                !old(self).transaction_committed(),
                old(self).pending_alloc_inv(),
                ({
                    let main_table_subregion_view = get_subregion_view(old(self).wrpm@.flush(), old(self).overall_metadata.main_table_addr as nat,
                        old(self).overall_metadata.main_table_size as nat);
                    parse_metadata_table::<K>(main_table_subregion_view.committed(), old(self).overall_metadata.num_keys, 
                        old(self).overall_metadata.metadata_node_size) is Some
                })
            ensures 
                self.valid(),
                self.constants() == old(self).constants(),
                self.tentative_view() ==
                    Self::physical_recover_given_log(self.wrpm_view().flush().committed(),
                                                    self.spec_overall_metadata(), AbstractOpLogState::initialize()),
                !self.transaction_committed(),
                self.spec_overall_metadata() == old(self).spec_overall_metadata(),
                self.pending_allocations().is_empty(),
                self.pending_deallocations().is_empty(),
        {
            proof { 
                lemma_persistent_memory_view_can_crash_as_committed(self.wrpm@); 
                self.log.lemma_reveal_opaque_op_log_inv(self.wrpm, self.version_metadata, self.overall_metadata);
            }

            // first, abort the transaction within the op log
            self.log.abort_transaction(&mut self.wrpm, self.version_metadata, self.overall_metadata);

            let ghost main_table_subregion_view = get_subregion_view(self.wrpm@, self.overall_metadata.main_table_addr as nat,
                self.overall_metadata.main_table_size as nat);      
            let ghost item_table_subregion_view = get_subregion_view(self.wrpm@, self.overall_metadata.item_table_addr as nat,
                self.overall_metadata.item_table_size as nat); 
            let ghost list_area_subregion_view = get_subregion_view(self.wrpm@, self.overall_metadata.list_area_addr as nat,
                self.overall_metadata.list_area_size as nat);

            proof {
                lemma_if_views_dont_differ_in_metadata_area_then_metadata_unchanged_on_crash(
                    old(self).wrpm@,
                    self.wrpm@,
                    self.version_metadata,
                    self.overall_metadata
                );
                self.lemma_transaction_abort(*old(self)); 

                lemma_non_log_components_match_when_states_differ_only_in_log_region::<K, I, L>(
                    old(self).wrpm@.flush().committed(), self.wrpm@.committed(), self.version_metadata, self.overall_metadata);
                let old_main_table_subregion_view = get_subregion_view(old(self).wrpm@.flush(),
                    self.overall_metadata.main_table_addr as nat,
                    self.overall_metadata.main_table_size as nat);
                assert(main_table_subregion_view == old_main_table_subregion_view);

                old(self).lemma_metadata_pending_allocs_are_invalid_at_abort();

                // TODO: refactor
                let durable_bytes = old(self).wrpm@.committed();
                let tentative_bytes = Self::apply_physical_log_entries(old(self).wrpm@.flush().committed(),
                    old(self).log@.commit_op_log().physical_op_list).unwrap();
                let durable_main_table_region_state = extract_bytes(durable_bytes,
                    self.overall_metadata.main_table_addr as nat, self.overall_metadata.main_table_size as nat);
                let tentative_main_table_region_state = extract_bytes(tentative_bytes,
                    self.overall_metadata.main_table_addr as nat, self.overall_metadata.main_table_size as nat);
                let durable_main_table_view = parse_metadata_table::<K>(durable_main_table_region_state,
                    self.overall_metadata.num_keys, self.overall_metadata.metadata_node_size).unwrap();
                let tentative_main_table_view = parse_metadata_table::<K>(tentative_main_table_region_state,
                    self.overall_metadata.num_keys, self.overall_metadata.metadata_node_size).unwrap();
                old(self).item_table.lemma_valid_indices_disjoint_with_free_and_pending_alloc(
                    durable_main_table_view.valid_item_indices(), tentative_main_table_view.valid_item_indices());
            }

            // Clear all pending updates tracked in volatile memory by the DurableKvStore itself
            self.pending_updates = Vec::new();
            assert(PhysicalOpLogEntry::vec_view(self.pending_updates) == self.log@.physical_op_list);

            // abort the transaction in each component to re-establish their invariants
            self.metadata_table.abort_transaction(Ghost(main_table_subregion_view), Ghost(self.overall_metadata));
            self.item_table.abort_transaction(Ghost(item_table_subregion_view), Ghost(self.overall_metadata));
            self.durable_list.abort_transaction(Ghost(list_area_subregion_view), Ghost(self.metadata_table@), Ghost(self.overall_metadata));
            
            proof {
                assert(!self.transaction_committed());
                lemma_if_views_dont_differ_in_metadata_area_then_metadata_unchanged_on_crash(
                    old(self).wrpm@, self.wrpm@, self.version_metadata, self.overall_metadata
                );
                self.lemma_if_every_component_recovers_to_its_current_state_then_self_does();

                // These assertions help us prove that the pending allocation inv is restored
                let durable_state_bytes = self.wrpm@.committed();
                let tentative_state_bytes = Self::apply_physical_log_entries(self.wrpm@.flush().committed(),
                    self.log@.commit_op_log().physical_op_list).unwrap();
                let durable_main_table_region = extract_bytes(durable_state_bytes, 
                    self.overall_metadata.main_table_addr as nat, self.overall_metadata.main_table_size as nat);
                assert(durable_state_bytes == tentative_state_bytes);
                assert(durable_main_table_region == main_table_subregion_view.committed());
                assert(main_table_subregion_view.can_crash_as(durable_main_table_region));
            }
        }

        // Creates a new durable record in the KV store. Note that since the durable KV store 
        // identifies records by their metadata table index, rather than their key, this 
        // function does NOT return an error if you attempt to create two records with the same 
        // key. Returns the metadata index and the location of the list head node.
        // TODO: Should require caller to prove that the key doesn't already exist in order to create it.
        // The caller should do this because this can be done quickly with the volatile info.
        pub fn tentative_create(
            &mut self,
            key: &K,
            item: &I,
            kvstore_id: u128,
            Tracked(perm): Tracked<&Perm>,
        ) -> (result: Result<(u64, u64), KvError<K>>)
            requires
                old(self).inv(),
                old(self).pending_alloc_inv(),
                !old(self).transaction_committed(),
                old(self).tentative_view() is Some,
                forall|s| Self::physical_recover(s, old(self).spec_version_metadata(), old(self).spec_overall_metadata())
                         == Some(old(self)@) ==> #[trigger] perm.check_permission(s),
            ensures
                self.inv(),
                self.constants() == old(self).constants(),
                !self.transaction_committed(),
                ({
                    match result {
                        Ok((offset, head_node)) => {
                            let spec_result = old(self).tentative_view().unwrap().create(offset as int, *key, *item);
                            match spec_result {
                                Ok(spec_result) => {
                                    let v1 = old(self).tentative_view().unwrap();
                                    let v2 = self.tentative_view().unwrap();
                                    &&& self.tentative_view() == Some(spec_result)
                                    &&& v2.len() == v1.len() + 1
                                    &&& v2.contains_key(offset as int)
                                    &&& v2[offset as int] is Some
                                    &&& self.pending_allocations() == old(self).pending_allocations().insert(offset)
                                    &&& self.pending_deallocations() == old(self).pending_deallocations()
                                }
                                Err(_) => false
                            }
                        },
                        Err(KvError::OutOfSpace) => {
                            &&& self@ == old(self)@
                            &&& self.tentative_view() ==
                                   Self::physical_recover_given_log(self.wrpm_view().flush().committed(),
                                                                    self.spec_overall_metadata(),
                                                                    AbstractOpLogState::initialize())
                            &&& self.pending_deallocations().is_empty()
                        },
                        Err(_) => false,
                    }
                })
        {
            // 1. find a free slot in the item table and tentatively write the new item there

            let ghost is_writable_item_table_addr = self.get_writable_mask_for_item_table();
            let ghost item_table_subregion_condition = self.condition_preserved_by_subregion_masks();
            proof {
                self.lemma_writable_mask_for_item_table_suitable_for_creating_subregion(perm);
            }
            let item_table_subregion = WriteRestrictedPersistentMemorySubregion::new_with_condition::<Perm, PM>(
                &self.wrpm,
                Tracked(perm),
                self.overall_metadata.item_table_addr,
                Ghost(self.overall_metadata.item_table_size as nat),
                Ghost(is_writable_item_table_addr),
                Ghost(item_table_subregion_condition),
            );

            let ghost tentative_state_bytes = Self::apply_physical_log_entries(self.wrpm@.flush().committed(),
                self.log@.commit_op_log().physical_op_list).unwrap();
            let ghost tentative_main_table_region = extract_bytes(tentative_state_bytes, self.overall_metadata.main_table_addr as nat, self.overall_metadata.main_table_size as nat);
            let ghost tentative_main_table_view = parse_metadata_table::<K>(tentative_main_table_region, self.overall_metadata.num_keys,
                    self.overall_metadata.metadata_node_size).unwrap();
            let ghost main_table_subregion_view = get_subregion_view(self.wrpm@,
                self.overall_metadata.main_table_addr as nat, self.overall_metadata.main_table_size as nat);

            // Establish some facts about the pending allocation invariants. When we tentatively write an item,
            // we'll break the item table's pending alloc invariant, but the metadata table invariant will 
            // be maintained.
            assert(main_table_subregion_view.can_crash_as(main_table_subregion_view.committed()));
            assert(main_table_subregion_view.committed() == extract_bytes(self.wrpm@.committed(),
                self.overall_metadata.main_table_addr as nat, self.overall_metadata.main_table_size as nat));
            assert(self.item_table.pending_alloc_inv(self.item_table.spec_valid_indices(), 
                tentative_main_table_view.valid_item_indices()));
            assert(self.metadata_table.pending_alloc_inv(main_table_subregion_view.committed(), 
                tentative_main_table_region, self.overall_metadata));

            let ghost self_before_tentative_item_write = *self;
            let item_index = match self.item_table.tentatively_write_item(
                &item_table_subregion,
                &mut self.wrpm,
                &item, 
                Tracked(perm),
                Ghost(self.overall_metadata),
                Ghost(tentative_main_table_view.valid_item_indices()),
            ) {
                Ok(item_index) => item_index,
                Err(e) => {
                    proof {
                        self.lemma_condition_preserved_by_subregion_masks_preserved_after_item_table_subregion_updates(
                            self_before_tentative_item_write, perm, item_table_subregion
                        );
                        assert(main_table_subregion_view.can_crash_as(main_table_subregion_view.flush().committed()));
                        assert(main_table_subregion_view.flush() == get_subregion_view(self.wrpm@.flush(),
                            self.overall_metadata.main_table_addr as nat, self.overall_metadata.main_table_size as nat));
                    }
                    self.abort_after_failed_item_table_tentatively_write_item(Ghost(*old(self)), Tracked(perm));
                    return Err(e);
                }
            };

            proof {
                self.lemma_condition_preserved_by_subregion_masks_preserved_after_item_table_subregion_updates(
                    self_before_tentative_item_write, perm, item_table_subregion
                );
                self.lemma_reestablish_inv_after_tentatively_write_item(*old(self), item_index, *item);

                // We also have to reestablish that this part of the metadata table pending allocation invariant is 
                // still true, as it is a precondition if we have to abort after a failed tentative create.
<<<<<<< HEAD
                assert forall |idx: u64| self.metadata_table.pending_allocations_view().contains(idx) implies {
                    &&& self.metadata_table@.durable_metadata_table[idx as int] matches DurableEntry::Invalid
                } by {
                    assert(self.metadata_table.pending_alloc_check(idx, self.metadata_table@,
                                                                   tentative_main_table_view));
                }
=======
                assert forall |idx: u64| #[trigger] self.metadata_table.pending_allocations_view().contains(idx) implies {
                    &&& self.metadata_table@.durable_metadata_table[idx as int] is None
                } by { assert(self.metadata_table.pending_alloc_check(idx, self.metadata_table@, tentative_main_table_view)); } 
>>>>>>> 65ec7e45
            }
            
            assert(self.inv());

            // 2. Just use a head index of 0 since the list should start empty.
            let head_index = 0;

            // 3. find a free slot in the metadata table and tentatively write a new entry to it
            let ghost is_writable_main_table_addr = self.get_writable_mask_for_main_table();
            let ghost main_table_subregion_condition = self.condition_preserved_by_subregion_masks();
            proof {
                self.lemma_writable_mask_for_main_table_suitable_for_creating_subregion(perm);
            }
            let main_table_subregion = WriteRestrictedPersistentMemorySubregion::new_with_condition::<Perm, PM>(
                &self.wrpm,
                Tracked(perm),
                self.overall_metadata.main_table_addr,
                Ghost(self.overall_metadata.main_table_size as nat),
                Ghost(is_writable_main_table_addr),
                Ghost(main_table_subregion_condition),
            );

            proof {
                self.lemma_main_table_subregion_grants_access_to_free_slots(main_table_subregion);
            }

            let ghost self_before_main_table_create = *self;
            let metadata_index = match self.metadata_table.tentative_create(
                &main_table_subregion,
                &mut self.wrpm,
                head_index, 
                item_index, 
                key,
                Tracked(perm),
                Ghost(self.overall_metadata),
            ) {
                Ok(metadata_index) => metadata_index,
                Err(e) => {
                    proof {
                        self.lemma_condition_preserved_by_subregion_masks_preserved_after_main_table_subregion_updates(
                            self_before_main_table_create, perm, main_table_subregion
                        );
                    }
                    self.abort_after_failed_main_table_tentative_create(Ghost(*old(self)),
                                                                        Ghost(self_before_main_table_create));
                    return Err(e);
                }
            };


            let ghost tentative_view_bytes = Self::apply_physical_log_entries(self.wrpm@.flush().committed(),
                self.log@.commit_op_log().physical_op_list).unwrap();
            proof {
                self.lemma_condition_preserved_by_subregion_masks_preserved_after_main_table_subregion_updates(
                    self_before_main_table_create, perm, main_table_subregion
                );
                self.log.lemma_same_op_log_view_preserves_invariant(old(self).wrpm, self.wrpm, self.version_metadata,
                                                                    self.overall_metadata);
                self.log.lemma_reveal_opaque_op_log_inv(self.wrpm, self.version_metadata, self.overall_metadata);
                Self::lemma_apply_phys_log_entries_succeeds_if_log_ops_are_well_formed(
                    self.wrpm@.flush().committed(), self.version_metadata, self.overall_metadata,
                    self.log@.commit_op_log().physical_op_list
                );
                Self::lemma_log_replay_preserves_size(self.wrpm@.flush().committed(),
                                                      self.log@.commit_op_log().physical_op_list);
            }

            // To tentatively validify a record, we need to obtain a log entry representing 
            // its validification and tentatively append it to the operation log.
            assert(get_subregion_view(self.wrpm@, self.overall_metadata.main_table_addr as nat,
                                      self.overall_metadata.main_table_size as nat).committed() =~=
                   extract_bytes(self.wrpm@.committed(), self.overall_metadata.main_table_addr as nat,
                                 self.overall_metadata.main_table_size as nat));
            assert(parse_metadata_table::<K>(
                       get_subregion_view(self.wrpm@, self.overall_metadata.main_table_addr as nat,
                                          self.overall_metadata.main_table_size as nat).committed(),
                       self.overall_metadata.num_keys,
                       self.overall_metadata.metadata_node_size
                   ) == Some(self.metadata_table@)) by {
                lemma_persistent_memory_view_can_crash_as_committed(
                    get_subregion_view(self.wrpm@, self.overall_metadata.main_table_addr as nat,
                                       self.overall_metadata.main_table_size as nat)
                );
            }
            assume(false);
            let log_entry = self.metadata_table.get_validify_log_entry(
                Ghost(get_subregion_view(self.wrpm@, self.overall_metadata.main_table_addr as nat,
                                         self.overall_metadata.main_table_size as nat)),
                metadata_index,
                Ghost(self.version_metadata), &self.overall_metadata, Ghost(tentative_view_bytes)
            );
            assume(false);

            /*

            // 4. tentatively append the new item's commit op to the log. Metadata entry commit 
            // implies item commit and also makes the list accessible so we can append to it
            let tracked fake_log_perm = TrustedPermission::fake_log_perm();
            let tracked fake_item_table_perm = TrustedItemTablePermission::fake_item_perm();
            let tracked fake_metadata_table_perm = TrustedMetadataPermission::fake_metadata_perm();

            let item_log_entry: OpLogEntryType<L> = OpLogEntryType::ItemTableEntryCommit { item_index };
            let metadata_log_entry: OpLogEntryType<L> = OpLogEntryType::CommitMetadataEntry { metadata_index };

            self.log.tentatively_append_log_entry(&mut self.log_wrpm, kvstore_id, &item_log_entry, Tracked(&fake_log_perm))?;
            self.log.tentatively_append_log_entry(&mut self.log_wrpm, kvstore_id, &metadata_log_entry, Tracked(&fake_log_perm))?;

            // 5. Add log entries to pending list
            self.pending_updates.push(item_log_entry);
            self.pending_updates.push(metadata_log_entry);

            // 6. Return the index of the metadata entry so it can be used in the volatile index.
            Ok((metadata_index, head_index))
            */
            Ok((0, 0))
        }

        proof fn lemma_committed_subregion_equal_to_extracted_bytes(
            pm: PersistentMemoryRegionView,
            start: nat,
            len: nat
        )
            requires 
                start + len <= pm.len(),
            ensures 
                get_subregion_view(pm, start, len).committed() == extract_bytes(pm.committed(), start, len)
        {
            assert(get_subregion_view(pm, start, len).committed() =~= extract_bytes(pm.committed(), start, len));
        }

        #[verifier::rlimit(50)]
        pub fn tentative_delete(
            &mut self,
            index: u64,
            Tracked(perm): Tracked<&Perm>
        ) -> (result: Result<(), KvError<K>>)
            requires
                old(self).valid(),
                old(self)@.contains_key(index as int),
                !old(self).transaction_committed(),
                !old(self).pending_deallocations().contains(index),
                old(self).pending_alloc_inv(),
                forall |s| #[trigger] old(self).wrpm_view().can_crash_as(s) ==> perm.check_permission(s),
                forall |s| #[trigger] old(self).wrpm_view().can_crash_as(s) ==> 
                    Self::physical_recover(s, old(self).spec_version_metadata(), old(self).spec_overall_metadata()) == Some(old(self)@),
                forall |s| Self::physical_recover(s, old(self).spec_version_metadata(), old(self).spec_overall_metadata()) == Some(old(self)@)
                    ==> #[trigger] perm.check_permission(s),
                Self::physical_recover(old(self).wrpm_view().committed(), old(self).spec_version_metadata(), old(self).spec_overall_metadata()) == Some(old(self)@),
                no_outstanding_writes_to_version_metadata(old(self).wrpm_view()),
                no_outstanding_writes_to_overall_metadata(old(self).wrpm_view(), old(self).spec_overall_metadata_addr() as int),
                old(self).wrpm_view().len() >= VersionMetadata::spec_size_of(),
                ({
                    let tentative_view = old(self).tentative_view();
                    &&& tentative_view matches Some(tentative_view)
                    &&& tentative_view.contains_key(index as int)
                }),
            ensures 
                self.valid(),
                self.constants() == old(self).constants(),
                self.spec_overall_metadata() == old(self).spec_overall_metadata(),
                match result {
                    Ok(()) => {
                        // in the tentative view of the log, the key has been removed
                        let tentative_view = self.tentative_view();
                        &&& tentative_view matches Some(tentative_view)
                        &&& !tentative_view.contains_key(index as int)
                        &&& self.pending_allocations() == old(self).pending_allocations()
                        &&& self.pending_deallocations() == old(self).pending_deallocations().insert(index)
                    }
                    Err(e) => {
                        // transaction has been aborted due to an error in the log
                        // this drops all outstanding modifications to the kv store
                        let tentative_view = self.tentative_view();
                        &&& tentative_view == Self::physical_recover_given_log(self.wrpm_view().flush().committed(), 
                              self.spec_overall_metadata(), AbstractOpLogState::initialize())
                        &&& self.pending_allocations().is_empty()
                        &&& self.pending_deallocations().is_empty()
                    }
                }
        {
            assert(forall |idx: u64| old(self).metadata_table.allocator_view().contains(idx) ==> idx < self.overall_metadata.num_keys);
            let pm = self.wrpm.get_pm_region_ref();
            let metadata_table_subregion = PersistentMemorySubregion::new(
                pm,
                self.overall_metadata.main_table_addr,
                Ghost(self.overall_metadata.main_table_size as nat)
            );

            proof {
                self.log.lemma_reveal_opaque_op_log_inv(self.wrpm, self.version_metadata, self.overall_metadata);

                // These asserts establish that the main table subregion recovers properly, which is 
                // a precondition of some of the fns that handle aborted transactions later on.
                let main_table_subregion_view = get_subregion_view(self.wrpm@,
                    self.overall_metadata.main_table_addr as nat, self.overall_metadata.main_table_size as nat);
                assert(forall |s| #[trigger] main_table_subregion_view.can_crash_as(s) ==>
                    parse_metadata_table::<K>(s, self.overall_metadata.num_keys, self.overall_metadata.metadata_node_size) is Some);
                assert(main_table_subregion_view.can_crash_as(main_table_subregion_view.flush().committed()));
                assert(main_table_subregion_view.flush() == get_subregion_view(self.wrpm@.flush(),
                    self.overall_metadata.main_table_addr as nat, self.overall_metadata.main_table_size as nat));
            }

            // We have to read the current item index from the entry so that we can 
            // properly deallocate it later.
            // TODO: could the caller pass this in? Would it be easier/faster?
            let (key, metadata) = match self.metadata_table.get_key_and_metadata_entry_at_index(
                &metadata_table_subregion, pm, index, Ghost(self.overall_metadata)) 
            {
                Ok((key, metadata)) => (key, metadata),
                Err(e) => {
                    self.abort_after_failed_read_operation(Tracked(perm));
                    return Err(e);
                }
            };
            let item_index = metadata.item_index;

            // check that this item index is not already pending deallocation. This could happen 
            // if we, e.g., update the item in this same transaction. if it is, abort the 
            // transaction.
            // TODO: it might be fine to just ignore this? aborting the transaction 
            // is likely overkill, but it might complicate other things to not abort
            if self.item_table.index_pending_deallocation(item_index) {
                self.abort_after_failed_read_operation(Tracked(perm));
                return Err(KvError::EntryIsNotValid);
            }

            let ghost tentative_view_bytes = Self::apply_physical_log_entries(self.wrpm@.flush().committed(),
                self.log@.commit_op_log().physical_op_list).unwrap();
            proof { Self::lemma_log_replay_preserves_size(self.wrpm@.flush().committed(), self.log@.commit_op_log().physical_op_list); }

            // To tentatively delete a record, we need to obtain a log entry representing 
            // its deletion and tentatively append it to the operation log.
            assert(get_subregion_view(self.wrpm@, metadata_table_subregion.start(),
                                      metadata_table_subregion.len()).committed() =~=
                   extract_bytes(self.wrpm@.committed(), self.overall_metadata.main_table_addr as nat,
                                 self.overall_metadata.main_table_size as nat));
            assert(parse_metadata_table::<K>(
                       get_subregion_view(self.wrpm@, metadata_table_subregion.start(),
                                          metadata_table_subregion.len()).committed(),
                       self.overall_metadata.num_keys,
                       self.overall_metadata.metadata_node_size
                   ) == Some(self.metadata_table@)) by {
                lemma_persistent_memory_view_can_crash_as_committed(
                    get_subregion_view(self.wrpm@, metadata_table_subregion.start(),
                                       metadata_table_subregion.len())
                );
            }
            let log_entry = self.metadata_table.get_delete_log_entry(
                Ghost(get_subregion_view(self.wrpm@, metadata_table_subregion.start(),
                                         metadata_table_subregion.len())),
                Ghost(self.wrpm@), index,
                Ghost(self.version_metadata), &self.overall_metadata, Ghost(tentative_view_bytes));
    
            let ghost crash_pred = |s: Seq<u8>| {
                Self::physical_recover(s, self.version_metadata, self.overall_metadata) == Some(self@)
            };

            proof {
                self.lemma_tentative_log_entry_append_is_crash_safe(crash_pred, perm);
            }

            let ghost committed_log = self.log@.commit_op_log();
            let ghost log_with_new_entry = self.log@.tentatively_append_log_entry(log_entry@).commit_op_log();
            let ghost current_flushed_mem = self.wrpm@.flush().committed();

            let ghost recovery_state_with_new_log = Self::physical_recover_given_log(current_flushed_mem, self.overall_metadata, log_with_new_entry);

            proof {
                // We want to prove that if we append this log entry to the log, then replaying it will get us into the state we want.

                // replaying the current committed log onto current_flushed_mem should give us the tentative view
                assert(self.tentative_view() == Self::physical_recover_given_log(current_flushed_mem, self.overall_metadata, committed_log));

                // The bytes obtained by replaying the new log should be the same as the bytes obtained by replaying the new entry
                // on top of the old log.
                Self::lemma_apply_phys_log_entries_succeeds_if_log_ops_are_well_formed(current_flushed_mem, 
                    self.version_metadata, self.overall_metadata, log_with_new_entry.physical_op_list);

                assert(committed_log.physical_op_list == 
                    log_with_new_entry.physical_op_list.subrange(0, committed_log.physical_op_list.len() as int));
                
                let mem_with_old_log_applied = Self::apply_physical_log_entries(current_flushed_mem, committed_log.physical_op_list).unwrap();
                assert(mem_with_old_log_applied == tentative_view_bytes);

                let mem_with_new_log_applied = Self::apply_physical_log_entries(current_flushed_mem, log_with_new_entry.physical_op_list).unwrap();
                assert(mem_with_new_log_applied == Self::apply_physical_log_entry(mem_with_old_log_applied, log_entry@).unwrap());

                assert(self.wrpm@.can_crash_as(self.wrpm@.committed()));
            }

            // then append it to the operation log
            let result = self.log.tentatively_append_log_entry(&mut self.wrpm, &log_entry, self.version_metadata, self.overall_metadata, Ghost(crash_pred), Tracked(perm));
            match result {
                Ok(()) => {}
                Err(e) => {
                    // If the append failed, we need to abort the transaction and prove that the durable KV store as a whole
                    // aborts the current transaction.

                    let ghost main_table_subregion_view = get_subregion_view(self.wrpm@, self.overall_metadata.main_table_addr as nat,
                        self.overall_metadata.main_table_size as nat);      
                    let ghost item_table_subregion_view = get_subregion_view(self.wrpm@, self.overall_metadata.item_table_addr as nat,
                        self.overall_metadata.item_table_size as nat); 
                    let ghost list_area_subregion_view = get_subregion_view(self.wrpm@, self.overall_metadata.list_area_addr as nat,
                        self.overall_metadata.list_area_size as nat);

                    proof {
                        lemma_if_views_dont_differ_in_metadata_area_then_metadata_unchanged_on_crash(
                            old(self).wrpm@,
                            self.wrpm@,
                            self.version_metadata,
                            self.overall_metadata
                        );
                        self.lemma_transaction_abort(*old(self)); 
                        
                        old(self).lemma_metadata_pending_allocs_are_invalid_at_abort();

                        // TODO: refactor
                        lemma_non_log_components_match_when_states_differ_only_in_log_region::<K, I, L>(
                            old(self).wrpm@.flush().committed(), self.wrpm@.committed(), self.version_metadata, self.overall_metadata);
                        let old_main_table_subregion_view = get_subregion_view(old(self).wrpm@.flush(),
                            self.overall_metadata.main_table_addr as nat,
                            self.overall_metadata.main_table_size as nat);
                        assert(main_table_subregion_view == old_main_table_subregion_view);
                        assert(main_table_subregion_view.can_crash_as(main_table_subregion_view.committed()));
        
                        let durable_bytes = old(self).wrpm@.committed();
                        let tentative_bytes = Self::apply_physical_log_entries(old(self).wrpm@.flush().committed(),
                            old(self).log@.commit_op_log().physical_op_list).unwrap();
                        let durable_main_table_region_state = extract_bytes(durable_bytes,
                            self.overall_metadata.main_table_addr as nat, self.overall_metadata.main_table_size as nat);
                        let tentative_main_table_region_state = extract_bytes(tentative_bytes,
                            self.overall_metadata.main_table_addr as nat, self.overall_metadata.main_table_size as nat);
                        let durable_main_table_view = parse_metadata_table::<K>(durable_main_table_region_state,
                            self.overall_metadata.num_keys, self.overall_metadata.metadata_node_size).unwrap();
                        let tentative_main_table_view = parse_metadata_table::<K>(tentative_main_table_region_state,
                            self.overall_metadata.num_keys, self.overall_metadata.metadata_node_size).unwrap();
                        old(self).item_table.lemma_valid_indices_disjoint_with_free_and_pending_alloc(
                            durable_main_table_view.valid_item_indices(), tentative_main_table_view.valid_item_indices());
                    }

                    // Clear all pending updates tracked in volatile memory by the DurableKvStore itself
                    self.pending_updates = Vec::new();
                    assert(PhysicalOpLogEntry::vec_view(self.pending_updates) == self.log@.physical_op_list);

                    // abort the transaction in each component to re-establish their invariants
                    self.metadata_table.abort_transaction(Ghost(main_table_subregion_view), Ghost(self.overall_metadata));
                    self.item_table.abort_transaction(Ghost(item_table_subregion_view), Ghost(self.overall_metadata));
                    self.durable_list.abort_transaction(Ghost(list_area_subregion_view), Ghost(self.metadata_table@), Ghost(self.overall_metadata));
                    
                    proof {
                        assert(!self.transaction_committed());
                        lemma_if_views_dont_differ_in_metadata_area_then_metadata_unchanged_on_crash(
                            old(self).wrpm@, self.wrpm@, self.version_metadata, self.overall_metadata
                        );
                        self.lemma_if_every_component_recovers_to_its_current_state_then_self_does();
                        
                        // These assertions help us prove that the pending allocation inv is restored
                        let durable_state_bytes = self.wrpm@.committed();
                        let tentative_state_bytes = Self::apply_physical_log_entries(self.wrpm@.flush().committed(),
                            self.log@.commit_op_log().physical_op_list).unwrap();
                        let durable_main_table_region = extract_bytes(durable_state_bytes, 
                            self.overall_metadata.main_table_addr as nat, self.overall_metadata.main_table_size as nat);
                        assert(durable_state_bytes == tentative_state_bytes);
                        assert(durable_main_table_region == main_table_subregion_view.committed());
                        assert(main_table_subregion_view.can_crash_as(durable_main_table_region));
                    }
                    return Err(e);
                }
            }

            self.pending_updates.push(log_entry);
            assert(PhysicalOpLogEntry::vec_view(self.pending_updates) == self.log@.physical_op_list);

            proof {
                // We need to prove that the current tentative view of the KV store (i.e., the state if we commit right now)
                // is the same as the state we would obtain by replaying the log. The key challenge here is that 
                // the tentative append changed the log's pending bytes, so the old and new pm states are 
                // not identical, and we don't know exactly how the bytes were changed. However, we do know the 
                // abstract log in both cases, so we can prove that replaying that log results in the same state.

                // Keeping these in seems to *improve* our resource usage/prevent rlimit timeouts...
                assert(get_subregion_view(self.wrpm@, self.overall_metadata.main_table_addr as nat, self.overall_metadata.main_table_size as nat) == 
                    get_subregion_view(old(self).wrpm@, self.overall_metadata.main_table_addr as nat, self.overall_metadata.main_table_size as nat));
                assert(get_subregion_view(self.wrpm@, self.overall_metadata.item_table_addr as nat, self.overall_metadata.item_table_size as nat) == 
                    get_subregion_view(old(self).wrpm@, self.overall_metadata.item_table_addr as nat, self.overall_metadata.item_table_size as nat));
                assert(get_subregion_view(self.wrpm@, self.overall_metadata.list_area_addr as nat, self.overall_metadata.list_area_size as nat) == 
                    get_subregion_view(old(self).wrpm@, self.overall_metadata.list_area_addr as nat, self.overall_metadata.list_area_size as nat));

                let flushed_mem = self.wrpm@.flush().committed();
                let old_flushed_mem = old(self).wrpm@.flush().committed();
                let op_log = self.log@.commit_op_log().physical_op_list;
                let old_op_log = old(self).log@.commit_op_log().physical_op_list;

                Self::lemma_applying_same_log_preserves_states_differ_only_in_log_region(flushed_mem, old_flushed_mem, 
                    self.log@.commit_op_log().physical_op_list, self.version_metadata, self.overall_metadata);

                let old_mem_with_old_log_installed = Self::apply_physical_log_entries(old_flushed_mem, old_op_log).unwrap();
                let old_mem_with_new_log_installed = Self::apply_physical_log_entries(old_flushed_mem, op_log).unwrap();
                let new_mem_with_new_log_installed = Self::apply_physical_log_entries(flushed_mem, op_log).unwrap();

                Self::lemma_log_replay_preserves_size(old_flushed_mem, old_op_log);
                Self::lemma_log_replay_preserves_size(old_flushed_mem, op_log);
                Self::lemma_log_replay_preserves_size(flushed_mem, op_log);
                
                let old_mem_old_log_main_table_region = extract_bytes(old_mem_with_old_log_installed, self.overall_metadata.main_table_addr as nat, self.overall_metadata.main_table_size as nat);
                let old_mem_old_log_item_table_region = extract_bytes(old_mem_with_old_log_installed, self.overall_metadata.item_table_addr as nat, self.overall_metadata.item_table_size as nat);
                let old_mem_old_log_list_area_region = extract_bytes(old_mem_with_old_log_installed, self.overall_metadata.list_area_addr as nat, self.overall_metadata.list_area_size as nat);

                let old_mem_new_log_item_table_region = extract_bytes(old_mem_with_new_log_installed, self.overall_metadata.item_table_addr as nat, self.overall_metadata.item_table_size as nat);
                let old_mem_new_log_list_area_region = extract_bytes(old_mem_with_new_log_installed, self.overall_metadata.list_area_addr as nat, self.overall_metadata.list_area_size as nat);

                let new_mem_new_log_main_table_region = extract_bytes(new_mem_with_new_log_installed, self.overall_metadata.main_table_addr as nat, self.overall_metadata.main_table_size as nat);
                let new_mem_new_log_list_area_region = extract_bytes(new_mem_with_new_log_installed, self.overall_metadata.list_area_addr as nat, self.overall_metadata.list_area_size as nat);

                lemma_non_log_components_match_when_states_differ_only_in_log_region::<K, I, L>(
                    old_mem_with_new_log_installed, new_mem_with_new_log_installed, self.version_metadata, self.overall_metadata);

                assert(old_mem_old_log_item_table_region == old_mem_new_log_item_table_region);
                assert(old_mem_old_log_list_area_region == old_mem_new_log_list_area_region);

                let old_main_table_view = parse_metadata_table::<K>(old_mem_old_log_main_table_region, self.overall_metadata.num_keys, self.overall_metadata.metadata_node_size).unwrap();
                let main_table_view = parse_metadata_table::<K>(new_mem_new_log_main_table_region, self.overall_metadata.num_keys, self.overall_metadata.metadata_node_size).unwrap();
                assert(main_table_view == old_main_table_view.delete(index as int).unwrap());
                assert(main_table_view.valid_item_indices() == old_main_table_view.valid_item_indices().remove(item_index));

                DurableList::<K, L>::lemma_parse_all_lists_succeeds_after_record_delete(
                    old_main_table_view,
                    main_table_view,
                    new_mem_new_log_list_area_region,
                    index as int,
                    self.overall_metadata.list_node_size,
                    self.overall_metadata.num_list_entries_per_node
                );

                assert(self.tentative_view() == recovery_state_with_new_log);

                lemma_if_views_dont_differ_in_metadata_area_then_metadata_unchanged_on_crash(
                    old(self).wrpm@, self.wrpm@, self.version_metadata, self.overall_metadata
                );
                self.lemma_if_every_component_recovers_to_its_current_state_then_self_does();
            }

            // tentatively deallocate the indexes associated with this record.
            // they won't actually be deallocated until we commit the transaction
            // so that we don't accidentally reallocate them while they are 
            // still in use by a valid record.

            // We have new tentative bytes since we've appended a new entry to the log
            let ghost new_tentative_view_bytes = Self::apply_physical_log_entries(self.wrpm@.flush().committed(),
                self.log@.commit_op_log().physical_op_list).unwrap();
            let ghost tentative_main_table_subregion_state = extract_bytes(new_tentative_view_bytes, 
                self.overall_metadata.main_table_addr as nat, self.overall_metadata.main_table_size as nat);
            let ghost tentative_main_table_view = parse_metadata_table::<K>(tentative_main_table_subregion_state,
                self.overall_metadata.num_keys, self.overall_metadata.metadata_node_size).unwrap();

            proof {
                let durable_main_table_subregion_state = extract_bytes(self.wrpm@.committed(), 
                    self.overall_metadata.main_table_addr as nat, self.overall_metadata.main_table_size as nat);
                let durable_main_table_view = parse_metadata_table::<K>(durable_main_table_subregion_state,
                    self.overall_metadata.num_keys, self.overall_metadata.metadata_node_size).unwrap();

                Self::lemma_committed_subregion_equal_to_extracted_bytes(old(self).wrpm@, 
                    self.overall_metadata.main_table_addr as nat, self.overall_metadata.main_table_size as nat);
                Self::lemma_committed_subregion_equal_to_extracted_bytes(self.wrpm@, 
                    self.overall_metadata.main_table_addr as nat, self.overall_metadata.main_table_size as nat);   

                let old_tentative_main_table_subregion_state = extract_bytes(tentative_view_bytes, 
                    self.overall_metadata.main_table_addr as nat, self.overall_metadata.main_table_size as nat);
                let old_tentative_main_table_view = parse_metadata_table::<K>(old_tentative_main_table_subregion_state,
                    self.overall_metadata.num_keys, self.overall_metadata.metadata_node_size).unwrap();

                assert forall |idx: u64| 0 <= idx < durable_main_table_view.durable_metadata_table.len() && idx != index implies 
                    self.metadata_table.pending_alloc_check(idx, durable_main_table_view, tentative_main_table_view)
                by { assert(old(self).metadata_table.pending_alloc_check(idx, durable_main_table_view, old_tentative_main_table_view)); }

                assert(old(self).metadata_table.pending_alloc_check(index, durable_main_table_view, old_tentative_main_table_view));
                assert(!self.metadata_table.pending_deallocations_view().contains(index));
            }

            let ghost main_table_subregion_view = get_subregion_view(self.wrpm@, self.overall_metadata.main_table_addr as nat,
                self.overall_metadata.main_table_size as nat);      
            let ghost item_table_subregion_view = get_subregion_view(self.wrpm@, self.overall_metadata.item_table_addr as nat,
                self.overall_metadata.item_table_size as nat); 
            let ghost list_area_subregion_view = get_subregion_view(self.wrpm@, self.overall_metadata.list_area_addr as nat,
                self.overall_metadata.list_area_size as nat);
            assert(main_table_subregion_view.can_crash_as(main_table_subregion_view.committed()));

            self.metadata_table.tentatively_deallocate_entry(Ghost(main_table_subregion_view),
                index, Ghost(self.overall_metadata), Ghost(new_tentative_view_bytes));

            proof {
                let durable_main_table_subregion_state = extract_bytes(self.wrpm@.committed(), 
                    self.overall_metadata.main_table_addr as nat, self.overall_metadata.main_table_size as nat);
                let durable_main_table_view = parse_metadata_table::<K>(durable_main_table_subregion_state,
                    self.overall_metadata.num_keys, self.overall_metadata.metadata_node_size).unwrap();

                let old_tentative_main_table_subregion_state = extract_bytes(tentative_view_bytes, 
                    self.overall_metadata.main_table_addr as nat, self.overall_metadata.main_table_size as nat);
                let old_tentative_main_table_view = parse_metadata_table::<K>(old_tentative_main_table_subregion_state,
                    self.overall_metadata.num_keys, self.overall_metadata.metadata_node_size).unwrap();

                assert(self.metadata_table@.valid_item_indices() == old(self).metadata_table@.valid_item_indices());

                assert(tentative_main_table_view.valid_item_indices() == old_tentative_main_table_view.valid_item_indices().remove(item_index));
               
                assert(self.metadata_table@ == durable_main_table_view);
                
                assert forall |idx: u64| {
                    &&& 0 <= idx < self.overall_metadata.num_keys 
                    &&& idx != item_index  
                } implies self.item_table.pending_alloc_check(idx, self.metadata_table@.valid_item_indices(), 
                    tentative_main_table_view.valid_item_indices())
                by { 
                    assert(old(self).item_table.pending_alloc_check(idx, self.metadata_table@.valid_item_indices(), old_tentative_main_table_view.valid_item_indices()));
                    assert(self.item_table.pending_deallocations_view() == old(self).item_table.pending_deallocations_view());
                    assert(self.item_table.pending_allocations_view() == old(self).item_table.pending_allocations_view()); 
                    assert(self.item_table.allocator_view() == old(self).item_table.allocator_view());
                    assert(self.item_table.spec_valid_indices() == old(self).item_table.spec_valid_indices());
                }

                assert(!tentative_main_table_view.valid_item_indices().contains(item_index));

                // To prove that this index is not valid or pending in the current item table,
                // we'll compare the current valid indices against the *old* tentative state's valid 
                // item indices. The current tentative state's valid item indices have changed, but
                // the contents of the free/valid/alloc sets have not, so we can use the fact that 
                // the pending alloc invariant holds for the old tentative state to prove what 
                // we need to about the current item table's indexes.
                self.item_table.lemma_valid_indices_disjoint_with_free_and_pending_alloc(
                    self.item_table.spec_valid_indices(), old_tentative_main_table_view.valid_item_indices());
            }
            self.item_table.tentatively_deallocate_item(Ghost(item_table_subregion_view), item_index, 
                Ghost(self.overall_metadata), Ghost(self.metadata_table@.valid_item_indices()),
                Ghost(tentative_main_table_view.valid_item_indices()), Ghost(new_tentative_view_bytes));

            assert(self.pending_alloc_inv());

            Ok(())
        }

        proof fn lemma_if_every_component_recovers_to_its_current_state_then_self_does(self)
            requires
                !self.transaction_committed(),
                overall_metadata_valid::<K, I, L>(self.overall_metadata, self.version_metadata.overall_metadata_addr,
                                                  self.overall_metadata.kvstore_id),
                self.wrpm@.len() == self.overall_metadata.region_size,
                self.item_table.spec_valid_indices() == self.metadata_table@.valid_item_indices(),
                self.log.inv(self.wrpm@, self.version_metadata, self.overall_metadata),
                self.metadata_table.inv(get_subregion_view(self.wrpm@, self.overall_metadata.main_table_addr as nat,
                                                           self.overall_metadata.main_table_size as nat),
                                        self.overall_metadata),
                self.item_table.inv(get_subregion_view(self.wrpm@, self.overall_metadata.item_table_addr as nat,
                                                       self.overall_metadata.item_table_size as nat),
                                    self.overall_metadata),
                self.durable_list.inv(get_subregion_view(self.wrpm@, self.overall_metadata.list_area_addr as nat,
                                                         self.overall_metadata.list_area_size as nat),
                                      self.metadata_table@, self.overall_metadata),
                forall|s| #[trigger] self.wrpm@.can_crash_as(s) ==> self.version_metadata == deserialize_version_metadata(s),
                forall|s| #[trigger] self.wrpm@.can_crash_as(s) ==>
                    self.overall_metadata == deserialize_overall_metadata(
                        s,
                        self.version_metadata.overall_metadata_addr
                    ),
            ensures
                forall|s| #[trigger] self.wrpm@.can_crash_as(s) ==> self.inv_mem(s)
        {
            let overall_metadata = self.overall_metadata;
            assert forall|s| #[trigger] self.wrpm@.can_crash_as(s) implies self.inv_mem(s) by {
                assert(self.version_metadata == deserialize_version_metadata(s));
                assert(self.overall_metadata == deserialize_overall_metadata(
                    s,
                    self.version_metadata.overall_metadata_addr
                ));
                self.log.lemma_reveal_opaque_op_log_inv(self.wrpm, self.version_metadata, self.overall_metadata);
                assert(UntrustedOpLog::<K, L>::recover(s, self.version_metadata, self.overall_metadata) ==
                       Some(AbstractOpLogState::initialize()));
                assert(Self::apply_physical_log_entries(s, AbstractOpLogState::initialize().physical_op_list) =~=
                       Some(s));
                lemma_subregion_view_can_crash_as_subrange(self.wrpm@, s, overall_metadata.main_table_addr as nat,
                                                           overall_metadata.main_table_size as nat);
                lemma_subregion_view_can_crash_as_subrange(self.wrpm@, s, overall_metadata.item_table_addr as nat,
                                                           overall_metadata.item_table_size as nat);
                lemma_subregion_view_can_crash_as_subrange(self.wrpm@, s, overall_metadata.list_area_addr as nat,
                                                           overall_metadata.list_area_size as nat);
                assert(Self::physical_recover(s, self.version_metadata, self.overall_metadata) == Some(self@));
            }
        }

        // Commits all pending updates by committing the log and applying updates to 
        // each durable component.
        pub fn commit(
            &mut self,
            Tracked(perm): Tracked<&Perm>
        ) -> (result: Result<(), KvError<K>>)
            requires 
                old(self).valid(),
                !old(self).transaction_committed(),
                forall |s| #[trigger] old(self).wrpm_view().can_crash_as(s) ==> perm.check_permission(s),
                forall |s| #[trigger] old(self).wrpm_view().can_crash_as(s) ==> 
                    Self::physical_recover(s, old(self).spec_version_metadata(), old(self).spec_overall_metadata()) == Some(old(self)@),
                forall |s| {
                    ||| Self::physical_recover(s, old(self).spec_version_metadata(), old(self).spec_overall_metadata()) == Some(old(self)@)
                    ||| Self::physical_recover(s, old(self).spec_version_metadata(), old(self).spec_overall_metadata()) == old(self).tentative_view()
                } ==> #[trigger] perm.check_permission(s),
                no_outstanding_writes_to_version_metadata(old(self).wrpm_view()),
                no_outstanding_writes_to_overall_metadata(old(self).wrpm_view(), old(self).spec_overall_metadata_addr() as int),
                old(self).wrpm_view().len() >= VersionMetadata::spec_size_of(),
                ({
                    let tentative_view = old(self).tentative_view();
                    tentative_view is Some
                }),
                old(self).spec_num_log_entries_in_current_transaction() > 0,
                old(self).pending_alloc_inv(),
            ensures
                self.valid(),
                self.constants() == old(self).constants(),
                self.spec_overall_metadata() == old(self).spec_overall_metadata(),
                self.pending_allocations().is_empty(),
                self.pending_deallocations().is_empty(),
                match result {
                    Ok(()) => {
                        // The old tentative view is now our current state
                        let old_tentative_view = old(self).tentative_view();
                        &&& old_tentative_view matches Some(old_tentative_view)
                        &&& self@ == old_tentative_view
                    }
                    Err(e) => {
                        // Transaction has been aborted due to an error in the log.
                        // This can happen during commit if we don't have enough space to 
                        // write the CRC when committing the oplog.
                        // All outstanding writes to the KV store are dropped.
                        let tentative_view = self.tentative_view();
                        tentative_view == Self::physical_recover_given_log(self.wrpm_view().flush().committed(), 
                            self.spec_overall_metadata(), AbstractOpLogState::initialize())
                    }
                }
        {
            let ghost tentative_view_bytes = Self::apply_physical_log_entries(self.wrpm@.flush().committed(),
                    self.log@.commit_op_log().physical_op_list).unwrap();

            // 1. Create the crash predicate for the commit operation.
            // This predicate will allow either the current durable state or the current tentative state
            let ghost crash_pred = |s: Seq<u8>| {
                ||| Self::physical_recover(s, self.version_metadata, self.overall_metadata) == Some(self@)
                ||| Self::physical_recover(s, self.version_metadata, self.overall_metadata) == self.tentative_view()
            };

            proof {
                self.log.lemma_reveal_opaque_op_log_inv(self.wrpm, self.version_metadata, self.overall_metadata);
                Self::lemma_log_replay_preserves_size(self.wrpm@.flush().committed(), self.log@.commit_op_log().physical_op_list);

                // Prove that we satisfy commit_log's preconditions

                // Prove that the crash predicate satisfies the preconditions about it, which specify how we can crash
                // before and after `commit_log` flushes the device.
                assert forall |s1: Seq<u8>, s2: Seq<u8>| {
                        &&& s1.len() == s2.len() 
                        &&& #[trigger] crash_pred(s1)
                        &&& states_differ_only_in_log_region(s1, s2, self.overall_metadata.log_area_addr as nat, self.overall_metadata.log_area_size as nat)
                        &&& UntrustedOpLog::<K, L>::recover(s1, self.version_metadata, self.overall_metadata) == Some(AbstractOpLogState::initialize())
                        &&& UntrustedOpLog::<K, L>::recover(s2, self.version_metadata, self.overall_metadata) == Some(AbstractOpLogState::initialize())
                } implies #[trigger] crash_pred(s2) by { self.lemma_durable_kv_satisfies_crash_condition_with_init_op_log(s1, s2, crash_pred); }
                assert forall |s2: Seq<u8>| {
                    let flushed_state = self.wrpm@.flush().committed();
                    &&& flushed_state.len() == s2.len() 
                    &&& states_differ_only_in_log_region(flushed_state, s2, self.overall_metadata.log_area_addr as nat, self.overall_metadata.log_area_size as nat)
                    &&& {
                            ||| UntrustedOpLog::<K, L>::recover(s2, self.version_metadata, self.overall_metadata) == Some(self.log@.commit_op_log())
                            ||| UntrustedOpLog::<K, L>::recover(s2, self.version_metadata, self.overall_metadata) == Some(AbstractOpLogState::initialize())
                    }
                } implies perm.check_permission(s2) by {
                    let flushed_state = self.wrpm@.flush().committed();
                    assert(self.wrpm@.can_crash_as(flushed_state));
                    if UntrustedOpLog::<K, L>::recover(s2, self.version_metadata, self.overall_metadata) == Some(self.log@.commit_op_log()) {
                        // The CDB made it to storage.
                        // In this case, the whole KV store recovers to its tentative view. 
                        let committed_log = self.log@.commit_op_log();

                        Self::lemma_applying_same_log_preserves_states_differ_only_in_log_region(
                            flushed_state, s2, committed_log.physical_op_list, self.version_metadata, self.overall_metadata);
                        Self::lemma_log_replay_preserves_size(s2, committed_log.physical_op_list);
                        let flushed_state_with_log_installed = Self::apply_physical_log_entries(flushed_state, committed_log.physical_op_list).unwrap();
                        let s2_with_log_installed = Self::apply_physical_log_entries(s2, committed_log.physical_op_list).unwrap();

                        assert(states_differ_only_in_log_region(flushed_state_with_log_installed, s2_with_log_installed, 
                            self.overall_metadata.log_area_addr as nat, self.overall_metadata.log_area_size as nat));
                        lemma_non_log_components_match_when_states_differ_only_in_log_region::<K, I, L>(
                            flushed_state_with_log_installed, s2_with_log_installed, self.version_metadata, self.overall_metadata);
                    } else {
                        // The CDB did not make it to storage.
                        assert(UntrustedOpLog::<K, L>::recover(s2, self.version_metadata, self.overall_metadata) == Some(AbstractOpLogState::initialize()));
                        self.lemma_durable_kv_satisfies_crash_condition_with_init_op_log(flushed_state, s2, crash_pred);
                    }
                }
                assert(self.wrpm@.can_crash_as(self.wrpm@.committed()));
            }

            // 2. Commit the op log
            let ghost pre_self = *self;
            match self.log.commit_log(&mut self.wrpm, self.version_metadata, 
                self.overall_metadata, Ghost(crash_pred), Tracked(perm)) 
            {
                Ok(()) => {}
                Err(e) => {
                    // If the append failed, we need to abort the transaction and prove that the durable KV store as a whole
                    // aborts the current transaction.
                    let ghost main_table_subregion_view = get_subregion_view(self.wrpm@, self.overall_metadata.main_table_addr as nat,
                        self.overall_metadata.main_table_size as nat);      
                    let ghost item_table_subregion_view = get_subregion_view(self.wrpm@, self.overall_metadata.item_table_addr as nat,
                        self.overall_metadata.item_table_size as nat); 
                    let ghost list_area_subregion_view = get_subregion_view(self.wrpm@, self.overall_metadata.list_area_addr as nat,
                        self.overall_metadata.list_area_size as nat);

                    proof {
                        Self::lemma_metadata_unchanged_when_views_differ_only_in_log_region(
                            old(self).wrpm@,
                            self.wrpm@,
                            self.version_metadata,
                            self.overall_metadata
                        );
                        self.lemma_transaction_abort(*old(self));

                        old(self).lemma_metadata_pending_allocs_are_invalid_at_abort();

                        lemma_non_log_components_match_when_states_differ_only_in_log_region::<K, I, L>(
                            old(self).wrpm@.flush().committed(), self.wrpm@.committed(), self.version_metadata, self.overall_metadata);
                        let old_main_table_subregion_view = get_subregion_view(old(self).wrpm@.flush(),
                            self.overall_metadata.main_table_addr as nat, self.overall_metadata.main_table_size as nat);
                        assert(main_table_subregion_view == old_main_table_subregion_view);
                        assert(main_table_subregion_view.can_crash_as(main_table_subregion_view.committed()));
        
                        let durable_main_table_region_state = extract_bytes(old(self).wrpm@.committed(),
                            self.overall_metadata.main_table_addr as nat, self.overall_metadata.main_table_size as nat);
                        let tentative_main_table_region_state = extract_bytes(tentative_view_bytes,
                            self.overall_metadata.main_table_addr as nat, self.overall_metadata.main_table_size as nat);
                        let durable_main_table_view = parse_metadata_table::<K>(durable_main_table_region_state,
                            self.overall_metadata.num_keys, self.overall_metadata.metadata_node_size).unwrap();
                        let tentative_main_table_view = parse_metadata_table::<K>(tentative_main_table_region_state,
                            self.overall_metadata.num_keys, self.overall_metadata.metadata_node_size).unwrap();
                        old(self).item_table.lemma_valid_indices_disjoint_with_free_and_pending_alloc(
                            durable_main_table_view.valid_item_indices(), tentative_main_table_view.valid_item_indices());
                    }

                    // Clear all pending updates tracked in volatile memory by the DurableKvStore itself
                    self.pending_updates = Vec::new();
                    assert(PhysicalOpLogEntry::vec_view(self.pending_updates) == self.log@.physical_op_list);

                    // abort the transaction in each component to re-establish their invariants
                    self.metadata_table.abort_transaction(Ghost(main_table_subregion_view), Ghost(self.overall_metadata));
                    self.item_table.abort_transaction(Ghost(item_table_subregion_view), Ghost(self.overall_metadata));
                    self.durable_list.abort_transaction(Ghost(list_area_subregion_view), Ghost(self.metadata_table@), Ghost(self.overall_metadata));

                    proof {
                        assert(!self.transaction_committed());
                        lemma_if_views_dont_differ_in_metadata_area_then_metadata_unchanged_on_crash(
                            old(self).wrpm@, self.wrpm@, self.version_metadata, self.overall_metadata
                        );
                        self.lemma_if_every_component_recovers_to_its_current_state_then_self_does();

                        // These assertions help us prove that the pending allocation inv is restored
                        let tentative_state_bytes = Self::apply_physical_log_entries(self.wrpm@.flush().committed(),
                            self.log@.commit_op_log().physical_op_list).unwrap();
                        let durable_main_table_region = extract_bytes(self.wrpm@.committed(), 
                            self.overall_metadata.main_table_addr as nat, self.overall_metadata.main_table_size as nat);
                        assert(self.wrpm@.committed() == tentative_state_bytes);
                        assert(main_table_subregion_view.can_crash_as(durable_main_table_region));
                    }

                    return Err(e);
                }
            }

            // Prove that the overall and version metadata was not modified by committing the log.
            assert({
                &&& deserialize_version_metadata(self.wrpm@.committed()) == self.version_metadata
                &&& deserialize_overall_metadata(self.wrpm@.committed(), self.version_metadata.overall_metadata_addr) == self.overall_metadata
            })
            by {
                lemma_if_views_dont_differ_in_metadata_area_then_metadata_unchanged_on_crash(
                    old(self).wrpm@, self.wrpm@, self.version_metadata, self.overall_metadata);
                assert(self.wrpm@.can_crash_as(self.wrpm@.committed()));
                assert(deserialize_version_metadata(self.wrpm@.committed()) == self.version_metadata);
                assert(deserialize_overall_metadata(self.wrpm@.committed(), self.version_metadata.overall_metadata_addr) == self.overall_metadata);
            }

            let ghost abstract_op_log = UntrustedOpLog::<K, L>::recover(self.wrpm@.committed(), self.version_metadata, self.overall_metadata).unwrap();

            // 3. Install the physical log
            proof {
                // First, prove various facts about what will happen if we install the log.

                let phys_log_view = PhysicalOpLogEntry::vec_view(self.pending_updates);
                let old_mem_with_log_installed = Self::apply_physical_log_entries(old(self).wrpm@.flush().committed(), phys_log_view).unwrap();
                let new_mem_with_log_installed = Self::apply_physical_log_entries(self.wrpm@.committed(), phys_log_view).unwrap();

                // Prove that the logged updates tracked in volatile memory constitute a valid log (which implies
                // replaying the log will succeed and result in a valid KV store state)
                assert(PhysicalOpLogEntry::log_inv(self.pending_updates, self.version_metadata, self.overall_metadata)) by {
                    PhysicalOpLogEntry::lemma_abstract_log_inv_implies_concrete_log_inv(self.pending_updates,
                        self.version_metadata, self.overall_metadata);
                }

                // If we replay the concrete log in volatile memory and the ghost log, the resulting bytes
                // in each non-log region will match
                assert(abstract_op_log.physical_op_list == phys_log_view);
                Self::lemma_applying_same_log_preserves_states_differ_only_in_log_region(old(self).wrpm@.flush().committed(), self.wrpm@.committed(),
                    phys_log_view, self.version_metadata, self.overall_metadata);
                Self::lemma_log_replay_preserves_size(self.wrpm@.committed(), phys_log_view);
                assert(states_differ_only_in_log_region(old_mem_with_log_installed, new_mem_with_log_installed, 
                    self.overall_metadata.log_area_addr as nat, self.overall_metadata.log_area_size as nat));
                lemma_non_log_components_match_when_states_differ_only_in_log_region::<K, I, L>(
                    old_mem_with_log_installed, new_mem_with_log_installed, self.version_metadata, self.overall_metadata);

                // If we replay the log, we will obtain the current tentative view
                assert(Self::physical_recover(self.wrpm@.committed(), self.version_metadata, self.overall_metadata) == old(self).tentative_view());
                // The post-install recovery state is allowed by `perm`
                assert(forall |s| Self::physical_recover(self.wrpm@.committed(), self.version_metadata, self.overall_metadata) == 
                    Self::physical_recover(s, self.version_metadata, self.overall_metadata) ==> perm.check_permission(s));
            }

            let ghost pre_log_install_wrpm = self.wrpm;

            Self::install_log(&mut self.wrpm, self.version_metadata, self.overall_metadata, &self.pending_updates, Tracked(perm));

            proof {
                // Some functions/proofs use `extract_bytes`  and some use `get_subregion_view` 
                // (depending on whether they need PersistentMemoryRegionView information or not)
                // so we first have to prove that these are equivalent.
                Self::lemma_committed_subregion_equal_to_extracted_bytes(self.wrpm@, self.overall_metadata.main_table_addr as nat, self.overall_metadata.main_table_size as nat);
                Self::lemma_committed_subregion_equal_to_extracted_bytes(self.wrpm@, self.overall_metadata.item_table_addr as nat, self.overall_metadata.item_table_size as nat);
                Self::lemma_committed_subregion_equal_to_extracted_bytes(self.wrpm@, self.overall_metadata.list_area_addr as nat, self.overall_metadata.list_area_size as nat);        
            }

            // Now we update each component's ghost state to match the current bytes.
            // It would be cleaner and match other methods if these took subregions rather than the entire WRPM,
            // but this makes everything more difficult to prove (why?). Since these functions don't modify WRPM, 
            // we don't need to reason about crash consistency, so it's fine for them to see a ghost view of the 
            // whole device.
            self.metadata_table.update_ghost_state_to_current_bytes(Ghost(self.wrpm@), Ghost(self.overall_metadata));
            self.item_table.update_ghost_state_to_current_bytes(Ghost(self.wrpm@), Ghost(self.overall_metadata), 
                Ghost(self.metadata_table@.valid_item_indices()));
            self.durable_list.update_ghost_state_to_current_bytes(Ghost(self.wrpm@), Ghost(self.overall_metadata), 
                Ghost(self.metadata_table@));

            // We now need a more restrictive crash predicate, as there are fewer legal crash states now that 
            // we have replayed the log. It's still the case that clear_log_crash_pred(s) ==> perm.check_permission(s)
            let ghost clear_log_crash_pred = |s: Seq<u8>| Self::physical_recover(s, self.version_metadata, self.overall_metadata) == Some(self@);

            // 4. Clear the log
            proof {
                // Next, prove that we can safely clear the log.

                let current_mem = self.wrpm@.committed();
                let old_mem_with_log_installed = Self::apply_physical_log_entries(pre_log_install_wrpm@.committed(), 
                    abstract_op_log.physical_op_list).unwrap();
                let pre_install_subregion = get_subregion_view(pre_log_install_wrpm@, self.overall_metadata.log_area_addr as nat, self.overall_metadata.log_area_size as nat);
                let current_subregion = get_subregion_view(self.wrpm@, self.overall_metadata.log_area_addr as nat, self.overall_metadata.log_area_size as nat);
                let pre_install_extract_bytes = extract_bytes(pre_log_install_wrpm@.committed(), self.overall_metadata.log_area_addr as nat, self.overall_metadata.log_area_size as nat);

                lemma_wherever_no_outstanding_writes_persistent_memory_view_can_only_crash_as_committed(self.wrpm@);
                assert(forall |s| self.wrpm@.can_crash_as(s) ==> s == self.wrpm@.committed());

                // Next, we need to prove that the log subregions of the pre-install PM and current PM
                // are identical, so that we can prove that the op log invariant holds after log install.
                assert forall |addr: int| 0 <= addr < self.overall_metadata.log_area_size implies 
                    pre_install_subregion.state[addr] == current_subregion.state[addr] 
                by {
                    assert(pre_install_subregion.state[addr].state_at_last_flush == pre_install_extract_bytes[addr]);
                    assert(pre_install_subregion.state[addr].outstanding_write is None);
                    assert(current_subregion.state[addr].outstanding_write is None);
                }
                assert(pre_install_subregion == current_subregion);
                self.log.lemma_same_op_log_view_preserves_invariant(pre_log_install_wrpm, self.wrpm, self.version_metadata, self.overall_metadata);

                // By now we've also met the preconditions of this lemma that proves that we can safely 
                // clear the log
                Self::lemma_clear_log_is_crash_safe(self.wrpm, self.log, self.version_metadata,
                    self.overall_metadata, clear_log_crash_pred, self@, perm);

                let durable_main_table_subregion_view = get_subregion_view(self.wrpm@, self.overall_metadata.main_table_addr as nat,
                    self.overall_metadata.main_table_size as nat);
                let durable_item_table_subregion_view = get_subregion_view(self.wrpm@, self.overall_metadata.item_table_addr as nat,
                    self.overall_metadata.item_table_size as nat);
                let durable_list_area_subregion_view = get_subregion_view(self.wrpm@, self.overall_metadata.list_area_addr as nat,
                    self.overall_metadata.list_area_size as nat);
                
                // Finally, establish some facts about the possible crash states of the item table and list area
                // to reestablish their invariants
                // The assertions and lemmas here seem redundant, but the assertions appear to have an impact on a later proof,
                // and the lemmas are required to reestablish the invariants.
                assert(durable_item_table_subregion_view.can_crash_as(durable_item_table_subregion_view.committed()));
                lemma_if_no_outstanding_writes_then_persistent_memory_view_can_only_crash_as_committed(durable_item_table_subregion_view);
                assert(durable_list_area_subregion_view.can_crash_as(durable_list_area_subregion_view.committed()));
                lemma_if_no_outstanding_writes_then_persistent_memory_view_can_only_crash_as_committed(durable_list_area_subregion_view);
            }
            
            let ghost pre_clear_wrpm = self.wrpm@;
            self.log.clear_log(&mut self.wrpm, self.version_metadata, self.overall_metadata, Ghost(clear_log_crash_pred), Tracked(perm))?;
            self.pending_updates = Vec::new();
            
            proof {
                let old_durable_main_table_region = extract_bytes(old(self).wrpm@.committed(), self.overall_metadata.main_table_addr as nat, self.overall_metadata.main_table_size as nat);
                let old_tentative_main_table_region = extract_bytes(tentative_view_bytes, self.overall_metadata.main_table_addr as nat, self.overall_metadata.main_table_size as nat);
                let old_durable_main_table_view = parse_metadata_table::<K>(old_durable_main_table_region, self.overall_metadata.num_keys, self.overall_metadata.metadata_node_size).unwrap();
                let old_tentative_main_table_view = parse_metadata_table::<K>(old_tentative_main_table_region, self.overall_metadata.num_keys, self.overall_metadata.metadata_node_size).unwrap();

                // After replaying and clearing the log, all metadata indices pending allocation
                // are now valid and all metadata indices pending deallocation are invalid
                assert forall |idx: u64| 0 <= idx < self.metadata_table@.durable_metadata_table.len() implies {
                    &&& #[trigger] self.metadata_table.pending_allocations_view().contains(idx) ==> 
                            {self.metadata_table@.durable_metadata_table[idx as int] is Some}
                    &&& self.metadata_table.pending_deallocations_view().contains(idx) ==> 
                            {self.metadata_table@.durable_metadata_table[idx as int] is None}
                } by {
                    // trigger the pending alloc check
                    assert(old(self).metadata_table.pending_alloc_check(idx, old_durable_main_table_view, old_tentative_main_table_view));
                }

                self.lemma_view_and_components_unchanged(pre_clear_wrpm);
                // After clearing the log, all non-log components remain the same.
                lemma_non_log_components_match_when_states_differ_only_in_log_region::<K, I, L>(pre_clear_wrpm.committed(),
                    self.wrpm@.committed(), self.version_metadata, self.overall_metadata);

                // We now have to reestablish some facts about the relationship between the allocation-related sets
                // and the current KV store state. The pending allocation invariants no longer hold because we have 
                // installed operations that cause durable allocation/deallocation but we have not yet updated
                // the corresponding durable structures.
                assert forall |idx: u64| 0 <= idx < self.metadata_table@.durable_metadata_table.len() implies {
                    let entry = #[trigger] self.metadata_table@.durable_metadata_table[idx as int];
                    match entry {
                        None => {
                            ||| self.metadata_table.allocator_view().contains(idx)
                            ||| self.metadata_table.pending_deallocations_view().contains(idx)
                        },
                        Some(entry) => {
                            // if the entry is valid, either it was pending allocation
                            // or it's just valid and not in any of the three lists
                            ||| self.metadata_table.pending_allocations_view().contains(idx)
                            ||| ({
                                &&& !self.metadata_table.allocator_view().contains(idx)
                                &&& !self.metadata_table.pending_deallocations_view().contains(idx)
                                &&& !self.metadata_table.pending_allocations_view().contains(idx)
                            })
                        },
                    }
                } by {
                    assert(old(self).metadata_table.pending_alloc_check(idx, old_durable_main_table_view,
                        old_tentative_main_table_view));
                }
            
                assert forall |idx| 0 <= idx < self.item_table.spec_num_keys() implies
                    old(self).item_table.pending_alloc_check(idx, old(self).metadata_table@.valid_item_indices(),
                        self.metadata_table@.valid_item_indices())
                by {
                    let durable_main_table_region_view = get_subregion_view(old(self).wrpm@, self.overall_metadata.main_table_addr as nat, self.overall_metadata.main_table_size as nat);

                    assert(durable_main_table_region_view.committed() == old_durable_main_table_region);
                    assert(durable_main_table_region_view.can_crash_as(old_durable_main_table_region));
                    assert(old(self).metadata_table@ == old_durable_main_table_view);
                    assert(old(self).metadata_table@.valid_item_indices() == old_durable_main_table_view.valid_item_indices());
                }
            }

            // 5. Finalize pending allocations and deallocations. This will reestablish the pending allocation invariant
            // for each component.
            self.metadata_table.finalize_pending_alloc_and_dealloc(Ghost(get_subregion_view(self.wrpm@, self.overall_metadata.main_table_addr as nat,
                self.overall_metadata.main_table_size as nat)), Ghost(self.overall_metadata));
            self.item_table.finalize_pending_alloc_and_dealloc(
                Ghost(old(self).item_table), 
                Ghost(get_subregion_view(self.wrpm@, self.overall_metadata.item_table_addr as nat,
                    self.overall_metadata.item_table_size as nat)), 
                Ghost(self.overall_metadata), 
                Ghost(old(self).metadata_table@.valid_item_indices())
            );
            
            proof {
                // Finally, prove that self.valid() has been reestablished.

                // The new durable and tentative states are equal.
                let new_durable_state_bytes = self.wrpm@.committed();
                let new_tentative_state_bytes = Self::apply_physical_log_entries(self.wrpm@.flush().committed(),
                    self.log@.commit_op_log().physical_op_list).unwrap();
                assert(new_durable_state_bytes == new_tentative_state_bytes);

                // The log and the local pending lists are both empty
                assert(self.log@.physical_op_list.len() == 0);
                assert(self.pending_updates@.len() == 0);
                assert(PhysicalOpLogEntry::vec_view(self.pending_updates) == self.log@.physical_op_list);
                
                // Version and overall metadata remain the same in all current crash states.
                assert(no_outstanding_writes_to_version_metadata(self.wrpm@));
                assert(no_outstanding_writes_to_overall_metadata(self.wrpm@, self.version_metadata.overall_metadata_addr as int));
                assert(self.inv_mem(self.wrpm@.committed()));
                lemma_if_no_outstanding_writes_then_persistent_memory_view_can_only_crash_as_committed(self.wrpm@);
                assert(forall |s| #[trigger] self.wrpm@.can_crash_as(s) ==> self.inv_mem(s));
            }
            
            Ok(())
        }

        proof fn lemma_view_and_components_unchanged(
            self,
            pre_state: PersistentMemoryRegionView,
        )
            requires 
                views_differ_only_in_log_region(self.wrpm@, pre_state, self.overall_metadata.log_area_addr as nat,
                    self.overall_metadata.log_area_size as nat),
                ({
                    let pre_durable_main_table_subregion_view = get_subregion_view(pre_state, self.overall_metadata.main_table_addr as nat,
                        self.overall_metadata.main_table_size as nat);
                    parse_metadata_table::<K>(pre_durable_main_table_subregion_view.committed(), 
                        self.overall_metadata.num_keys, self.overall_metadata.metadata_node_size) == Some(self.metadata_table@)
                }),
                self.wrpm@.no_outstanding_writes(),
                pre_state.no_outstanding_writes(),
                overall_metadata_valid::<K, I, L>(self.overall_metadata, self.version_metadata.overall_metadata_addr,
                    self.overall_metadata.kvstore_id),
                pre_state.len() == self.wrpm@.len(),
                self.wrpm@.len() == self.overall_metadata.region_size,
            ensures 
                ({
                    let durable_main_table_subregion_view = get_subregion_view(self.wrpm@, self.overall_metadata.main_table_addr as nat,
                        self.overall_metadata.main_table_size as nat);
                    let pre_durable_main_table_subregion_view = get_subregion_view(pre_state, self.overall_metadata.main_table_addr as nat,
                        self.overall_metadata.main_table_size as nat);
                    let durable_item_table_subregion_view = get_subregion_view(self.wrpm@, self.overall_metadata.item_table_addr as nat,
                        self.overall_metadata.item_table_size as nat);
                    let pre_durable_item_table_subregion_view = get_subregion_view(pre_state, self.overall_metadata.item_table_addr as nat,
                        self.overall_metadata.item_table_size as nat);
                    let durable_list_area_subregion_view = get_subregion_view(self.wrpm@, self.overall_metadata.list_area_addr as nat,
                        self.overall_metadata.list_area_size as nat);
                    let pre_durable_list_area_subregion_view = get_subregion_view(pre_state, self.overall_metadata.list_area_addr as nat,
                        self.overall_metadata.list_area_size as nat);
                    &&& pre_durable_main_table_subregion_view.state == durable_main_table_subregion_view.state
                    &&& pre_durable_item_table_subregion_view.state == durable_item_table_subregion_view.state
                    &&& pre_durable_list_area_subregion_view.state == durable_list_area_subregion_view.state
                    &&& durable_main_table_subregion_view.can_crash_as(pre_durable_main_table_subregion_view.committed())
                    &&& forall |s| #[trigger] durable_main_table_subregion_view.can_crash_as(s) ==> parse_metadata_table::<K>(s, self.overall_metadata.num_keys, 
                            self.overall_metadata.metadata_node_size) == Some(self.metadata_table@)
                }),
                extracted_regions_match(self.wrpm@.committed(), pre_state.committed(), self.overall_metadata),
                deserialize_version_metadata(self.wrpm@.committed()) == deserialize_version_metadata(pre_state.committed()),
                deserialize_overall_metadata(self.wrpm@.committed(), self.version_metadata.overall_metadata_addr) == 
                        deserialize_overall_metadata(pre_state.committed(), self.version_metadata.overall_metadata_addr),

        {
            let durable_main_table_subregion_view = get_subregion_view(self.wrpm@, self.overall_metadata.main_table_addr as nat,
                self.overall_metadata.main_table_size as nat);
            let pre_durable_main_table_subregion_view = get_subregion_view(pre_state, self.overall_metadata.main_table_addr as nat,
                self.overall_metadata.main_table_size as nat);
            let durable_item_table_subregion_view = get_subregion_view(self.wrpm@, self.overall_metadata.item_table_addr as nat,
                self.overall_metadata.item_table_size as nat);
            let pre_durable_item_table_subregion_view = get_subregion_view(pre_state, self.overall_metadata.item_table_addr as nat,
                self.overall_metadata.item_table_size as nat);
            let durable_list_area_subregion_view = get_subregion_view(self.wrpm@, self.overall_metadata.list_area_addr as nat,
                self.overall_metadata.list_area_size as nat);
            let pre_durable_list_area_subregion_view = get_subregion_view(pre_state, self.overall_metadata.list_area_addr as nat,
                self.overall_metadata.list_area_size as nat);

            lemma_non_log_components_match_when_states_differ_only_in_log_region::<K, I, L>(pre_state.committed(),
                self.wrpm@.committed(), self.version_metadata, self.overall_metadata);

            assert(pre_durable_main_table_subregion_view.state == durable_main_table_subregion_view.state);
            assert(pre_durable_item_table_subregion_view.state == durable_item_table_subregion_view.state);
            assert(pre_durable_list_area_subregion_view.state == durable_list_area_subregion_view.state);
        
            assert(durable_main_table_subregion_view.can_crash_as(pre_durable_main_table_subregion_view.committed()));
            lemma_if_no_outstanding_writes_then_persistent_memory_view_can_only_crash_as_committed(durable_main_table_subregion_view);
            assert(forall |s| #[trigger] durable_main_table_subregion_view.can_crash_as(s) ==> parse_metadata_table::<K>(s, 
                self.overall_metadata.num_keys, self.overall_metadata.metadata_node_size) == Some(self.metadata_table@));
        }

/*

        // Creates a new durable record in the KV store. Note that since the durable KV store 
        // identifies records by their metadata table index, rather than their key, this 
        // function does NOT return an error if you attempt to create two records with the same 
        // key. Returns the metadata index and the location of the list head node.
        // TODO: Should require caller to prove that the key doesn't already exist in order to create it.
        // The caller should do this because this can be done quickly with the volatile info.
        pub fn tentative_create(
            &mut self,
            key: &K,
            item: &I,
            kvstore_id: u128,
            Tracked(perm): Tracked<&Perm>,
        ) -> (result: Result<(u64, u64), KvError<K>>)
            requires
                old(self).valid(),
            ensures
                self.valid(),
                self.constants() == old(self).constants(),
                ({
                    match result {
                        Ok((offset, head_node)) => {
                            let spec_result = old(self)@.create(offset as int, *key, *item);
                            match spec_result {
                                Ok(spec_result) => {
                                    &&& self@.len() == old(self)@.len() + 1
                                    &&& self@ == spec_result
                                    &&& 0 <= offset < self@.len()
                                    &&& self@[offset as int].is_Some()
                                }
                                Err(_) => false
                            }
                        }
                        Err(_) => false
                    }
                })
        {
            assume(false);
            /*

            // 1. find a free slot in the item table and tentatively write the new item there
            let tracked fake_item_table_perm = TrustedItemTablePermission::fake_item_perm();
            let item_index = self.item_table.tentatively_write_item(
                &mut self.item_table_wrpm, 
                Ghost(kvstore_id), 
                &item, 
                Tracked(&fake_item_table_perm)
            )?;

            // 2. allocate and initialize a head node for this entry; this is tentative since the node is 
            // not yet accessible 
            let tracked fake_list_perm = TrustedListPermission::fake_list_perm();
            let head_index = self.durable_list.alloc_and_init_list_node(
                &mut self.list_wrpm, 
                Ghost(kvstore_id), 
                Tracked(&fake_list_perm)
            )?;

            // 3. find a free slot in the metadata table and tentatively write a new entry to it
            let tracked fake_metadata_perm = TrustedMetadataPermission::fake_metadata_perm();
            let metadata_index = self.metadata_table.tentative_create(
                &mut self.metadata_wrpm, 
                Ghost(kvstore_id), 
                head_index, 
                item_index, 
                key,
                Tracked(&fake_metadata_perm)
            )?;

            // 4. tentatively append the new item's commit op to the log. Metadata entry commit 
            // implies item commit and also makes the list accessible so we can append to it
            let tracked fake_log_perm = TrustedPermission::fake_log_perm();
            let tracked fake_item_table_perm = TrustedItemTablePermission::fake_item_perm();
            let tracked fake_metadata_table_perm = TrustedMetadataPermission::fake_metadata_perm();

            let item_log_entry: OpLogEntryType<L> = OpLogEntryType::ItemTableEntryCommit { item_index };
            let metadata_log_entry: OpLogEntryType<L> = OpLogEntryType::CommitMetadataEntry { metadata_index };

            self.log.tentatively_append_log_entry(&mut self.log_wrpm, kvstore_id, &item_log_entry, Tracked(&fake_log_perm))?;
            self.log.tentatively_append_log_entry(&mut self.log_wrpm, kvstore_id, &metadata_log_entry, Tracked(&fake_log_perm))?;

            // 5. Add log entries to pending list
            self.pending_updates.push(item_log_entry);
            self.pending_updates.push(metadata_log_entry);

            // 6. Return the index of the metadata entry so it can be used in the volatile index.
            Ok((metadata_index, head_index))
            */
            Ok((0, 0))
        }



        // Commits all pending updates by committing the log and applying updates to 
        // each durable component.
        pub fn commit(
            &mut self,
            kvstore_id: u128,
            Tracked(perm): Tracked<&TrustedKvPermission<Perm, PM, K, I, L>>
        ) -> (result: Result<(), KvError<K>>)
            requires 
                // TODO 
            ensures
                self.constants() == old(self).constants(),
                // TODO 
        {
            // 1. Commit the log
            let tracked fake_log_perm = TrustedPermission::fake_log_perm();
            self.log.commit_log(&mut self.log_wrpm, kvstore_id, Tracked(&fake_log_perm))?;

            // 2. Play the log on each durable component
            let tracked fake_metadata_perm = TrustedMetadataPermission::fake_metadata_perm();
            let tracked fake_item_perm = TrustedItemTablePermission::fake_item_perm();
            let tracked fake_list_perm = TrustedListPermission::fake_list_perm();
            // TODO: handle the ghost states properly here
            self.metadata_table.play_metadata_log(&mut self.metadata_wrpm, kvstore_id, 
                &self.pending_updates, Tracked(&fake_metadata_perm), Ghost(self.metadata_table@))?;
            self.item_table.play_item_log(&mut self.item_table_wrpm, kvstore_id, 
                &self.pending_updates, Tracked(&fake_item_perm), Ghost(self.item_table@))?;
            self.durable_list.play_log_list(&mut self.list_wrpm, kvstore_id, &self.pending_updates, 
                Tracked(&fake_list_perm), Ghost(self.durable_list@))?;

            // 3. Clear the log
            self.log.clear_log(&mut self.log_wrpm, kvstore_id, Tracked(&fake_log_perm))?;

            // 4. Clear the local pending log updates list
            self.pending_updates.clear();

            Ok(())
        }

        pub fn get_list_len(
            &self,
            kvstore_id: u128,
            metadata_index: u64
        ) -> Result<u64, KvError<K>>
            requires 
                // TODO 
            ensures 
                // TODO 
        {
            assume(false);
            let (_, metadata) = self.metadata_table.get_key_and_metadata_entry_at_index(
                self.metadata_wrpm.get_pm_region_ref(), kvstore_id, metadata_index)?;
            Ok(metadata.length)
        }

        // TODO: should this require a check to make sure we are reading 
        // from a valid list node and from the key that we expect?
        pub fn read_list_entry_at_index(
            &self,
            node_location: u64,
            index_in_node: u64,
            kvstore_id: u128,
        ) -> (result: Result<Box<L>, KvError<K>>)
            requires
                self.valid(),
            ensures
                match (result, self@[node_location as int]) {
                    (Ok(output_list_entry), Some(spec_entry)) => {
                        let spec_list_entry = spec_entry.list()[index_in_node as int];
                        &&& spec_list_entry is Some
                        &&& spec_list_entry.unwrap() == output_list_entry
                    }
                    (Err(KvError::IndexOutOfRange), _) => {
                        &&& self@[node_location as int] is Some
                        &&& self@[node_location as int].unwrap().list()[index_in_node as int] is None
                    }
                    (Err(_), Some(spec_entry)) => false,
                    (Ok(output_list_entry), None) => false,
                    (_, _) => false
                }
        {
            assume(false);
            self.durable_list.read_element_at_index(self.list_wrpm.get_pm_region_ref(), kvstore_id, node_location, index_in_node)
        }

        pub fn tentative_update_item(
            &mut self,
            metadata_index: u64,
            kvstore_id: u128,
            new_item: &I,
        ) -> (result: Result<(), KvError<K>>)
            requires
                old(self).valid()
            ensures
                self.valid(),
                self.constants() == old(self).constants(),
                match result {
                    Ok(()) => {
                        match (old(self)@[metadata_index as int], self@[metadata_index as int]) {
                            (Some(old_entry), Some(entry)) => {
                                &&& entry.key() == old_entry.key()
                                &&& entry.item() == new_item
                                &&& entry.list() == old_entry.list()
                            }
                            (_, _) => false
                        }
                    }
                    Err(KvError::KeyNotFound) => self@[metadata_index as int].is_None(),
                    Err(_) => true // TODO
                }
        {
            assume(false);
            // 1. Look up current index of the item via the metadata table
            let (key, mut metadata) = self.metadata_table.get_key_and_metadata_entry_at_index(
                self.metadata_wrpm.get_pm_region_ref(), kvstore_id, metadata_index)?;

            let old_item_index = metadata.item_index;

            // 2. Tentatively allocate a new item slot and write the new item to it
            let tracked fake_item_table_perm = TrustedItemTablePermission::fake_item_perm();
            let new_item_index = self.item_table.tentatively_write_item(
                &mut self.item_table_wrpm, 
                Ghost(kvstore_id), 
                &new_item, 
                Tracked(&fake_item_table_perm)
            )?;

            // 3. Update the metadata structure with the new item index
            metadata.item_index = new_item_index;

            // 4. Calculate the CRC for the updated metadata together with the key. We cannot 
            // trust that the CRC, key, or metadata are correct during replay in general, so we 
            // either need to log the new CRC or the key so that we can make sure to update the 
            // entry with the correct CRC when we apply the update at commit time. 

            let mut digest = CrcDigest::new();
            digest.write(&*metadata);
            digest.write(&*key);
            let new_crc = digest.sum64();

            // 5. Log the metadata update, the new item commit, and the old item invalidate
            let metadata_update = OpLogEntryType::UpdateMetadataEntry { metadata_index, new_metadata: *metadata, new_crc };
            let new_item_commit = OpLogEntryType::ItemTableEntryCommit { item_index: new_item_index };
            let old_item_invalid = OpLogEntryType::ItemTableEntryInvalidate { item_index: old_item_index };

            let tracked fake_log_perm = TrustedPermission::fake_log_perm();
            self.log.tentatively_append_log_entry(&mut self.log_wrpm, kvstore_id, &metadata_update, Tracked(&fake_log_perm))?;
            self.log.tentatively_append_log_entry(&mut self.log_wrpm, kvstore_id, &new_item_commit, Tracked(&fake_log_perm))?;
            self.log.tentatively_append_log_entry(&mut self.log_wrpm, kvstore_id, &old_item_invalid, Tracked(&fake_log_perm))?;

            // 6. Add pending log entries to list
            self.pending_updates.push(metadata_update);
            self.pending_updates.push(new_item_commit);
            self.pending_updates.push(old_item_invalid);

            Ok(())
        }

        pub fn tentative_delete(
            &mut self,
            metadata_index: u64,
            kvstore_id: u128,
            Tracked(perm): Tracked<&TrustedKvPermission<Perm, PM, K, I, L>>,
        ) -> (result: Result<(), KvError<K>>)
            requires
                old(self).valid()
            ensures
                self.valid(),
                self.constants() == old(self).constants(),
                match result {
                    Ok(()) => {
                        self@[metadata_index as int].is_None()
                    }
                    Err(_) => true // TODO
                }
        {
            assume(false);

            // TODO: could get rid of item valid/invalid IF we had another way to determine 
            // if they are allocated (like getting that info from the metadata table)

            // TODO: DEALLOCATE LIST NODES

            // 1. look up the item index so that we can invalidate it 
            let (key, mut metadata) = self.metadata_table.get_key_and_metadata_entry_at_index(
                self.metadata_wrpm.get_pm_region_ref(), kvstore_id, metadata_index)?;
            let item_index = metadata.item_index;

            // 2. Log the item and metadata invalidation
            let item_invalidate = OpLogEntryType::ItemTableEntryInvalidate { item_index };
            let metadata_invalidate = OpLogEntryType::InvalidateMetadataEntry { metadata_index };

            let tracked fake_log_perm = TrustedPermission::fake_log_perm();
            self.log.tentatively_append_log_entry(&mut self.log_wrpm, kvstore_id, &item_invalidate, Tracked(&fake_log_perm))?;
            self.log.tentatively_append_log_entry(&mut self.log_wrpm, kvstore_id, &metadata_invalidate, Tracked(&fake_log_perm))?;

            // 3. Add pending log entries to list
            self.pending_updates.push(item_invalidate);
            self.pending_updates.push(metadata_invalidate);

            Ok(())
        }

        // This function appends a new list entry *without* allocating a new list node.
        // It fails if there is no space left in the tail node.
        // TODO: write a variant of this that allows atomically appending an arbitrary number 
        // of list elements (potentially with allocation) in a single transaction
        pub fn tentative_append(
            &mut self,
            metadata_index: u64,
            new_entry: &L,
            node_location: u64, 
            index_in_node: u64, 
            kvstore_id: u128,
            Tracked(perm): Tracked<&TrustedKvPermission<Perm, PM, K, I, L>>,
        ) -> (result: Result<(), KvError<K>>)
            requires
                old(self).valid(),
                // should require that there is enough space in the tail node
                // and that the given node is in fact the tail
            ensures
                self.valid(),
                self.constants() == old(self).constants(),
                match result {
                    Ok(()) => {
                        let old_record = old(self)@.contents[metadata_index as int];
                        let new_record = self@.contents[metadata_index as int];
                        &&& new_record.list().list == old_record.list().list.push(*new_entry)
                    }
                    Err(_) => false // TODO
                }
        {   
            // TODO: add error handling or use preconditions that prevent errors

            assume(false);
            // 1. look up list metadata
            let (key, mut metadata) = self.metadata_table.get_key_and_metadata_entry_at_index(
                self.metadata_wrpm.get_pm_region_ref(), kvstore_id, metadata_index)?;
            
            // 2. append the new list element to the list. This is a tentative write and does not need to be logged.
            let tracked fake_list_perm = TrustedListPermission::fake_list_perm();
            self.durable_list.append_element(&mut self.list_wrpm, kvstore_id, node_location, 
                index_in_node, &new_entry, Tracked(&fake_list_perm))?;

            // 3. Calculate the new CRC
            metadata.length = metadata.length + 1;
            let mut digest = CrcDigest::new();
            digest.write(&*metadata);
            digest.write(&*key);
            let new_crc = digest.sum64();

            // 4. Log the length update to the metadata
            let list_len_update = OpLogEntryType::UpdateMetadataEntry { metadata_index, new_crc, new_metadata: *metadata };
            let tracked fake_log_perm = TrustedPermission::fake_log_perm();
            self.log.tentatively_append_log_entry(&mut self.log_wrpm, kvstore_id, &list_len_update, Tracked(&fake_log_perm))?;

            // 5. Add pending log entry to list
            self.pending_updates.push(list_len_update);

            Ok(())
        }

        pub fn tentative_alloc_list_node(
            &mut self,
            metadata_index: u64,
            kvstore_id: u128,
            Tracked(perm): Tracked<&TrustedKvPermission<Perm, PM, K, I, L>>,
        ) -> (result: Result<u64, KvError<K>>)
            requires 
                // TODO 
            ensures 
                self.constants() == old(self).constants(),
                // TODO 
        {
            assume(false);
            // 1. Look up metadata
            let (key, mut metadata) = self.metadata_table.get_key_and_metadata_entry_at_index(
                self.metadata_wrpm.get_pm_region_ref(), kvstore_id, metadata_index)?;

            // 2. Tentatively allocate and initialize an unused list node
            let tracked fake_list_perm = TrustedListPermission::fake_list_perm();
            let new_list_node_loc = self.durable_list.alloc_and_init_list_node(&mut self.list_wrpm, Ghost(kvstore_id), Tracked(&fake_list_perm))?;

            // 3. Update the metadata with the new tail node and calculate the new crc
            let old_tail = metadata.tail;
            metadata.tail = new_list_node_loc;
            let mut digest = CrcDigest::new();
            digest.write(&*metadata);
            digest.write(&*key);
            let new_crc = digest.sum64();

            // 4. Log metadata update and list node append 
            let tail_update = OpLogEntryType::UpdateMetadataEntry { metadata_index, new_crc, new_metadata: *metadata };
            let node_append = OpLogEntryType::AppendListNode { metadata_index, old_tail, new_tail: new_list_node_loc };

            let tracked fake_log_perm = TrustedPermission::fake_log_perm();
            self.log.tentatively_append_log_entry(&mut self.log_wrpm, kvstore_id, &tail_update, Tracked(&fake_log_perm))?;
            self.log.tentatively_append_log_entry(&mut self.log_wrpm, kvstore_id, &node_append, Tracked(&fake_log_perm))?;

            // 5. Add pending log entries to list
            self.pending_updates.push(tail_update);
            self.pending_updates.push(node_append);

            Ok(new_list_node_loc)
        }

        pub fn tentative_update_list_entry_at_index(
            &mut self,
            node_offset: u64,
            index_in_node: u64,
            new_entry: L,
            kvstore_id: u128,
            Tracked(perm): Tracked<&TrustedKvPermission<Perm, PM, K, I, L>>,
        ) -> (result: Result<(), KvError<K>>)
            requires
                old(self).valid(),
            ensures
                self.valid(),
                self.constants() == old(self).constants(),
                // TODO
                // match result {
                //     Ok(()) => {
                //         let old_record = old(self)@.contents[item_offset as int];
                //         let new_record = self@.contents[item_offset as int];
                //         let list_index = new_record.list().node_offset_map[entry_offset as int];
                //         &&& list_index == old_record.list().node_offset_map[entry_offset as int]
                //         &&& new_record.list()[list_index as int] is Some
                //         &&& new_record.list()[list_index as int].unwrap() == new_entry
                //     }
                //     Err(_) => false // TODO
                // }
        {
            assume(false);
            
            // Log entry update involves writing to a live list element, so the actual updates are handled by playing the log forward.
            // This operation just creates the log entry and puts it in the tentative transaction
            
            // 1. Create the log entry
            let log_entry = OpLogEntryType::InsertListElement { node_offset, index_in_node, list_element: new_entry };

            // 2. Append the log entry to the log
            let tracked fake_log_perm = TrustedPermission::fake_log_perm();
            self.log.tentatively_append_log_entry(&mut self.log_wrpm, kvstore_id, &log_entry, Tracked(&fake_log_perm))?;

            // 3. Add the pending log entry to the list
            self.pending_updates.push(log_entry);

            Ok(())
        }

        pub fn tentative_trim_list(
            &mut self,
            metadata_index: u64,
            old_head: u64,
            new_head: u64,
            new_skip: u64, // TODO: who is in charge of figuring this out?
            trim_len: u64,
            kvstore_id: u128,
            Tracked(perm): Tracked<&TrustedKvPermission<Perm, PM, K, I, L>>,
        ) -> (result: Result<(), KvError<K>>)
            requires
                old(self).valid(),
                // TODO: caller needs to prove that the provided head will actually be the head
                // when trimming `trim_len` entries
            ensures
                self.valid(),
                self.constants() == old(self).constants(),
                match result {
                    Ok(()) => {
                        let old_record = old(self)@.contents[metadata_index as int];
                        let new_record = self@.contents[metadata_index as int];
                        &&& new_record.list().list == old_record.list().list.subrange(trim_len as int, old_record.list().len() as int)
                        // offset map entries pointing to trimmed indices should have been removed from the view
                        &&& forall |i: int| 0 <= old_record.list().node_offset_map[i] < trim_len ==> {
                            new_record.list().offset_index(i) is None
                        }
                    }
                    Err(_) => false // TODO
                }
        {
            assume(false);

            // 1. Look up list metadata
            let (key, mut metadata) = self.metadata_table.get_key_and_metadata_entry_at_index(
                self.metadata_wrpm.get_pm_region_ref(), kvstore_id, metadata_index)?;

            if trim_len > metadata.length {
                return Err(KvError::IndexOutOfRange);
            }

            // 2. Update the metadata structure 
            metadata.head = new_head;
            metadata.length = metadata.length - trim_len;
            metadata.first_entry_offset = new_skip;
            
            // 3. Calculate the new CRC 
            let mut digest = CrcDigest::new();
            digest.write(&*metadata);
            digest.write(&*key);
            let new_crc = digest.sum64();

            // 4. Append the update to the log 
            let metadata_update = OpLogEntryType::UpdateMetadataEntry { metadata_index, new_crc, new_metadata: *metadata };
            let tracked fake_log_perm = TrustedPermission::fake_log_perm();
            self.log.tentatively_append_log_entry(&mut self.log_wrpm, kvstore_id, &metadata_update, Tracked(&fake_log_perm))?;

            // 5. Add the pending log entry to the list
            self.pending_updates.push(metadata_update);

            // We don't deallocate any nodes here, since nodes that will be trimmed off are in use until we commit
            // the transaction.
            // We'll use a special in-memory-only log entry enum variant to record the old and new heads and 
            // deallocate everything between them during log replay in commit. We don't log this information,
            // but that's ok, because after crash/restart we will replay the log and then rebuild the allocators,
            // which is equivalent to deallocating from the in-memory entry
            let node_dealloc = OpLogEntryType::NodeDeallocInMemory { old_head, new_head };
            self.pending_updates.push(node_dealloc);

            Ok(())
        }
        */
    }
    
        
}<|MERGE_RESOLUTION|>--- conflicted
+++ resolved
@@ -2613,8 +2613,6 @@
                 old(self).metadata_table.pending_allocations_view() == pre_self.metadata_table.pending_allocations_view(),
                 old(self).metadata_table.allocator_view().len() == 0,
                 old(self) == (Self{ metadata_table: old(self).metadata_table, ..pre_self }),
-<<<<<<< HEAD
-                old(self).metadata_table@.has_same_valid_items(pre_self.metadata_table@),
                 ({
                     let condition = old_self.condition_preserved_by_subregion_masks();
                     &&& forall|s| old(self).wrpm@.can_crash_as(s) ==> condition(s)
@@ -2625,18 +2623,7 @@
                                        old(self).overall_metadata.main_table_size as nat),
                     old(self).overall_metadata
                 ),
-=======
                 old(self).metadata_table@ == pre_self.metadata_table@,
-                main_table_subregion.initial_region_view() == pre_self.wrpm@,
-                main_table_subregion.start() == old(self).overall_metadata.main_table_addr,
-                main_table_subregion.len() == old(self).overall_metadata.main_table_size,
-                main_table_subregion.constants() == pre_self.wrpm.constants(),
-                main_table_subregion.inv(&old(self).wrpm, perm),
-                old(self).metadata_table.inv(main_table_subregion.view(&old(self).wrpm), old(self).overall_metadata),
-                main_table_subregion.view(&old(self).wrpm).committed() ==
-                    main_table_subregion.initial_subregion_view().committed(),
-
->>>>>>> 65ec7e45
                 old(self).metadata_table.allocator_inv(),
                 old_self.inv(),
                 old_self.constants() == pre_self.constants(),
@@ -2966,18 +2953,12 @@
 
                 // We also have to reestablish that this part of the metadata table pending allocation invariant is 
                 // still true, as it is a precondition if we have to abort after a failed tentative create.
-<<<<<<< HEAD
-                assert forall |idx: u64| self.metadata_table.pending_allocations_view().contains(idx) implies {
-                    &&& self.metadata_table@.durable_metadata_table[idx as int] matches DurableEntry::Invalid
-                } by {
-                    assert(self.metadata_table.pending_alloc_check(idx, self.metadata_table@,
-                                                                   tentative_main_table_view));
-                }
-=======
+
                 assert forall |idx: u64| #[trigger] self.metadata_table.pending_allocations_view().contains(idx) implies {
                     &&& self.metadata_table@.durable_metadata_table[idx as int] is None
-                } by { assert(self.metadata_table.pending_alloc_check(idx, self.metadata_table@, tentative_main_table_view)); } 
->>>>>>> 65ec7e45
+                } by {
+                    assert(self.metadata_table.pending_alloc_check(idx, self.metadata_table@, tentative_main_table_view));
+                } 
             }
             
             assert(self.inv());
