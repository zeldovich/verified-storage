--- conflicted
+++ resolved
@@ -2034,8 +2034,8 @@
                     let entry_bytes = extract_bytes(ss1,
                                                     index_to_offset(which_entry as nat, main_table_entry_size as nat),
                                                     main_table_entry_size as nat);
-                    assert(validate_metadata_entry::<K>(entry_bytes, num_keys as nat));
-                    assert(parse_metadata_entry::<K>(entry_bytes, num_keys as nat) is None);
+                    assert(validate_main_entry::<K>(entry_bytes, num_keys as nat));
+                    assert(parse_main_entry::<K>(entry_bytes, num_keys as nat) is None);
                     let cdb_bytes = extract_bytes(ss1,
                                                   index_to_offset(which_entry as nat, main_table_entry_size as nat),
                                                   u64::spec_size_of());
@@ -2866,7 +2866,7 @@
                 !pre_self.transaction_committed(),
                 !old(self).transaction_committed(),
                 pre_self.pending_alloc_inv(),
-                old(self).metadata_table.allocator_inv(),
+                old(self).main_table.allocator_inv(),
                 old(self).wrpm.inv(),
                 old(self).overall_metadata == pre_self.overall_metadata,
                 old(self).version_metadata == pre_self.version_metadata,
@@ -2876,10 +2876,10 @@
                     old(self).overall_metadata.log_area_addr as nat, old(self).overall_metadata.log_area_size as nat),
                 UntrustedOpLog::<K, L>::recover(old(self).wrpm@.committed(), old(self).version_metadata, 
                     old(self).overall_metadata) == Some(AbstractOpLogState::initialize()),
-                pre_self.item_table.spec_valid_indices() == old(self).item_table.spec_valid_indices(),
+                pre_self.item_table.valid_indices@ == old(self).item_table.valid_indices@,
                 old(self).log@.physical_op_list.len() == 0,
-                old(self).metadata_table.spec_metadata_node_size() == old(self).overall_metadata.metadata_node_size,
-                old(self).metadata_table == pre_self.metadata_table,
+                old(self).main_table.main_table_entry_size == old(self).overall_metadata.main_table_entry_size,
+                old(self).main_table == pre_self.main_table,
                 old(self).item_table == pre_self.item_table,
                 old(self).log.inv(old(self).wrpm@, old(self).version_metadata, old(self).overall_metadata),
             ensures 
@@ -2931,10 +2931,10 @@
                     self.overall_metadata.main_table_addr as nat, self.overall_metadata.main_table_size as nat);
                 let tentative_main_table_region_state = extract_bytes(tentative_bytes,
                     self.overall_metadata.main_table_addr as nat, self.overall_metadata.main_table_size as nat);
-                let durable_main_table_view = parse_metadata_table::<K>(durable_main_table_region_state,
-                    self.overall_metadata.num_keys, self.overall_metadata.metadata_node_size).unwrap();
-                let tentative_main_table_view = parse_metadata_table::<K>(tentative_main_table_region_state,
-                    self.overall_metadata.num_keys, self.overall_metadata.metadata_node_size).unwrap();
+                let durable_main_table_view = parse_main_table::<K>(durable_main_table_region_state,
+                    self.overall_metadata.num_keys, self.overall_metadata.main_table_entry_size).unwrap();
+                let tentative_main_table_view = parse_main_table::<K>(tentative_main_table_region_state,
+                    self.overall_metadata.num_keys, self.overall_metadata.main_table_entry_size).unwrap();
                 pre_self.item_table.lemma_valid_indices_disjoint_with_free_and_pending_alloc(
                     durable_main_table_view.valid_item_indices(), tentative_main_table_view.valid_item_indices());
             }
@@ -2944,9 +2944,9 @@
             assert(PhysicalOpLogEntry::vec_view(self.pending_updates) == self.log@.physical_op_list);
 
             // abort the transaction in each component to re-establish their invariants
-            self.metadata_table.abort_transaction(Ghost(main_table_subregion_view), Ghost(self.overall_metadata));
+            self.main_table.abort_transaction(Ghost(main_table_subregion_view), Ghost(self.overall_metadata));
             self.item_table.abort_transaction(Ghost(item_table_subregion_view), Ghost(self.overall_metadata));
-            self.durable_list.abort_transaction(Ghost(list_area_subregion_view), Ghost(self.metadata_table@), Ghost(self.overall_metadata));
+            self.durable_list.abort_transaction(Ghost(list_area_subregion_view), Ghost(self.main_table@), Ghost(self.overall_metadata));
 
             proof {
                 assert(!self.transaction_committed());
@@ -3227,13 +3227,13 @@
                 item_table_subregion.inv(&self.wrpm, perm),
                 old_self.item_table.allocator_view().contains(item_index),
                 self.item_table.pending_allocations_view().contains(item_index),
-                !old_self.metadata_table@.valid_item_indices().contains(item_index),
-                !self.metadata_table@.valid_item_indices().contains(item_index),
+                !old_self.main_table@.valid_item_indices().contains(item_index),
+                !self.main_table@.valid_item_indices().contains(item_index),
                 ({
-                    let tentative_main_table = parse_metadata_table::<K>(extract_bytes(tentative_view_bytes,
+                    let tentative_main_table = parse_main_table::<K>(extract_bytes(tentative_view_bytes,
                         self.overall_metadata.main_table_addr as nat, self.overall_metadata.main_table_size as nat),
-                        self.overall_metadata.num_keys, self.overall_metadata.metadata_node_size).unwrap();
-                    old_self.item_table.pending_alloc_check(item_index, old_self.metadata_table@.valid_item_indices(),
+                        self.overall_metadata.num_keys, self.overall_metadata.main_table_entry_size).unwrap();
+                    old_self.item_table.pending_alloc_check(item_index, old_self.main_table@.valid_item_indices(),
                         tentative_main_table.valid_item_indices())
                 }),
                 old_self.overall_metadata == self.overall_metadata,
@@ -3259,20 +3259,20 @@
                 ({
                     let old_main_table_subregion = get_subregion_view(old_self.wrpm@, 
                         self.overall_metadata.main_table_addr as nat, self.overall_metadata.main_table_size as nat);
-                    let old_main_table = parse_metadata_table::<K>(old_main_table_subregion.committed(), 
-                        self.overall_metadata.num_keys, self.overall_metadata.metadata_node_size).unwrap();
+                    let old_main_table = parse_main_table::<K>(old_main_table_subregion.committed(), 
+                        self.overall_metadata.num_keys, self.overall_metadata.main_table_entry_size).unwrap();
                     let old_item_table_subregion = get_subregion_view(old_self.wrpm@, 
                         self.overall_metadata.item_table_addr as nat, self.overall_metadata.item_table_size as nat);
                     let old_item_table = parse_item_table::<I, K>(old_item_table_subregion.committed(), 
                         self.overall_metadata.num_keys as nat, old_main_table.valid_item_indices()).unwrap();
-                    &&& self.metadata_table@ == old_main_table
+                    &&& self.main_table@ == old_main_table
                 })
             ensures
                 Self::physical_recover(self.wrpm@.committed(), self.version_metadata, self.overall_metadata) == Some(self@),
                 ({
-                    let tentative_main_table = parse_metadata_table::<K>(extract_bytes(tentative_view_bytes,
+                    let tentative_main_table = parse_main_table::<K>(extract_bytes(tentative_view_bytes,
                         self.overall_metadata.main_table_addr as nat, self.overall_metadata.main_table_size as nat),
-                        self.overall_metadata.num_keys, self.overall_metadata.metadata_node_size).unwrap();
+                        self.overall_metadata.num_keys, self.overall_metadata.main_table_entry_size).unwrap();
                     !tentative_main_table.valid_item_indices().contains(item_index)                            
                 }),
 
@@ -3305,13 +3305,13 @@
             Self::lemma_apply_phys_log_entries_succeeds_if_log_ops_are_well_formed(self.wrpm@.committed(), 
                 self.version_metadata, self.overall_metadata, self.log@.commit_op_log().physical_op_list);
 
-            let old_main_table = parse_metadata_table::<K>(old_main_table_subregion.committed(), 
-                self.overall_metadata.num_keys, self.overall_metadata.metadata_node_size).unwrap();
-            let tentative_main_table = parse_metadata_table::<K>(extract_bytes(tentative_view_bytes,
+            let old_main_table = parse_main_table::<K>(old_main_table_subregion.committed(), 
+                self.overall_metadata.num_keys, self.overall_metadata.main_table_entry_size).unwrap();
+            let tentative_main_table = parse_main_table::<K>(extract_bytes(tentative_view_bytes,
                 self.overall_metadata.main_table_addr as nat, self.overall_metadata.main_table_size as nat),
-                self.overall_metadata.num_keys, self.overall_metadata.metadata_node_size).unwrap();
-            assert(self.metadata_table@ == old_main_table);
-            assert(self.metadata_table@.valid_item_indices() == old_main_table.valid_item_indices());
+                self.overall_metadata.num_keys, self.overall_metadata.main_table_entry_size).unwrap();
+            assert(self.main_table@ == old_main_table);
+            assert(self.main_table@.valid_item_indices() == old_main_table.valid_item_indices());
 
             let old_item_table = parse_item_table::<I, K>(old_item_table_subregion.committed(), 
                 self.overall_metadata.num_keys as nat, old_main_table.valid_item_indices()).unwrap();
@@ -3351,52 +3351,19 @@
                 self.overall_metadata == old_self.overall_metadata,
                 old_self.tentative_view() is Some,
                 self.wrpm@.len() == old_self.wrpm@.len(),
-<<<<<<< HEAD
                 self.log@.physical_op_list == old_self.log@.physical_op_list.push(log_entry@),
-=======
-                ({
-                    let flushed_mem = self.wrpm@.flush().committed();
-                    let old_flushed_mem = old_self.wrpm@.flush().committed();
-                    states_differ_only_in_log_region(flushed_mem, old_flushed_mem, self.overall_metadata.log_area_addr as nat,
-                        self.overall_metadata.log_area_size as nat)
-                }),
-                old_self.wrpm@.len() >= VersionMetadata::spec_size_of(),
-                no_outstanding_writes_to_version_metadata(old_self.wrpm@),
-                no_outstanding_writes_to_overall_metadata(old_self.wrpm@, self.version_metadata.overall_metadata_addr as int),
-                no_outstanding_writes_to_version_metadata(self.wrpm@),
-                no_outstanding_writes_to_overall_metadata(self.wrpm@, self.version_metadata.overall_metadata_addr as int),
-                AbstractPhysicalOpLogEntry::log_inv(self.log@.physical_op_list, self.version_metadata, self.overall_metadata),
-                self.overall_metadata.main_table_addr <= log_entry.absolute_addr,
-                log_entry.absolute_addr + log_entry.len <=
-                    self.overall_metadata.main_table_addr + self.overall_metadata.main_table_size,
-                old_self.tentative_view() matches Some(tentative_view) && tentative_view.contains_key(index as int),
-                0 <= index < self.main_table@.durable_main_table.len(),
->>>>>>> f5cd471b
                 ({
                     let old_flushed_mem = old_self.wrpm@.flush().committed();
                     let old_op_log = old_self.log@.commit_op_log().physical_op_list;
                     let old_mem_with_old_log_installed = Self::apply_physical_log_entries(old_flushed_mem, old_op_log);
                     let old_mem_old_log_main_table_region = extract_bytes(old_mem_with_old_log_installed.unwrap(), 
                         self.overall_metadata.main_table_addr as nat, self.overall_metadata.main_table_size as nat);
-<<<<<<< HEAD
-                    let old_main_table_view = parse_metadata_table::<K>(old_mem_old_log_main_table_region, 
-                        self.overall_metadata.num_keys, self.overall_metadata.metadata_node_size);
+                    let old_main_table_view = parse_main_table::<K>(old_mem_old_log_main_table_region, 
+                        self.overall_metadata.num_keys, self.overall_metadata.main_table_entry_size);
                     &&& old_mem_with_old_log_installed matches Some(old_mem_with_old_log_installed)
                     &&& tentative_view_bytes == old_mem_with_old_log_installed
                     &&& old_main_table_view matches Some(old_main_table_view)
-                    &&& old_main_table_view.durable_metadata_table[index as int] matches Some(entry) 
-=======
-                    let current_main_table_view = parse_main_table::<K>(current_main_table_region,
-                        self.overall_metadata.num_keys, self.overall_metadata.main_table_entry_size).unwrap();
-                    let new_main_table_region = extract_bytes(new_mem, 
-                        self.overall_metadata.main_table_addr as nat, self.overall_metadata.main_table_size as nat);
-                    let new_main_table_view = parse_main_table::<K>(new_main_table_region,
-                        self.overall_metadata.num_keys, self.overall_metadata.main_table_entry_size);
-                    let item_index = self.main_table@.durable_main_table[index as int].unwrap().item_index();
-                    &&& new_main_table_view is Some
-                    &&& new_main_table_view == current_main_table_view.delete(index as int)
-                    &&& new_main_table_view.unwrap().valid_item_indices() == current_main_table_view.valid_item_indices().remove(item_index)
->>>>>>> f5cd471b
+                    &&& old_main_table_view.durable_main_table[index as int] matches Some(entry) 
                 }),
                 // TODO: precondition with information about what applying the log entry does
             ensures 
@@ -3411,18 +3378,11 @@
             let op_log = self.log@.commit_op_log().physical_op_list;
             let flushed_mem = self.wrpm@.flush().committed();
 
-<<<<<<< HEAD
             Self::lemma_apply_phys_log_entries_succeeds_if_log_ops_are_well_formed(flushed_mem, self.version_metadata,
                 self.overall_metadata, op_log);
             Self::lemma_log_replay_preserves_size(flushed_mem, op_log);
             assert(Self::apply_physical_log_entries(flushed_mem, op_log) is Some);
             let mem_with_committed_log_applied = Self::apply_physical_log_entries(flushed_mem, op_log).unwrap();
-=======
-                    let old_main_table_view = parse_main_table::<K>(old_mem_old_log_main_table_region, 
-                        self.overall_metadata.num_keys, self.overall_metadata.main_table_entry_size).unwrap();
-                    let main_table_view = parse_main_table::<K>(new_mem_new_log_main_table_region, 
-                        self.overall_metadata.num_keys, self.overall_metadata.main_table_entry_size).unwrap();
->>>>>>> f5cd471b
 
             // TODO @hayley
             assume(Self::physical_recover_after_applying_log(mem_with_committed_log_applied, self.overall_metadata, self.log@) is Some);
@@ -3503,7 +3463,7 @@
                 Ghost(item_table_subregion_condition),
             );
 
-            let metadata_table_subregion = PersistentMemorySubregion::new(
+            let main_table_subregion = PersistentMemorySubregion::new(
                 self.wrpm.get_pm_region_ref(),
                 self.overall_metadata.main_table_addr,
                 Ghost(self.overall_metadata.main_table_size as nat)
@@ -3520,8 +3480,8 @@
             let ghost tentative_view_bytes = Self::apply_physical_log_entries(self.wrpm@.flush().committed(),
                 self.log@.commit_op_log().physical_op_list).unwrap();
             let ghost tentative_main_table_region = extract_bytes(tentative_view_bytes, self.overall_metadata.main_table_addr as nat, self.overall_metadata.main_table_size as nat);
-            let ghost tentative_main_table_view = parse_metadata_table::<K>(tentative_main_table_region, self.overall_metadata.num_keys,
-                    self.overall_metadata.metadata_node_size).unwrap();
+            let ghost tentative_main_table_view = parse_main_table::<K>(tentative_main_table_region, self.overall_metadata.num_keys,
+                    self.overall_metadata.main_table_entry_size).unwrap();
             let ghost main_table_subregion_view = get_subregion_view(self.wrpm@,
                 self.overall_metadata.main_table_addr as nat, self.overall_metadata.main_table_size as nat);
             
@@ -3531,9 +3491,9 @@
             assert(main_table_subregion_view.can_crash_as(main_table_subregion_view.committed()));
             assert(main_table_subregion_view.committed() == extract_bytes(self.wrpm@.committed(),
                 self.overall_metadata.main_table_addr as nat, self.overall_metadata.main_table_size as nat));
-            assert(self.item_table.pending_alloc_inv(self.item_table.spec_valid_indices(), 
+            assert(self.item_table.pending_alloc_inv(self.item_table.valid_indices@, 
                 tentative_main_table_view.valid_item_indices()));
-            assert(self.metadata_table.pending_alloc_inv(main_table_subregion_view.committed(), 
+            assert(self.main_table.pending_alloc_inv(main_table_subregion_view.committed(), 
                 tentative_main_table_region, self.overall_metadata));
 
             let ghost self_before_tentative_item_write = *self;
@@ -3574,7 +3534,7 @@
             }
 
             let pm = self.wrpm.get_pm_region_ref();
-            assert(metadata_table_subregion.view(pm) == main_table_subregion_view);
+            assert(main_table_subregion.view(pm) == main_table_subregion_view);
 
             // TODO @hayley
             // Fix issues with original vs post-write, pre-append tentative bytes
@@ -3589,8 +3549,8 @@
 
             // 2. Create a log entry that will overwrite the metadata table entry
             // with a new one containing the new item table index
-            let log_entry = match self.metadata_table.create_update_item_index_log_entry(
-                &metadata_table_subregion,
+            let log_entry = match self.main_table.create_update_item_index_log_entry(
+                &main_table_subregion,
                 pm,
                 offset,
                 item_index,
@@ -3656,14 +3616,14 @@
                 assert(get_subregion_view(self.wrpm@, self.overall_metadata.main_table_addr as nat,
                     self.overall_metadata.main_table_size as nat) == get_subregion_view(old(self).wrpm@, self.overall_metadata.main_table_addr as nat,
                     self.overall_metadata.main_table_size as nat));
-                assert(self.metadata_table.inv(get_subregion_view(self.wrpm@, self.overall_metadata.main_table_addr as nat,
+                assert(self.main_table.inv(get_subregion_view(self.wrpm@, self.overall_metadata.main_table_addr as nat,
                     self.overall_metadata.main_table_size as nat), self.overall_metadata));
                 
                 assert(get_subregion_view(self.wrpm@, self.overall_metadata.list_area_addr as nat,
                     self.overall_metadata.list_area_size as nat) == get_subregion_view(old(self).wrpm@, 
                     self.overall_metadata.list_area_addr as nat, self.overall_metadata.list_area_size as nat));
                 assert(self.durable_list.inv(get_subregion_view(self.wrpm@, self.overall_metadata.list_area_addr as nat,
-                    self.overall_metadata.list_area_size as nat), self.metadata_table@, self.overall_metadata));
+                    self.overall_metadata.list_area_size as nat), self.main_table@, self.overall_metadata));
                 
                 assert(get_subregion_view(self.wrpm@, self.overall_metadata.item_table_addr as nat,
                     self.overall_metadata.item_table_size as nat) == get_subregion_view(pre_append_wrpm@, 
@@ -3734,19 +3694,19 @@
                 log_entry.absolute_addr + log_entry.len <=
                     self.overall_metadata.main_table_addr + self.overall_metadata.main_table_size,
                 old_self.tentative_view() matches Some(tentative_view) && tentative_view.contains_key(index as int),
-                0 <= index < self.metadata_table@.durable_metadata_table.len(),
+                0 <= index < self.main_table@.durable_main_table.len(),
                 ({
                     let old_flushed_mem = old_self.wrpm@.flush().committed();
                     let old_op_log = old_self.log@.commit_op_log().physical_op_list;
                     let old_mem_with_old_log_installed = Self::apply_physical_log_entries(old_flushed_mem, old_op_log);
                     let old_mem_old_log_main_table_region = extract_bytes(old_mem_with_old_log_installed.unwrap(), 
                         self.overall_metadata.main_table_addr as nat, self.overall_metadata.main_table_size as nat);
-                    let old_main_table_view = parse_metadata_table::<K>(old_mem_old_log_main_table_region, 
-                        self.overall_metadata.num_keys, self.overall_metadata.metadata_node_size);
+                    let old_main_table_view = parse_main_table::<K>(old_mem_old_log_main_table_region, 
+                        self.overall_metadata.num_keys, self.overall_metadata.main_table_entry_size);
                     &&& old_mem_with_old_log_installed matches Some(old_mem_with_old_log_installed)
                     &&& tentative_view_bytes == old_mem_with_old_log_installed
                     &&& old_main_table_view matches Some(old_main_table_view)
-                    &&& old_main_table_view.durable_metadata_table[index as int] matches Some(entry) 
+                    &&& old_main_table_view.durable_main_table[index as int] matches Some(entry) 
                     &&& entry.item_index() == item_index
                 }),
                 ({
@@ -3761,13 +3721,13 @@
                     );
                     let current_main_table_region = extract_bytes(tentative_view_bytes, 
                         self.overall_metadata.main_table_addr as nat, self.overall_metadata.main_table_size as nat);
-                    let current_main_table_view = parse_metadata_table::<K>(current_main_table_region,
-                        self.overall_metadata.num_keys, self.overall_metadata.metadata_node_size).unwrap();
+                    let current_main_table_view = parse_main_table::<K>(current_main_table_region,
+                        self.overall_metadata.num_keys, self.overall_metadata.main_table_entry_size).unwrap();
                     let new_main_table_region = extract_bytes(new_mem, 
                         self.overall_metadata.main_table_addr as nat, self.overall_metadata.main_table_size as nat);
-                    let new_main_table_view = parse_metadata_table::<K>(new_main_table_region,
-                        self.overall_metadata.num_keys, self.overall_metadata.metadata_node_size);
-                    let item_index = self.metadata_table@.durable_metadata_table[index as int].unwrap().item_index();
+                    let new_main_table_view = parse_main_table::<K>(new_main_table_region,
+                        self.overall_metadata.num_keys, self.overall_metadata.main_table_entry_size);
+                    let item_index = self.main_table@.durable_main_table[index as int].unwrap().item_index();
                     &&& new_main_table_view is Some
                     &&& new_main_table_view == current_main_table_view.delete(index as int)
                     &&& new_main_table_view.unwrap().valid_item_indices() == current_main_table_view.valid_item_indices().remove(item_index)
@@ -3807,10 +3767,10 @@
                     let new_mem_new_log_list_area_region = extract_bytes(new_mem_with_new_log_installed, 
                         self.overall_metadata.list_area_addr as nat, self.overall_metadata.list_area_size as nat);
 
-                    let old_main_table_view = parse_metadata_table::<K>(old_mem_old_log_main_table_region, 
-                        self.overall_metadata.num_keys, self.overall_metadata.metadata_node_size).unwrap();
-                    let main_table_view = parse_metadata_table::<K>(new_mem_new_log_main_table_region, 
-                        self.overall_metadata.num_keys, self.overall_metadata.metadata_node_size).unwrap();
+                    let old_main_table_view = parse_main_table::<K>(old_mem_old_log_main_table_region, 
+                        self.overall_metadata.num_keys, self.overall_metadata.main_table_entry_size).unwrap();
+                    let main_table_view = parse_main_table::<K>(new_mem_new_log_main_table_region, 
+                        self.overall_metadata.num_keys, self.overall_metadata.main_table_entry_size).unwrap();
                     
                     &&& old_mem_old_log_item_table_region == old_mem_new_log_item_table_region
                     &&& old_mem_old_log_list_area_region == old_mem_new_log_list_area_region
@@ -3874,7 +3834,7 @@
             let main_table_view = parse_main_table::<K>(new_mem_new_log_main_table_region, self.overall_metadata.num_keys, self.overall_metadata.main_table_entry_size).unwrap();
         
             assert(main_table_view == old_main_table_view.delete(index as int).unwrap());
-            assert(old_main_table_view.durable_metadata_table[index as int] matches Some(entry) && entry.item_index() == item_index);
+            assert(old_main_table_view.durable_main_table[index as int] matches Some(entry) && entry.item_index() == item_index);
             assert(main_table_view.valid_item_indices() == old_main_table_view.valid_item_indices().remove(item_index));
 
             DurableList::<K, L>::lemma_parse_all_lists_succeeds_after_record_delete(
@@ -3894,9 +3854,9 @@
                 self@.contains_key(index as int),
                 self.pending_alloc_inv(),
                 !self.item_table.pending_deallocations_view().contains(item_index),
-                self.item_table.spec_valid_indices().contains(item_index),
+                self.item_table.valid_indices@.contains(item_index),
                 ({
-                    &&& self.metadata_table@.durable_metadata_table[index as int] matches Some(entry)
+                    &&& self.main_table@.durable_main_table[index as int] matches Some(entry)
                     &&& entry.item_index() == item_index
                 }),
             ensures 
@@ -3909,8 +3869,8 @@
                     let tentative_view_bytes = Self::apply_physical_log_entries(flushed_mem, op_log);
                     let tentative_main_table_region = extract_bytes(tentative_view_bytes.unwrap(), 
                         self.overall_metadata.main_table_addr as nat, self.overall_metadata.main_table_size as nat);
-                    let tentative_main_table_view = parse_metadata_table::<K>(tentative_main_table_region, 
-                        self.overall_metadata.num_keys, self.overall_metadata.metadata_node_size);
+                    let tentative_main_table_view = parse_main_table::<K>(tentative_main_table_region, 
+                        self.overall_metadata.num_keys, self.overall_metadata.main_table_entry_size);
                     &&& tentative_view_bytes matches Some(tentative_view_bytes)
                     &&& tentative_main_table_view matches Some(tentative_main_table_view)
                     &&& tentative_main_table_view.valid_item_indices().contains(item_index)
@@ -3923,19 +3883,19 @@
             let tentative_view_bytes = Self::apply_physical_log_entries(flushed_mem, op_log).unwrap();
             let tentative_main_table_region = extract_bytes(tentative_view_bytes, 
                 self.overall_metadata.main_table_addr as nat, self.overall_metadata.main_table_size as nat);
-            let tentative_main_table_view = parse_metadata_table::<K>(tentative_main_table_region, self.overall_metadata.num_keys,
-                self.overall_metadata.metadata_node_size).unwrap();
+            let tentative_main_table_view = parse_main_table::<K>(tentative_main_table_region, self.overall_metadata.num_keys,
+                self.overall_metadata.main_table_entry_size).unwrap();
             
             let durable_state_bytes = self.wrpm@.committed();
             let durable_main_table_region = extract_bytes(durable_state_bytes, self.overall_metadata.main_table_addr as nat, self.overall_metadata.main_table_size as nat);
             let durable_main_table_subregion = get_subregion_view(self.wrpm@, 
                 self.overall_metadata.main_table_addr as nat, self.overall_metadata.main_table_size as nat);
-            let durable_main_table_view = parse_metadata_table::<K>(durable_main_table_region, self.overall_metadata.num_keys,
-                self.overall_metadata.metadata_node_size).unwrap();
+            let durable_main_table_view = parse_main_table::<K>(durable_main_table_region, self.overall_metadata.num_keys,
+                self.overall_metadata.main_table_entry_size).unwrap();
             
             assert(durable_main_table_subregion.can_crash_as(durable_main_table_region));
-            assert(self.metadata_table@ == durable_main_table_view);
-            assert(self.item_table.pending_alloc_check(item_index, self.metadata_table@.valid_item_indices(),
+            assert(self.main_table@ == durable_main_table_view);
+            assert(self.item_table.pending_alloc_check(item_index, self.main_table@.valid_item_indices(),
                 tentative_main_table_view.valid_item_indices()));
 
         }
@@ -4050,25 +4010,14 @@
             assert(parse_main_table::<K>(get_subregion_view(self.wrpm@, main_table_subregion.start(), main_table_subregion.len()).committed(),
                 self.overall_metadata.num_keys, self.overall_metadata.main_table_entry_size) == Some(self.main_table@)) 
             by {
-<<<<<<< HEAD
                     lemma_persistent_memory_view_can_crash_as_committed(
-                        get_subregion_view(self.wrpm@, metadata_table_subregion.start(),
-                                        metadata_table_subregion.len())
+                        get_subregion_view(self.wrpm@, main_table_subregion.start(),
+                                           main_table_subregion.len())
                     );
             }
-            let log_entry = self.metadata_table.create_delete_log_entry(
-                Ghost(get_subregion_view(self.wrpm@, metadata_table_subregion.start(),
-                                         metadata_table_subregion.len())),
-=======
-                lemma_persistent_memory_view_can_crash_as_committed(
-                    get_subregion_view(self.wrpm@, main_table_subregion.start(),
-                                       main_table_subregion.len())
-                );
-            }
-            let log_entry = self.main_table.get_delete_log_entry(
+            let log_entry = self.main_table.create_delete_log_entry(
                 Ghost(get_subregion_view(self.wrpm@, main_table_subregion.start(),
                                          main_table_subregion.len())),
->>>>>>> f5cd471b
                 Ghost(self.wrpm@), index,
                 Ghost(self.version_metadata), &self.overall_metadata, Ghost(tentative_view_bytes));
     
@@ -4091,100 +4040,18 @@
 
                 // replaying the current committed log onto current_flushed_mem should give us the tentative view
                 assert(self.tentative_view() == Self::physical_recover_given_log(current_flushed_mem, self.overall_metadata, committed_log));
-<<<<<<< HEAD
                 assert(committed_log.physical_op_list == log_with_new_entry.physical_op_list.subrange(0, committed_log.physical_op_list.len() as int));
-=======
-                assert(committed_log.physical_op_list == 
-                    log_with_new_entry.physical_op_list.subrange(0, committed_log.physical_op_list.len() as int));
->>>>>>> f5cd471b
                 assert(self.wrpm@.can_crash_as(self.wrpm@.committed()));
             }
 
             // then append it to the operation log
-<<<<<<< HEAD
             let ghost pre_self = *self;
-=======
->>>>>>> f5cd471b
             let result = self.log.tentatively_append_log_entry(&mut self.wrpm, &log_entry, self.version_metadata, self.overall_metadata, Ghost(crash_pred), Tracked(perm));
             match result {
                 Ok(()) => {}
                 Err(e) => {
-<<<<<<< HEAD
 
                     self.abort_after_failed_op_log_append(Ghost(pre_self), Tracked(perm));
-=======
-                    // If the append failed, we need to abort the transaction and prove that the durable KV store as a whole
-                    // aborts the current transaction.
-
-                    let ghost main_table_subregion_view = get_subregion_view(self.wrpm@, self.overall_metadata.main_table_addr as nat,
-                        self.overall_metadata.main_table_size as nat);      
-                    let ghost item_table_subregion_view = get_subregion_view(self.wrpm@, self.overall_metadata.item_table_addr as nat,
-                        self.overall_metadata.item_table_size as nat); 
-                    let ghost list_area_subregion_view = get_subregion_view(self.wrpm@, self.overall_metadata.list_area_addr as nat,
-                        self.overall_metadata.list_area_size as nat);
-
-                    proof {
-                        lemma_if_views_dont_differ_in_metadata_area_then_metadata_unchanged_on_crash(
-                            old(self).wrpm@,
-                            self.wrpm@,
-                            self.version_metadata,
-                            self.overall_metadata
-                        );
-                        self.lemma_transaction_abort(*old(self)); 
-                        
-                        old(self).lemma_metadata_pending_allocs_are_invalid_at_abort();
-
-                        // TODO: refactor
-                        lemma_non_log_components_match_when_states_differ_only_in_log_region::<K, I, L>(
-                            old(self).wrpm@.flush().committed(), self.wrpm@.committed(), self.version_metadata, self.overall_metadata);
-                        let old_main_table_subregion_view = get_subregion_view(old(self).wrpm@.flush(),
-                            self.overall_metadata.main_table_addr as nat,
-                            self.overall_metadata.main_table_size as nat);
-                        assert(main_table_subregion_view == old_main_table_subregion_view);
-                        assert(main_table_subregion_view.can_crash_as(main_table_subregion_view.committed()));
-        
-                        let durable_bytes = old(self).wrpm@.committed();
-                        let tentative_bytes = Self::apply_physical_log_entries(old(self).wrpm@.flush().committed(),
-                            old(self).log@.commit_op_log().physical_op_list).unwrap();
-                        let durable_main_table_region_state = extract_bytes(durable_bytes,
-                            self.overall_metadata.main_table_addr as nat, self.overall_metadata.main_table_size as nat);
-                        let tentative_main_table_region_state = extract_bytes(tentative_bytes,
-                            self.overall_metadata.main_table_addr as nat, self.overall_metadata.main_table_size as nat);
-                        let durable_main_table_view = parse_main_table::<K>(durable_main_table_region_state,
-                            self.overall_metadata.num_keys, self.overall_metadata.main_table_entry_size).unwrap();
-                        let tentative_main_table_view = parse_main_table::<K>(tentative_main_table_region_state,
-                            self.overall_metadata.num_keys, self.overall_metadata.main_table_entry_size).unwrap();
-                        old(self).item_table.lemma_valid_indices_disjoint_with_free_and_pending_alloc(
-                            durable_main_table_view.valid_item_indices(), tentative_main_table_view.valid_item_indices());
-                    }
-
-                    // Clear all pending updates tracked in volatile memory by the DurableKvStore itself
-                    self.pending_updates = Vec::new();
-                    assert(PhysicalOpLogEntry::vec_view(self.pending_updates) == self.log@.physical_op_list);
-
-                    // abort the transaction in each component to re-establish their invariants
-                    self.main_table.abort_transaction(Ghost(main_table_subregion_view), Ghost(self.overall_metadata));
-                    self.item_table.abort_transaction(Ghost(item_table_subregion_view), Ghost(self.overall_metadata));
-                    self.durable_list.abort_transaction(Ghost(list_area_subregion_view), Ghost(self.main_table@), Ghost(self.overall_metadata));
-                    
-                    proof {
-                        assert(!self.transaction_committed());
-                        lemma_if_views_dont_differ_in_metadata_area_then_metadata_unchanged_on_crash(
-                            old(self).wrpm@, self.wrpm@, self.version_metadata, self.overall_metadata
-                        );
-                        self.lemma_if_every_component_recovers_to_its_current_state_then_self_does();
-                        
-                        // These assertions help us prove that the pending allocation inv is restored
-                        let durable_state_bytes = self.wrpm@.committed();
-                        let tentative_state_bytes = Self::apply_physical_log_entries(self.wrpm@.flush().committed(),
-                            self.log@.commit_op_log().physical_op_list).unwrap();
-                        let durable_main_table_region = extract_bytes(durable_state_bytes, 
-                            self.overall_metadata.main_table_addr as nat, self.overall_metadata.main_table_size as nat);
-                        assert(durable_state_bytes == tentative_state_bytes);
-                        assert(durable_main_table_region == main_table_subregion_view.committed());
-                        assert(main_table_subregion_view.can_crash_as(durable_main_table_region));
-                    }
->>>>>>> f5cd471b
                     return Err(e);
                 }
             }
@@ -4950,526 +4817,5 @@
             assert(forall |s| #[trigger] durable_main_table_subregion_view.can_crash_as(s) ==> parse_main_table::<K>(s, 
                 self.overall_metadata.num_keys, self.overall_metadata.main_table_entry_size) == Some(self.main_table@));
         }
-<<<<<<< HEAD
     }     
-=======
-
-/*
-
-        // Creates a new durable record in the KV store. Note that since the durable KV store 
-        // identifies records by their metadata table index, rather than their key, this 
-        // function does NOT return an error if you attempt to create two records with the same 
-        // key. Returns the metadata index and the location of the list head node.
-        // TODO: Should require caller to prove that the key doesn't already exist in order to create it.
-        // The caller should do this because this can be done quickly with the volatile info.
-        pub fn tentative_create(
-            &mut self,
-            key: &K,
-            item: &I,
-            kvstore_id: u128,
-            Tracked(perm): Tracked<&Perm>,
-        ) -> (result: Result<(u64, u64), KvError<K>>)
-            requires
-                old(self).valid(),
-            ensures
-                self.valid(),
-                self.constants() == old(self).constants(),
-                ({
-                    match result {
-                        Ok((offset, head_node)) => {
-                            let spec_result = old(self)@.create(offset as int, *key, *item);
-                            match spec_result {
-                                Ok(spec_result) => {
-                                    &&& self@.len() == old(self)@.len() + 1
-                                    &&& self@ == spec_result
-                                    &&& 0 <= offset < self@.len()
-                                    &&& self@[offset as int].is_Some()
-                                }
-                                Err(_) => false
-                            }
-                        }
-                        Err(_) => false
-                    }
-                })
-        {
-            assume(false);
-            /*
-
-            // 1. find a free slot in the item table and tentatively write the new item there
-            let tracked fake_item_table_perm = TrustedItemTablePermission::fake_item_perm();
-            let item_index = self.item_table.tentatively_write_item(
-                &mut self.item_table_wrpm, 
-                Ghost(kvstore_id), 
-                &item, 
-                Tracked(&fake_item_table_perm)
-            )?;
-
-            // 2. allocate and initialize a head node for this entry; this is tentative since the node is 
-            // not yet accessible 
-            let tracked fake_list_perm = TrustedListPermission::fake_list_perm();
-            let head_index = self.durable_list.alloc_and_init_list_node(
-                &mut self.list_wrpm, 
-                Ghost(kvstore_id), 
-                Tracked(&fake_list_perm)
-            )?;
-
-            // 3. find a free slot in the metadata table and tentatively write a new entry to it
-            let tracked fake_metadata_perm = TrustedMetadataPermission::fake_metadata_perm();
-            let metadata_index = self.main_table.tentative_create(
-                &mut self.metadata_wrpm, 
-                Ghost(kvstore_id), 
-                head_index, 
-                item_index, 
-                key,
-                Tracked(&fake_metadata_perm)
-            )?;
-
-            // 4. tentatively append the new item's commit op to the log. Metadata entry commit 
-            // implies item commit and also makes the list accessible so we can append to it
-            let tracked fake_log_perm = TrustedPermission::fake_log_perm();
-            let tracked fake_item_table_perm = TrustedItemTablePermission::fake_item_perm();
-            let tracked fake_main_table_perm = TrustedMetadataPermission::fake_metadata_perm();
-
-            let item_log_entry: OpLogEntryType<L> = OpLogEntryType::ItemTableEntryCommit { item_index };
-            let metadata_log_entry: OpLogEntryType<L> = OpLogEntryType::CommitMetadataEntry { metadata_index };
-
-            self.log.tentatively_append_log_entry(&mut self.log_wrpm, kvstore_id, &item_log_entry, Tracked(&fake_log_perm))?;
-            self.log.tentatively_append_log_entry(&mut self.log_wrpm, kvstore_id, &metadata_log_entry, Tracked(&fake_log_perm))?;
-
-            // 5. Add log entries to pending list
-            self.pending_updates.push(item_log_entry);
-            self.pending_updates.push(metadata_log_entry);
-
-            // 6. Return the index of the metadata entry so it can be used in the volatile index.
-            Ok((metadata_index, head_index))
-            */
-            Ok((0, 0))
-        }
-
-
-
-        // Commits all pending updates by committing the log and applying updates to 
-        // each durable component.
-        pub fn commit(
-            &mut self,
-            kvstore_id: u128,
-            Tracked(perm): Tracked<&TrustedKvPermission<Perm, PM, K, I, L>>
-        ) -> (result: Result<(), KvError<K>>)
-            requires 
-                // TODO 
-            ensures
-                self.constants() == old(self).constants(),
-                // TODO 
-        {
-            // 1. Commit the log
-            let tracked fake_log_perm = TrustedPermission::fake_log_perm();
-            self.log.commit_log(&mut self.log_wrpm, kvstore_id, Tracked(&fake_log_perm))?;
-
-            // 2. Play the log on each durable component
-            let tracked fake_metadata_perm = TrustedMetadataPermission::fake_metadata_perm();
-            let tracked fake_item_perm = TrustedItemTablePermission::fake_item_perm();
-            let tracked fake_list_perm = TrustedListPermission::fake_list_perm();
-            // TODO: handle the ghost states properly here
-            self.main_table.play_metadata_log(&mut self.metadata_wrpm, kvstore_id, 
-                &self.pending_updates, Tracked(&fake_metadata_perm), Ghost(self.main_table@))?;
-            self.item_table.play_item_log(&mut self.item_table_wrpm, kvstore_id, 
-                &self.pending_updates, Tracked(&fake_item_perm), Ghost(self.item_table@))?;
-            self.durable_list.play_log_list(&mut self.list_wrpm, kvstore_id, &self.pending_updates, 
-                Tracked(&fake_list_perm), Ghost(self.durable_list@))?;
-
-            // 3. Clear the log
-            self.log.clear_log(&mut self.log_wrpm, kvstore_id, Tracked(&fake_log_perm))?;
-
-            // 4. Clear the local pending log updates list
-            self.pending_updates.clear();
-
-            Ok(())
-        }
-
-        pub fn get_list_len(
-            &self,
-            kvstore_id: u128,
-            metadata_index: u64
-        ) -> Result<u64, KvError<K>>
-            requires 
-                // TODO 
-            ensures 
-                // TODO 
-        {
-            assume(false);
-            let (_, metadata) = self.main_table.get_key_and_metadata_entry_at_index(
-                self.metadata_wrpm.get_pm_region_ref(), kvstore_id, metadata_index)?;
-            Ok(metadata.length)
-        }
-
-        // TODO: should this require a check to make sure we are reading 
-        // from a valid list node and from the key that we expect?
-        pub fn read_list_entry_at_index(
-            &self,
-            node_location: u64,
-            index_in_node: u64,
-            kvstore_id: u128,
-        ) -> (result: Result<Box<L>, KvError<K>>)
-            requires
-                self.valid(),
-            ensures
-                match (result, self@[node_location as int]) {
-                    (Ok(output_list_entry), Some(spec_entry)) => {
-                        let spec_list_entry = spec_entry.list()[index_in_node as int];
-                        &&& spec_list_entry is Some
-                        &&& spec_list_entry.unwrap() == output_list_entry
-                    }
-                    (Err(KvError::IndexOutOfRange), _) => {
-                        &&& self@[node_location as int] is Some
-                        &&& self@[node_location as int].unwrap().list()[index_in_node as int] is None
-                    }
-                    (Err(_), Some(spec_entry)) => false,
-                    (Ok(output_list_entry), None) => false,
-                    (_, _) => false
-                }
-        {
-            assume(false);
-            self.durable_list.read_element_at_index(self.list_wrpm.get_pm_region_ref(), kvstore_id, node_location, index_in_node)
-        }
-
-        pub fn tentative_update_item(
-            &mut self,
-            metadata_index: u64,
-            kvstore_id: u128,
-            new_item: &I,
-        ) -> (result: Result<(), KvError<K>>)
-            requires
-                old(self).valid()
-            ensures
-                self.valid(),
-                self.constants() == old(self).constants(),
-                match result {
-                    Ok(()) => {
-                        match (old(self)@[metadata_index as int], self@[metadata_index as int]) {
-                            (Some(old_entry), Some(entry)) => {
-                                &&& entry.key() == old_entry.key()
-                                &&& entry.item() == new_item
-                                &&& entry.list() == old_entry.list()
-                            }
-                            (_, _) => false
-                        }
-                    }
-                    Err(KvError::KeyNotFound) => self@[metadata_index as int].is_None(),
-                    Err(_) => true // TODO
-                }
-        {
-            assume(false);
-            // 1. Look up current index of the item via the metadata table
-            let (key, mut metadata) = self.main_table.get_key_and_metadata_entry_at_index(
-                self.metadata_wrpm.get_pm_region_ref(), kvstore_id, metadata_index)?;
-
-            let old_item_index = metadata.item_index;
-
-            // 2. Tentatively allocate a new item slot and write the new item to it
-            let tracked fake_item_table_perm = TrustedItemTablePermission::fake_item_perm();
-            let new_item_index = self.item_table.tentatively_write_item(
-                &mut self.item_table_wrpm, 
-                Ghost(kvstore_id), 
-                &new_item, 
-                Tracked(&fake_item_table_perm)
-            )?;
-
-            // 3. Update the metadata structure with the new item index
-            metadata.item_index = new_item_index;
-
-            // 4. Calculate the CRC for the updated metadata together with the key. We cannot 
-            // trust that the CRC, key, or metadata are correct during replay in general, so we 
-            // either need to log the new CRC or the key so that we can make sure to update the 
-            // entry with the correct CRC when we apply the update at commit time. 
-
-            let mut digest = CrcDigest::new();
-            digest.write(&*metadata);
-            digest.write(&*key);
-            let new_crc = digest.sum64();
-
-            // 5. Log the metadata update, the new item commit, and the old item invalidate
-            let metadata_update = OpLogEntryType::UpdateMetadataEntry { metadata_index, new_metadata: *metadata, new_crc };
-            let new_item_commit = OpLogEntryType::ItemTableEntryCommit { item_index: new_item_index };
-            let old_item_invalid = OpLogEntryType::ItemTableEntryInvalidate { item_index: old_item_index };
-
-            let tracked fake_log_perm = TrustedPermission::fake_log_perm();
-            self.log.tentatively_append_log_entry(&mut self.log_wrpm, kvstore_id, &metadata_update, Tracked(&fake_log_perm))?;
-            self.log.tentatively_append_log_entry(&mut self.log_wrpm, kvstore_id, &new_item_commit, Tracked(&fake_log_perm))?;
-            self.log.tentatively_append_log_entry(&mut self.log_wrpm, kvstore_id, &old_item_invalid, Tracked(&fake_log_perm))?;
-
-            // 6. Add pending log entries to list
-            self.pending_updates.push(metadata_update);
-            self.pending_updates.push(new_item_commit);
-            self.pending_updates.push(old_item_invalid);
-
-            Ok(())
-        }
-
-        pub fn tentative_delete(
-            &mut self,
-            metadata_index: u64,
-            kvstore_id: u128,
-            Tracked(perm): Tracked<&TrustedKvPermission<Perm, PM, K, I, L>>,
-        ) -> (result: Result<(), KvError<K>>)
-            requires
-                old(self).valid()
-            ensures
-                self.valid(),
-                self.constants() == old(self).constants(),
-                match result {
-                    Ok(()) => {
-                        self@[metadata_index as int].is_None()
-                    }
-                    Err(_) => true // TODO
-                }
-        {
-            assume(false);
-
-            // TODO: could get rid of item valid/invalid IF we had another way to determine 
-            // if they are allocated (like getting that info from the metadata table)
-
-            // TODO: DEALLOCATE LIST NODES
-
-            // 1. look up the item index so that we can invalidate it 
-            let (key, mut metadata) = self.main_table.get_key_and_metadata_entry_at_index(
-                self.metadata_wrpm.get_pm_region_ref(), kvstore_id, metadata_index)?;
-            let item_index = metadata.item_index;
-
-            // 2. Log the item and metadata invalidation
-            let item_invalidate = OpLogEntryType::ItemTableEntryInvalidate { item_index };
-            let metadata_invalidate = OpLogEntryType::InvalidateMetadataEntry { metadata_index };
-
-            let tracked fake_log_perm = TrustedPermission::fake_log_perm();
-            self.log.tentatively_append_log_entry(&mut self.log_wrpm, kvstore_id, &item_invalidate, Tracked(&fake_log_perm))?;
-            self.log.tentatively_append_log_entry(&mut self.log_wrpm, kvstore_id, &metadata_invalidate, Tracked(&fake_log_perm))?;
-
-            // 3. Add pending log entries to list
-            self.pending_updates.push(item_invalidate);
-            self.pending_updates.push(metadata_invalidate);
-
-            Ok(())
-        }
-
-        // This function appends a new list entry *without* allocating a new list node.
-        // It fails if there is no space left in the tail node.
-        // TODO: write a variant of this that allows atomically appending an arbitrary number 
-        // of list elements (potentially with allocation) in a single transaction
-        pub fn tentative_append(
-            &mut self,
-            metadata_index: u64,
-            new_entry: &L,
-            node_location: u64, 
-            index_in_node: u64, 
-            kvstore_id: u128,
-            Tracked(perm): Tracked<&TrustedKvPermission<Perm, PM, K, I, L>>,
-        ) -> (result: Result<(), KvError<K>>)
-            requires
-                old(self).valid(),
-                // should require that there is enough space in the tail node
-                // and that the given node is in fact the tail
-            ensures
-                self.valid(),
-                self.constants() == old(self).constants(),
-                match result {
-                    Ok(()) => {
-                        let old_record = old(self)@.contents[metadata_index as int];
-                        let new_record = self@.contents[metadata_index as int];
-                        &&& new_record.list().list == old_record.list().list.push(*new_entry)
-                    }
-                    Err(_) => false // TODO
-                }
-        {   
-            // TODO: add error handling or use preconditions that prevent errors
-
-            assume(false);
-            // 1. look up list metadata
-            let (key, mut metadata) = self.main_table.get_key_and_metadata_entry_at_index(
-                self.metadata_wrpm.get_pm_region_ref(), kvstore_id, metadata_index)?;
-            
-            // 2. append the new list element to the list. This is a tentative write and does not need to be logged.
-            let tracked fake_list_perm = TrustedListPermission::fake_list_perm();
-            self.durable_list.append_element(&mut self.list_wrpm, kvstore_id, node_location, 
-                index_in_node, &new_entry, Tracked(&fake_list_perm))?;
-
-            // 3. Calculate the new CRC
-            metadata.length = metadata.length + 1;
-            let mut digest = CrcDigest::new();
-            digest.write(&*metadata);
-            digest.write(&*key);
-            let new_crc = digest.sum64();
-
-            // 4. Log the length update to the metadata
-            let list_len_update = OpLogEntryType::UpdateMetadataEntry { metadata_index, new_crc, new_metadata: *metadata };
-            let tracked fake_log_perm = TrustedPermission::fake_log_perm();
-            self.log.tentatively_append_log_entry(&mut self.log_wrpm, kvstore_id, &list_len_update, Tracked(&fake_log_perm))?;
-
-            // 5. Add pending log entry to list
-            self.pending_updates.push(list_len_update);
-
-            Ok(())
-        }
-
-        pub fn tentative_alloc_list_node(
-            &mut self,
-            metadata_index: u64,
-            kvstore_id: u128,
-            Tracked(perm): Tracked<&TrustedKvPermission<Perm, PM, K, I, L>>,
-        ) -> (result: Result<u64, KvError<K>>)
-            requires 
-                // TODO 
-            ensures 
-                self.constants() == old(self).constants(),
-                // TODO 
-        {
-            assume(false);
-            // 1. Look up metadata
-            let (key, mut metadata) = self.main_table.get_key_and_metadata_entry_at_index(
-                self.metadata_wrpm.get_pm_region_ref(), kvstore_id, metadata_index)?;
-
-            // 2. Tentatively allocate and initialize an unused list node
-            let tracked fake_list_perm = TrustedListPermission::fake_list_perm();
-            let new_list_node_loc = self.durable_list.alloc_and_init_list_node(&mut self.list_wrpm, Ghost(kvstore_id), Tracked(&fake_list_perm))?;
-
-            // 3. Update the metadata with the new tail node and calculate the new crc
-            let old_tail = metadata.tail;
-            metadata.tail = new_list_node_loc;
-            let mut digest = CrcDigest::new();
-            digest.write(&*metadata);
-            digest.write(&*key);
-            let new_crc = digest.sum64();
-
-            // 4. Log metadata update and list node append 
-            let tail_update = OpLogEntryType::UpdateMetadataEntry { metadata_index, new_crc, new_metadata: *metadata };
-            let node_append = OpLogEntryType::AppendListNode { metadata_index, old_tail, new_tail: new_list_node_loc };
-
-            let tracked fake_log_perm = TrustedPermission::fake_log_perm();
-            self.log.tentatively_append_log_entry(&mut self.log_wrpm, kvstore_id, &tail_update, Tracked(&fake_log_perm))?;
-            self.log.tentatively_append_log_entry(&mut self.log_wrpm, kvstore_id, &node_append, Tracked(&fake_log_perm))?;
-
-            // 5. Add pending log entries to list
-            self.pending_updates.push(tail_update);
-            self.pending_updates.push(node_append);
-
-            Ok(new_list_node_loc)
-        }
-
-        pub fn tentative_update_list_entry_at_index(
-            &mut self,
-            node_offset: u64,
-            index_in_node: u64,
-            new_entry: L,
-            kvstore_id: u128,
-            Tracked(perm): Tracked<&TrustedKvPermission<Perm, PM, K, I, L>>,
-        ) -> (result: Result<(), KvError<K>>)
-            requires
-                old(self).valid(),
-            ensures
-                self.valid(),
-                self.constants() == old(self).constants(),
-                // TODO
-                // match result {
-                //     Ok(()) => {
-                //         let old_record = old(self)@.contents[item_offset as int];
-                //         let new_record = self@.contents[item_offset as int];
-                //         let list_index = new_record.list().node_offset_map[entry_offset as int];
-                //         &&& list_index == old_record.list().node_offset_map[entry_offset as int]
-                //         &&& new_record.list()[list_index as int] is Some
-                //         &&& new_record.list()[list_index as int].unwrap() == new_entry
-                //     }
-                //     Err(_) => false // TODO
-                // }
-        {
-            assume(false);
-            
-            // Log entry update involves writing to a live list element, so the actual updates are handled by playing the log forward.
-            // This operation just creates the log entry and puts it in the tentative transaction
-            
-            // 1. Create the log entry
-            let log_entry = OpLogEntryType::InsertListElement { node_offset, index_in_node, list_element: new_entry };
-
-            // 2. Append the log entry to the log
-            let tracked fake_log_perm = TrustedPermission::fake_log_perm();
-            self.log.tentatively_append_log_entry(&mut self.log_wrpm, kvstore_id, &log_entry, Tracked(&fake_log_perm))?;
-
-            // 3. Add the pending log entry to the list
-            self.pending_updates.push(log_entry);
-
-            Ok(())
-        }
-
-        pub fn tentative_trim_list(
-            &mut self,
-            metadata_index: u64,
-            old_head: u64,
-            new_head: u64,
-            new_skip: u64, // TODO: who is in charge of figuring this out?
-            trim_len: u64,
-            kvstore_id: u128,
-            Tracked(perm): Tracked<&TrustedKvPermission<Perm, PM, K, I, L>>,
-        ) -> (result: Result<(), KvError<K>>)
-            requires
-                old(self).valid(),
-                // TODO: caller needs to prove that the provided head will actually be the head
-                // when trimming `trim_len` entries
-            ensures
-                self.valid(),
-                self.constants() == old(self).constants(),
-                match result {
-                    Ok(()) => {
-                        let old_record = old(self)@.contents[metadata_index as int];
-                        let new_record = self@.contents[metadata_index as int];
-                        &&& new_record.list().list == old_record.list().list.subrange(trim_len as int, old_record.list().len() as int)
-                        // offset map entries pointing to trimmed indices should have been removed from the view
-                        &&& forall |i: int| 0 <= old_record.list().node_offset_map[i] < trim_len ==> {
-                            new_record.list().offset_index(i) is None
-                        }
-                    }
-                    Err(_) => false // TODO
-                }
-        {
-            assume(false);
-
-            // 1. Look up list metadata
-            let (key, mut metadata) = self.main_table.get_key_and_metadata_entry_at_index(
-                self.metadata_wrpm.get_pm_region_ref(), kvstore_id, metadata_index)?;
-
-            if trim_len > metadata.length {
-                return Err(KvError::IndexOutOfRange);
-            }
-
-            // 2. Update the metadata structure 
-            metadata.head = new_head;
-            metadata.length = metadata.length - trim_len;
-            metadata.first_entry_offset = new_skip;
-            
-            // 3. Calculate the new CRC 
-            let mut digest = CrcDigest::new();
-            digest.write(&*metadata);
-            digest.write(&*key);
-            let new_crc = digest.sum64();
-
-            // 4. Append the update to the log 
-            let metadata_update = OpLogEntryType::UpdateMetadataEntry { metadata_index, new_crc, new_metadata: *metadata };
-            let tracked fake_log_perm = TrustedPermission::fake_log_perm();
-            self.log.tentatively_append_log_entry(&mut self.log_wrpm, kvstore_id, &metadata_update, Tracked(&fake_log_perm))?;
-
-            // 5. Add the pending log entry to the list
-            self.pending_updates.push(metadata_update);
-
-            // We don't deallocate any nodes here, since nodes that will be trimmed off are in use until we commit
-            // the transaction.
-            // We'll use a special in-memory-only log entry enum variant to record the old and new heads and 
-            // deallocate everything between them during log replay in commit. We don't log this information,
-            // but that's ok, because after crash/restart we will replay the log and then rebuild the allocators,
-            // which is equivalent to deallocating from the in-memory entry
-            let node_dealloc = OpLogEntryType::NodeDeallocInMemory { old_head, new_head };
-            self.pending_updates.push(node_dealloc);
-
-            Ok(())
-        }
-        */
-    }
-    
-        
->>>>>>> f5cd471b
 }