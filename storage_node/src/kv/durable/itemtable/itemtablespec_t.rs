--- conflicted
+++ resolved
@@ -45,21 +45,6 @@
             }
         }
 
-<<<<<<< HEAD
-        pub open spec fn inv(self) -> bool
-        {
-            self.durable_item_table.len() == self.outstanding_item_table.len()
-        }
-
-        pub open spec fn drop_pending_appends(self) -> Self {
-            DurableItemTableView {
-                durable_item_table: self.durable_item_table,
-                outstanding_item_table: Seq::new(self.outstanding_item_table.len(), |i: int| None),
-            }
-        }
-
-=======
->>>>>>> 80f42ac8
         // pub closed spec fn spec_index(self, index: int) -> Option<DurableItemTableViewEntry<I>>
         // {
         //     if index < 0 || index >= self.len() 
