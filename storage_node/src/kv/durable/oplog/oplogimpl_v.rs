--- conflicted
+++ resolved
@@ -2,13 +2,8 @@
 use builtin_macros::*;
 use vstd::prelude::*;
 use crate::{
-<<<<<<< HEAD
     util_v::*,
-    kv::{durable::{metadata::layout_v::*, oplog::logentry_v::*, inv_v::*},
-            kvimpl_t::*, layout_v::*},
-=======
     kv::{durable::{maintablelayout_v::*, oplog::logentry_v::*, inv_v::*}, kvimpl_t::*, layout_v::*},
->>>>>>> f5cd471b
     log2::{logimpl_v::*, layout_v::*, inv_v::*},
     pmem::{pmemspec_t::*, wrpm_t::*, pmemutil_v::*, pmcopy_t::*, traits_t, crc_t::*, subregion_v::*},
 };
