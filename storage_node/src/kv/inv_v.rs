//! This file contains helper proofs and invariants about the state
//! of the high-level KV store.

#![allow(unused_imports)]
use builtin::*;
use builtin_macros::*;
use vstd::prelude::*;
use vstd::set::*;
use vstd::set_lib::*;

use crate::kv::durable::durableimpl_v::*;
use crate::kv::durable::durablespec_t::*;
use crate::kv::kvimpl_t::*;
use crate::kv::kvimpl_v::*;
use crate::kv::kvspec_t::*;
use crate::kv::volatile::volatileimpl_v::*;
use crate::kv::volatile::volatilespec_t::*;
use crate::pmem::pmemspec_t::*;
use std::hash::Hash;

verus! {
    pub proof fn lemma_empty_index_matches_empty_store<K, I, L>(durable_store: DurableKvStoreView<K, I, L>, volatile_index: VolatileKvIndexView<K>)
        where
            K: Hash + Eq + std::fmt::Debug,
        requires
            durable_store.empty(),
            durable_store.valid(),
            durable_store.contents.dom().finite(),
            volatile_index.empty(),
        ensures
            durable_store.matches_volatile_index(volatile_index)
    {
        assert(durable_store.contents.is_empty());
        assert(durable_store.contents.dom().is_empty());
        lemma_empty_map_contains_no_keys(durable_store.contents);
    }

    pub proof fn lemma_empty_map_contains_no_keys<K, V>(map: Map<K, V>)
        requires
            map.is_empty(),
            map.dom().finite(),
        ensures
            forall |k: K| !map.contains_key(k)
    {}

    /// This lemma proves that, given a durable state and a volatile state that matches it
    /// (i.e., the durable and volatile states are the same size, the volatile index maps
    /// all keys to an offset with the corresponding durable entry and the durable store's
    /// entries correspond to the volatile index), then after creating a new entry in each
    /// using the same offset, key, and item, the durable and volatile states still match.
    pub proof fn lemma_volatile_matches_durable_after_create<K, I, L>(
        old_durable_state: DurableKvStoreView<K, I, L>,
        old_volatile_state: VolatileKvIndexView<K>,
        offset: int,
        key: K,
        item: I
    )
        where
            K: Hash + Eq + std::fmt::Debug,
        requires
            old_durable_state.matches_volatile_index(old_volatile_state),
            old_durable_state[offset] is None,
            old_volatile_state[key] is None,
        ensures
            ({
<<<<<<< HEAD
                let new_durable_state = old_durable_state.create(offset, key, item).unwrap();
                let new_volatile_state = old_volatile_state.insert_item_offset(key, offset);
                new_durable_state.matches_volatile_index(new_volatile_state)
            })
    {
        let new_durable_state = old_durable_state.create(offset, key, item).unwrap();
        let new_volatile_state = old_volatile_state.insert_item_offset(key, offset);
=======
                let new_durable_state = old_durable_state.create(offset, item).unwrap();
                let new_volatile_state = old_volatile_state.insert_key(key, offset);
                new_durable_state.matches_volatile_index(new_volatile_state)
            })
    {
        let new_durable_state = old_durable_state.create(offset, item).unwrap();
        let new_volatile_state = old_volatile_state.insert_key(key, offset);
>>>>>>> aca7057f

        assert forall |k: K| #![auto] new_volatile_state.contains_key(k) implies {
            let indexed_offset = new_volatile_state[k].unwrap().header_addr;
            &&& new_durable_state.index_to_key_map.contains_key(indexed_offset)
            &&& new_durable_state.index_to_key_map[indexed_offset] == k
        } by {
            if k != key {
                assert(old_volatile_state.contains_key(k));
                let indexed_offset = new_volatile_state[k].unwrap().header_addr;
                assert(old_durable_state.index_to_key_map.contains_key(indexed_offset));
                assert(old_durable_state.index_to_key_map[indexed_offset] == new_durable_state.index_to_key_map[indexed_offset]);
            }
        }
    }
}<|MERGE_RESOLUTION|>--- conflicted
+++ resolved
@@ -63,23 +63,13 @@
             old_volatile_state[key] is None,
         ensures
             ({
-<<<<<<< HEAD
                 let new_durable_state = old_durable_state.create(offset, key, item).unwrap();
-                let new_volatile_state = old_volatile_state.insert_item_offset(key, offset);
+                let new_volatile_state = old_volatile_state.insert_key(key, offset);
                 new_durable_state.matches_volatile_index(new_volatile_state)
             })
     {
         let new_durable_state = old_durable_state.create(offset, key, item).unwrap();
-        let new_volatile_state = old_volatile_state.insert_item_offset(key, offset);
-=======
-                let new_durable_state = old_durable_state.create(offset, item).unwrap();
-                let new_volatile_state = old_volatile_state.insert_key(key, offset);
-                new_durable_state.matches_volatile_index(new_volatile_state)
-            })
-    {
-        let new_durable_state = old_durable_state.create(offset, item).unwrap();
         let new_volatile_state = old_volatile_state.insert_key(key, offset);
->>>>>>> aca7057f
 
         assert forall |k: K| #![auto] new_volatile_state.contains_key(k) implies {
             let indexed_offset = new_volatile_state[k].unwrap().header_addr;
