--- conflicted
+++ resolved
@@ -12,199 +12,4 @@
 use std::hash::Hash;
 
 verus! {
-<<<<<<< HEAD
-    pub trait VolatileKvIndex<K> : Sized
-    where
-        K: Hash + Eq + Clone + PmCopy + Sized + std::fmt::Debug,
-    {
-        spec fn view(&self) -> VolatileKvIndexView<K>;
-
-        spec fn valid(&self) -> bool;
-
-        fn new(
-            kvstore_id: u128,
-            max_keys: usize,
-        ) -> (result: Result<Self, KvError<K>>)
-            ensures
-                match result {
-                    Ok(volatile_index) => {
-                        &&& volatile_index@.empty()
-                        &&& volatile_index.valid()
-                    }
-                    Err(_) => true // TODO
-                }
-        ;
-
-        fn insert_item_offset(
-            &mut self,
-            key: &K,
-            offset: u64,
-        ) -> (result: Result<(), KvError<K>>)
-            requires
-                old(self).valid(),
-                old(self)@[*key] is None,
-            ensures
-                self.valid(),
-                match result {
-                    Ok(()) => {
-                        &&& self@ == old(self)@.insert_item_offset(*key, offset as int)
-                        &&& self@.len() == old(self)@.len() + 1
-                    }
-                    Err(_) => false // TODO
-                }
-        ;
-
-        fn append_to_list(
-            &mut self,
-            key: &K,
-        ) -> (result: Result<(), KvError<K>>)
-            requires
-                old(self).valid(),
-                // The caller has to prove that 1) the key exists and 2) the node we will add to has free
-                // space. This function should be called only after a successful durable append,
-                // which they can use to prove this.
-                old(self)@.contains_key(*key),
-                ({
-                    let (_, node_view) = old(self)@.get_node_view(*key, old(self)@.list_len(*key) - 1).unwrap();
-                    node_view.has_free_space()
-                })
-            ensures
-                self.valid(),
-                ({
-                    let spec_result = old(self)@.append_to_list(*key);
-                    match (result, spec_result) {
-                        (Ok(()), Ok(new_state)) => self@ == new_state,
-                        (Ok(()), Err(_)) => false,
-                        (Err(KvError::KeyNotFound), Err(KvError::KeyNotFound)) => {
-                            &&& !old(self)@.contains_key(*key)
-                            &&& self@ == old(self)@
-                        }
-                        _ => false
-                    }
-                })
-        ;
-
-        fn get(
-            &self,
-            key: &K
-        ) -> (result: Option<u64>)
-            requires
-                self.valid(),
-            ensures
-                match result {
-                    Some(offset) => match self@[*key] {
-                            Some(val) => offset == val.item_offset,
-                            None => false
-                        }
-                    None => self@[*key].is_None()
-                }
-        ;
-
-        // Returns the physical location of the list entry at the specified index.
-        // Returns the address of the entry, not the address of the node that contains it
-        fn get_entry_location_by_index(
-            &self,
-            key: &K,
-            idx: usize,
-        ) -> (result: Result<u64, KvError<K>>)
-            requires
-                self.valid(),
-            ensures
-                match result {
-                    Ok(offset) => match self@[*key] {
-                        Some(entry) => true, // TODO
-                        // Some(entry) => entry.list_node_offsets[idx as int] == offset as int,
-                        None => false
-                    },
-                    Err(KvError::KeyNotFound) => !self@.contains_key(*key),
-                    Err(KvError::IndexOutOfRange) => match self@[*key] {
-                        Some(entry) => idx >= entry.list_node_offsets.len(),
-                        None => false
-                    }
-                    Err(_) => false,
-                }
-        ;
-
-        // returns a pointer to the list node that contains the specified index
-        fn get_node_offset(
-            &self,
-            key: &K,
-            idx: usize
-        ) -> (result: Result<u64, KvError<K>>)
-            requires
-                self.valid(),
-            ensures
-                ({
-                    let spec_result = self@.get_node_offset(*key, idx as int);
-                    match (result, spec_result) {
-                        (Ok(node_offset), Ok(spec_offset)) => node_offset as int == spec_offset,
-                        (Err(KvError::KeyNotFound), Err(KvError::KeyNotFound)) => !self@.contains_key(*key),
-                        (Err(KvError::IndexOutOfRange), Err(KvError::IndexOutOfRange)) => idx >= self@[*key].unwrap().list_len,
-                        _ => false
-                    }
-                })
-        ;
-
-        fn remove(
-            &mut self,
-            key: &K
-        ) -> (result: Result<u64, KvError<K>>)
-            requires
-                old(self).valid(),
-            ensures
-                self.valid(),
-                match result {
-                    Ok(offset) => {
-                        match old(self)@[*key] {
-                            Some(entry) => {
-                                &&& entry.item_offset == offset as int
-                                &&& self@[*key].is_None()
-                            }
-                            None => false
-                        }
-                    }
-                    Err(_) => true // TODO
-                }
-        ;
-
-        // trims the volatile index for the list associated with the key
-        fn trim_list(
-            &mut self,
-            key: &K,
-            trim_length: usize
-        ) -> (result: Result<(), KvError<K>>)
-            requires
-                old(self).valid(),
-            ensures
-                self.valid(),
-                ({
-                    let spec_result = old(self)@.trim_list(*key, trim_length as int);
-                    match (result, spec_result) {
-                        (Ok(()), Ok(spec_self)) => self@ == spec_self,
-                        (Err(KvError::KeyNotFound), Err(KvError::KeyNotFound)) => {
-                            &&& !old(self)@.contains_key(*key)
-                            &&& self@ == old(self)@
-                        }
-                        (Err(KvError::IndexOutOfRange), Err(KvError::IndexOutOfRange)) => {
-                            &&& old(self)@.contains_key(*key)
-                            &&& old(self)@[*key].unwrap().list_len <= trim_length
-                            &&& self@ == old(self)@
-                        }
-                        _ => false
-                    }
-                })
-        ;
-
-        fn get_keys(
-            &self
-        ) -> (result: Vec<K>)
-            requires
-                self.valid(),
-            ensures
-                self@.keys() == result@.to_set()
-        ;
-
-    }
-=======
->>>>>>> aca7057f
 }