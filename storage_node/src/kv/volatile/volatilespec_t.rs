--- conflicted
+++ resolved
@@ -19,24 +19,6 @@
     pub offset_within_list_node: int,
 }
 
-<<<<<<< HEAD
-        // Reflects an entry being appended to the corresponding durable list node
-        // by updating the number of entries for the node in the index
-        pub open spec fn append_entry<K>(self) -> Result<Self, KvError<K>>
-            where
-                K: std::fmt::Debug,
-        {
-            if self.free_entries <= 0 {
-                Err(KvError::OutOfSpace)
-            } else {
-                Ok(Self {
-                    start_index: self.start_index,
-                    live_index: self.live_index,
-                    physical_offset: self.physical_offset,
-                    free_entries: self.free_entries - 1
-                })
-            }
-=======
 pub struct VolatileKvIndexEntry
 {
     pub header_addr: int,   // the address of the metadata header associated with this key
@@ -65,7 +47,6 @@
             Some(self.contents.index(key))
         } else {
             None
->>>>>>> aca7057f
         }
     }
 
@@ -135,10 +116,8 @@
 
     // Returns the address of the list node that contains the specified logical list index,
     // and which entry in that list node corresponds to that logical index.
-    pub open spec fn get_list_entry_location<E>(self, key: K, index: int)
-                                                -> Result<VolatileKvListEntryLocation, KvError<K,E>>
-        where
-            E: std::fmt::Debug
+    pub open spec fn get_list_entry_location(self, key: K, index: int)
+                                                -> Result<VolatileKvListEntryLocation, KvError<K>>
         recommends
             self.valid()
     {
@@ -164,30 +143,6 @@
         self.contents[key].list_len
     }
 
-<<<<<<< HEAD
-        // Returns the index key and the view of the list node that contains the specified
-        // logical list index.
-        pub open spec fn get_node_view(&self, key: K, index: int) -> Result<((int, int), ListNodeIndexEntry), KvError<K>>
-        {
-            if !self.contains_key(key) {
-                Err(KvError::KeyNotFound)
-            } else {
-                let index_entry = self.contents[key];
-                if exists |k| {
-                    let (i, j) = k;
-                    &&& i <= index < j
-                    &&& #[trigger] index_entry.list_node_offsets.contains_key(k)
-                } {
-                    let range = choose |k| {
-                        let (i, j) = k;
-                        &&& i <= index < j
-                        &&& #[trigger] index_entry.list_node_offsets.contains_key(k)
-                    };
-                    Ok((range, index_entry.list_node_offsets[range]))
-                } else {
-                    Err(KvError::IndexOutOfRange)
-                }
-=======
     pub open spec fn key_list_has_free_space(self, key: K) -> bool
         recommends
             self.valid(),
@@ -200,9 +155,7 @@
     // Updates the index to reflect that an entry has been appended to the end of the list.
     // It doesn't actually matter what the entry is -- we just need to update the index
     // to reflect that something new has been added
-    pub open spec fn append_to_list<E>(self, key: K) -> Result<Self, KvError<K, E>>
-        where
-            E: std::fmt::Debug
+    pub open spec fn append_to_list(self, key: K) -> Result<Self, KvError<K>>
         recommends
             self.valid(),
     {
@@ -224,23 +177,12 @@
                         }),
                     ..self
                 })
->>>>>>> aca7057f
-            }
-        }
-    }
-
-<<<<<<< HEAD
-        // returns the offset of the node that contains the specified logical list index
-        pub open spec fn get_node_offset(&self, key: K, index: int) -> Result<int, KvError<K>>
-        {
-            match self.get_node_view(key, index) {
-                Ok((_, node_view)) => Ok(node_view.physical_offset),
-                Err(e) => Err(e)
-=======
+            }
+        }
+    }
+
     // TODO: clean this up/split into multiple spec functions
-    pub open spec fn trim_list<E>(self, key: K, trim_length: int) -> Result<Self, KvError<K, E>>
-        where
-            E: std::fmt::Debug
+    pub open spec fn trim_list(self, key: K, trim_length: int) -> Result<Self, KvError<K>>
         recommends
             self.valid(),
     {
@@ -265,7 +207,6 @@
                         }),
                     ..self
                 })
->>>>>>> aca7057f
             }
         }
     }
@@ -278,124 +219,19 @@
         }
     }
 
-<<<<<<< HEAD
-        // Updates the index to reflect that an entry has been appended to the end of the list.
-        // It doesn't actually matter what the entry is -- we just need to update the index
-        // to reflect that something new has been added
-        pub open spec fn append_to_list(self, key: K) -> Result<Self, KvError<K>>
-        {
-            if !self.contents.contains_key(key) {
-                Err(KvError::KeyNotFound)
-            } else {
-                let old_index_entry = self.contents[key];
-                match self.get_node_view(key, old_index_entry.list_len - 1) {
-                    Ok((range, old_node_view)) => {
-                        let new_node_view = old_node_view.append_entry();
-                        match new_node_view {
-                            Ok(new_node_view) => {
-                                let new_index_entry = VolatileKvIndexEntry {
-                                    item_offset: old_index_entry.item_offset,
-                                    list_node_offsets: old_index_entry.list_node_offsets.insert(range, new_node_view),
-                                    list_len: old_index_entry.list_len + 1
-                                };
-
-                                Ok(Self {
-                                    contents: self.contents.insert(key, new_index_entry),
-                                    list_entries_per_node: self.list_entries_per_node
-                                })
-                            }
-                            Err(e) => Err(e)
-                        }
-                    }
-                    Err(e) => Err(e)
-                }
-            }
-=======
     pub open spec fn empty(self) -> bool {
         &&& self.contents.is_empty()
         &&& self.contents.dom().finite()
     }
->>>>>>> aca7057f
 
     pub open spec fn keys(self) -> Set<K> {
         self.contents.dom()
     }
 }
 
-<<<<<<< HEAD
-        // TODO: clean this up/split into multiple spec functions
-        pub open spec fn trim_list(self, key: K, trim_length: int) -> Result<Self, KvError<K>>
-        {
-            if !self.contents.contains_key(key) {
-                Err(KvError::KeyNotFound)
-            } else {
-                let entry = self.contents[key];
-                // First, determine which (if any) nodes will be completely removed
-                let nodes_to_remove = Set::new(|k| {
-                    let (i, j) = k;
-                    &&& i <= j < trim_length
-                    &&& entry.list_node_offsets.contains_key((i, j))
-                });
-                // There may also be a node that needs some internal trimming
-                // let (range_key, node_to_trim_internally) = self.get_node_view(key, trim_length);
-                match self.get_node_view(key, trim_length) {
-                    Ok((range_key, node_to_trim_internally)) => {
-                        let internal_trim_size = trim_length - node_to_trim_internally.start_index;
-                        let trimmed_entry = ListNodeIndexEntry {
-                            start_index: 0, // this is the new head node
-                            live_index: node_to_trim_internally.live_index + internal_trim_size,
-                            physical_offset: node_to_trim_internally.physical_offset,
-                            free_entries: node_to_trim_internally.free_entries + internal_trim_size,
-                        };
-
-                        // Since we have trimmed from the front, we have to rekey all of the remaining
-                        // nodes, since their indexes have changed.
-                        // TODO: this is fine here, but this could have significant performance issues
-                        // if the in-memory index has to do this... so maybe we need to index on something
-                        // different? Or use a structure that doesn't depend on keys (e.g. put them in vector)
-                        let new_node_map = entry.list_node_offsets
-                            .remove_keys(nodes_to_remove) // remove nodes that will be deleted entirely
-                            .remove(range_key); // remove the node to trim so that we can update other nodes without worrying about this one
-
-                        // shift all indexes in the map over by the trim length
-                        let shifted_node_map = Map::new(
-                            |k: (int, int)| {
-                                let (i, j) = k;
-                                new_node_map.contains_key((i + trim_length, j + trim_length))
-                            },
-                            |k: (int, int)| {
-                                let (i, j) = k;
-                                let entry = new_node_map[(i, j)];
-                                ListNodeIndexEntry {
-                                    start_index: i,
-                                    live_index: entry.live_index,
-                                    physical_offset: entry.physical_offset,
-                                    free_entries: entry.free_entries
-                                }
-                            }
-                        );
-
-                        // add the trimmed node entry back in
-                        let final_node_map = shifted_node_map.insert(range_key, trimmed_entry);
-
-                        Ok(Self {
-                            contents: self.contents.insert(
-                                key,
-                                VolatileKvIndexEntry {
-                                    item_offset: entry.item_offset,
-                                    list_node_offsets: final_node_map,
-                                    list_len: entry.list_len - trim_length
-                                }
-                            ),
-                            list_entries_per_node: self.list_entries_per_node
-                        })
-                    }
-                    Err(e) => Err(e)
-=======
-pub trait VolatileKvIndex<K, E> : Sized
+pub trait VolatileKvIndex<K> : Sized
 where
     K: Hash + Eq + Clone + Sized + std::fmt::Debug,
-    E: std::fmt::Debug,
 {
     spec fn view(&self) -> VolatileKvIndexView<K>;
 
@@ -404,13 +240,12 @@
     fn new(
         kvstore_id: u128,
         max_keys: usize,
-    ) -> (result: Result<Self, KvError<K, E>>)
+    ) -> (result: Result<Self, KvError<K>>)
         ensures
             match result {
                 Ok(volatile_index) => {
                     &&& volatile_index@.empty()
                     &&& volatile_index.valid()
->>>>>>> aca7057f
                 }
                 Err(_) => true // TODO
             }
@@ -420,7 +255,7 @@
         &mut self,
         key: &K,
         header_addr: u64,
-    ) -> (result: Result<(), KvError<K, E>>)
+    ) -> (result: Result<(), KvError<K>>)
         requires
             old(self).valid(),
             old(self)@[*key] is None,
@@ -438,7 +273,7 @@
     fn append_to_list(
         &mut self,
         key: &K,
-    ) -> (result: Result<(), KvError<K, E>>)
+    ) -> (result: Result<(), KvError<K>>)
         requires
             old(self).valid(),
             // The caller has to prove that 1) the key exists and 2) the node we will add to has free
@@ -448,7 +283,7 @@
             old(self)@.key_list_has_free_space(*key),
         ensures
             self.valid(),
-            match (result, old(self)@.append_to_list::<E>(*key)) {
+            match (result, old(self)@.append_to_list(*key)) {
                 (Ok(_), Ok(new_state)) => self@ == new_state,
                 (Err(e1), Err(e2)) => self@ == old(self)@ && e1 == e2,
                 (_, _) => false,
@@ -475,11 +310,11 @@
         &self,
         key: &K,
         idx: usize,
-    ) -> (result: Result<(u64, u64), KvError<K, E>>)
-        requires
-            self.valid(),
-        ensures
-            match (result, self@.get_list_entry_location::<E>(*key, idx as int)) {
+    ) -> (result: Result<(u64, u64), KvError<K>>)
+        requires
+            self.valid(),
+        ensures
+            match (result, self@.get_list_entry_location(*key, idx as int)) {
                 (Ok((list_node_addr, offset_within_list_node)), Ok(loc)) => {
                     &&& loc.list_node_addr == list_node_addr
                     &&& loc.offset_within_list_node == offset_within_list_node
@@ -492,7 +327,7 @@
     fn remove(
         &mut self,
         key: &K
-    ) -> (result: Result<u64, KvError<K, E>>)
+    ) -> (result: Result<u64, KvError<K>>)
         requires
             old(self).valid(),
         ensures
@@ -513,12 +348,12 @@
         &mut self,
         key: &K,
         trim_length: usize
-    ) -> (result: Result<(), KvError<K, E>>)
+    ) -> (result: Result<(), KvError<K>>)
         requires
             old(self).valid(),
         ensures
             self.valid(),
-            match (result, old(self)@.trim_list::<E>(*key, trim_length as int)) {
+            match (result, old(self)@.trim_list(*key, trim_length as int)) {
                 (Ok(_), Ok(new_state)) => self@ == new_state,
                 (Err(e1), Err(e2)) => e1 == e2,
                 (_, _) => false,
