//! This file contains functions describing invariants of a
//! `UntrustedLogImpl`, as well as lemmas about those invariants.
//!
//! The code in this file is verified and untrusted (as indicated by
//! the `_v.rs` suffix), so you don't have to read it to be confident
//! of the system's correctness.
//!
use crate::log::layout_v::*;
use crate::log::logimpl_v::LogInfo;
use crate::log::logspec_t::AbstractLogState;
use crate::pmem::pmemspec_t::*;
use crate::pmem::pmemutil_v::*;
use crate::pmem::pmcopy_t::*;
use crate::pmem::subregion_v::*;
use builtin::*;
use builtin_macros::*;
use vstd::prelude::*;

verus! {
    broadcast use pmcopy_axioms;

    // This invariant says that there are no outstanding writes to any
    // part of the metadata subregion of the persistent-memory region.
    // It's temporarily violated in the middle of various operations,
    // of course, but it's always restored before finishing an
    // operation.
    pub open spec fn no_outstanding_writes_to_metadata(
        pm_region_view: PersistentMemoryRegionView,
    ) -> bool
    {
        pm_region_view.no_outstanding_writes_in_range(ABSOLUTE_POS_OF_GLOBAL_METADATA as int,
                                                      ABSOLUTE_POS_OF_LOG_AREA as int)
    }

    // This invariant is similar to no_outstanding_writes_to_metadata, except that it allows outstanding writes
    // to the inactive log metadata region.
    pub open spec fn no_outstanding_writes_to_active_metadata(
        pm_region_view: PersistentMemoryRegionView,
        cdb: bool,
    ) -> bool 
    {
        // Note that we include the active log metadata's CRC in the region
        let active_log_metadata_result = if cdb {
            pm_region_view.no_outstanding_writes_in_range(ABSOLUTE_POS_OF_LOG_METADATA_FOR_CDB_TRUE as int,
                ABSOLUTE_POS_OF_LOG_METADATA_FOR_CDB_TRUE + LogMetadata::spec_size_of() + u64::spec_size_of())
        } else {
            pm_region_view.no_outstanding_writes_in_range(ABSOLUTE_POS_OF_LOG_METADATA_FOR_CDB_FALSE as int,
                ABSOLUTE_POS_OF_LOG_METADATA_FOR_CDB_FALSE + LogMetadata::spec_size_of() + u64::spec_size_of())
        };
        &&& pm_region_view.no_outstanding_writes_in_range(ABSOLUTE_POS_OF_GLOBAL_METADATA as int,
                                                        ABSOLUTE_POS_OF_LOG_METADATA_FOR_CDB_FALSE as int)
        &&& active_log_metadata_result
    }

    pub open spec fn active_metadata_is_equal(
        pm_region_view1: PersistentMemoryRegionView,
        pm_region_view2: PersistentMemoryRegionView,
    ) -> bool 
    {
        let pm_bytes1 = pm_region_view1.committed();
        let pm_bytes2 = pm_region_view2.committed();
        active_metadata_bytes_are_equal(pm_bytes1, pm_bytes2)
    }

    pub open spec fn active_metadata_bytes_are_equal(
        pm_bytes1: Seq<u8>,
        pm_bytes2: Seq<u8>,
    ) -> bool {
        let cdb1 = deserialize_and_check_log_cdb(pm_bytes1);
        let cdb2 = deserialize_and_check_log_cdb(pm_bytes2);

        &&& cdb1.is_Some()
        &&& cdb2.is_Some()
        &&& cdb1 == cdb2 
        &&& pm_bytes1.subrange(ABSOLUTE_POS_OF_GLOBAL_METADATA as int, ABSOLUTE_POS_OF_LOG_METADATA_FOR_CDB_FALSE as int) ==
                pm_bytes2.subrange(ABSOLUTE_POS_OF_GLOBAL_METADATA as int, ABSOLUTE_POS_OF_LOG_METADATA_FOR_CDB_FALSE as int) 
        &&& {
            if cdb1.unwrap() {
                pm_bytes1.subrange(ABSOLUTE_POS_OF_LOG_METADATA_FOR_CDB_TRUE as int, ABSOLUTE_POS_OF_LOG_METADATA_FOR_CDB_TRUE + LogMetadata::spec_size_of() + u64::spec_size_of()) ==
                    pm_bytes2.subrange(ABSOLUTE_POS_OF_LOG_METADATA_FOR_CDB_TRUE as int, ABSOLUTE_POS_OF_LOG_METADATA_FOR_CDB_TRUE + LogMetadata::spec_size_of() + u64::spec_size_of()) 
            } else {
                pm_bytes1.subrange(ABSOLUTE_POS_OF_LOG_METADATA_FOR_CDB_FALSE as int, ABSOLUTE_POS_OF_LOG_METADATA_FOR_CDB_FALSE + LogMetadata::spec_size_of() + u64::spec_size_of()) ==
                    pm_bytes2.subrange(ABSOLUTE_POS_OF_LOG_METADATA_FOR_CDB_FALSE as int, ABSOLUTE_POS_OF_LOG_METADATA_FOR_CDB_FALSE + LogMetadata::spec_size_of() + u64::spec_size_of()) 
            }
        }
    }

    pub open spec fn inactive_metadata_types_set(mem: Seq<u8>) -> bool 
    {
        &&& exists |cdb: u64| mem.subrange(ABSOLUTE_POS_OF_LOG_CDB as int, ABSOLUTE_POS_OF_LOG_CDB + u64::spec_size_of()) == cdb.spec_to_bytes()
        &&& {
            let cdb = choose |cdb: u64| mem.subrange(ABSOLUTE_POS_OF_LOG_CDB as int, ABSOLUTE_POS_OF_LOG_CDB + u64::spec_size_of()) == cdb.spec_to_bytes();
            &&& cdb == CDB_TRUE || cdb == CDB_FALSE 
            &&& cdb == CDB_TRUE ==> {
                &&& exists |log_metadata: LogMetadata| mem.subrange(ABSOLUTE_POS_OF_LOG_METADATA_FOR_CDB_FALSE as int, ABSOLUTE_POS_OF_LOG_METADATA_FOR_CDB_FALSE + LogMetadata::spec_size_of()) 
                        == log_metadata.spec_to_bytes()
                &&& exists |crc: u64| mem.subrange(ABSOLUTE_POS_OF_LOG_CRC_FOR_CDB_FALSE as int, ABSOLUTE_POS_OF_LOG_CRC_FOR_CDB_FALSE + u64::spec_size_of()) == crc.spec_to_bytes()
                &&& {
                    let crc = choose |crc: u64| mem.subrange(ABSOLUTE_POS_OF_LOG_CRC_FOR_CDB_FALSE as int, ABSOLUTE_POS_OF_LOG_CRC_FOR_CDB_FALSE + u64::spec_size_of()) == crc.spec_to_bytes();
                    let metadata = choose |log_metadata: LogMetadata| mem.subrange(ABSOLUTE_POS_OF_LOG_METADATA_FOR_CDB_FALSE as int, ABSOLUTE_POS_OF_LOG_METADATA_FOR_CDB_FALSE + LogMetadata::spec_size_of()) 
                        == log_metadata.spec_to_bytes();
                    crc == spec_crc_u64(metadata.spec_to_bytes())
                }
            }
            &&& cdb == CDB_FALSE ==> {
                &&& exists |log_metadata: LogMetadata| mem.subrange(ABSOLUTE_POS_OF_LOG_METADATA_FOR_CDB_TRUE as int, ABSOLUTE_POS_OF_LOG_METADATA_FOR_CDB_TRUE + LogMetadata::spec_size_of()) 
                        == log_metadata.spec_to_bytes()
                &&& exists |crc: u64| mem.subrange(ABSOLUTE_POS_OF_LOG_CRC_FOR_CDB_TRUE as int, ABSOLUTE_POS_OF_LOG_CRC_FOR_CDB_TRUE + u64::spec_size_of()) == crc.spec_to_bytes()
                &&& {
                    let crc = choose |crc: u64| mem.subrange(ABSOLUTE_POS_OF_LOG_CRC_FOR_CDB_TRUE as int, ABSOLUTE_POS_OF_LOG_CRC_FOR_CDB_TRUE + u64::spec_size_of()) == crc.spec_to_bytes();
                    let metadata = choose |log_metadata: LogMetadata| mem.subrange(ABSOLUTE_POS_OF_LOG_METADATA_FOR_CDB_TRUE as int, ABSOLUTE_POS_OF_LOG_METADATA_FOR_CDB_TRUE + LogMetadata::spec_size_of()) 
                        == log_metadata.spec_to_bytes();
                    crc == spec_crc_u64(metadata.spec_to_bytes())
                }
            }
        }
    }

    // This invariant says that there are no outstanding writes to the
    // CDB area of persistent memory, and that the committed contents
    // of that area correspond to the given boolean `cdb`.
    pub open spec fn memory_matches_cdb(pm_region_view: PersistentMemoryRegionView, cdb: bool) -> bool
    {
        &&& pm_region_view.no_outstanding_writes_in_range(ABSOLUTE_POS_OF_LOG_CDB as int,
                                                        ABSOLUTE_POS_OF_LOG_CDB + u64::spec_size_of())
        &&& extract_and_parse_log_cdb(pm_region_view.committed()) == Some(cdb)
    }

    pub open spec fn memory_matches_deserialized_cdb(pm_region_view: PersistentMemoryRegionView, cdb: bool) -> bool
    {
        &&& pm_region_view.no_outstanding_writes_in_range(ABSOLUTE_POS_OF_LOG_CDB as int,
                                                        ABSOLUTE_POS_OF_LOG_CDB + u64::spec_size_of())
        &&& deserialize_and_check_log_cdb(pm_region_view.committed()) == Some(cdb)
    }

    // This invariant says that there are no outstanding writes to the
    // activate metadata subregion of the persistent-memory region
    // (i.e., everything but the log area and the log metadata
    // corresponding to `!cdb`). It also says that that metadata is
    // consistent with the log information in `info` and various other
    // in-memory variables given in parameters. The parameters to this
    // function are:
    //
    // `pm_region_view` -- the current view of the persistent memory region
    //
    // `log_id` -- the GUID of the log
    //
    // `cdb` -- the current boolean value of the corruption-detection
    // boolean
    //
    // `info` -- various variables describing information about this
    // log
    pub open spec fn metadata_consistent_with_info(
        pm_region_view: PersistentMemoryRegionView,
        log_id: u128,
        cdb: bool,
        info: LogInfo,
    ) -> bool
    {
        let mem = pm_region_view.committed();
        let global_metadata = deserialize_global_metadata(mem);
        let global_crc = deserialize_global_crc(mem);
        let region_metadata = deserialize_region_metadata(mem);
        let region_crc = deserialize_region_crc(mem);
        let log_metadata = deserialize_log_metadata(mem, cdb);
        let log_crc = deserialize_log_crc(mem, cdb);

        // No outstanding writes to global metadata, region metadata, or the log metadata CDB
        &&& pm_region_view.no_outstanding_writes_in_range(ABSOLUTE_POS_OF_GLOBAL_METADATA as int,
                                                        ABSOLUTE_POS_OF_LOG_CDB as int)
        // Also, no outstanding writes to the log metadata corresponding to the active log metadata CDB
        &&& pm_region_view.no_outstanding_writes_in_range(get_log_metadata_pos(cdb) as int,
                                                        get_log_crc_end(cdb) as int)

        // All the CRCs match
        &&& global_crc == global_metadata.spec_crc()
        &&& region_crc == region_metadata.spec_crc()
        &&& log_crc == log_metadata.spec_crc()

        // Various fields are valid and match the parameters to this function
        &&& global_metadata.program_guid == LOG_PROGRAM_GUID
        &&& global_metadata.version_number == LOG_PROGRAM_VERSION_NUMBER
        &&& global_metadata.length_of_region_metadata == RegionMetadata::spec_size_of()
        &&& region_metadata.region_size == mem.len()
        &&& region_metadata.log_id == log_id
        &&& region_metadata.log_area_len == info.log_area_len
        &&& log_metadata.head == info.head
        &&& log_metadata.log_length == info.log_length

        // The memory region is large enough to hold the entirety of the log area
        &&& mem.len() >= ABSOLUTE_POS_OF_LOG_AREA + info.log_area_len
    }

    // This lemma proves that, if all regions are consistent wrt a new CDB, and then we
    // write and flush that CDB, the regions stay consistent with info.
    pub proof fn lemma_metadata_consistent_with_info_after_cdb_update(
        old_pm_region_view: PersistentMemoryRegionView,
        new_pm_region_view: PersistentMemoryRegionView,
        log_id: u128,
        new_cdb_bytes: Seq<u8>,
        new_cdb: bool,
        info: LogInfo,
    )
        requires
            new_cdb == false ==> new_cdb_bytes == CDB_FALSE.spec_to_bytes(),
            new_cdb == true ==> new_cdb_bytes == CDB_TRUE.spec_to_bytes(),
<<<<<<< HEAD
            new_cdb_bytes.len() == CRC_SIZE,
=======
            new_cdb_bytes.len() == u64::spec_size_of(),
>>>>>>> 05d28071
            old_pm_region_view.no_outstanding_writes(),
            new_pm_region_view.no_outstanding_writes(),
            new_pm_region_view =~= old_pm_region_view.write(ABSOLUTE_POS_OF_LOG_CDB as int, new_cdb_bytes).flush(),
            metadata_consistent_with_info(old_pm_region_view, log_id, new_cdb, info),
        ensures
            metadata_consistent_with_info(new_pm_region_view, log_id, new_cdb, info),
    {
        assert(metadata_consistent_with_info(new_pm_region_view, log_id, new_cdb, info)) by {
            let old_mem = old_pm_region_view.committed();
            let new_mem = new_pm_region_view.committed();
            lemma_establish_extract_bytes_equivalence(old_mem, new_mem);
        }
    }

    // This invariant says that the log area of the given
    // persistent-memory region view is consistent with both the log
    // information `info` and the abstract log state `state`. Also,
    // `info` satisfies certain invariant properties and is consistent
    // with `state`.
    //
    // This means three things for every relative log position
    // `pos` and its corresponding persistent-memory byte `pmb`:
    //
    // 1) If `0 <= pos < log_length`, then `pmb` has no outstanding
    // writes and its committed content is the byte in the abstract
    // log at position `pos`. This is critical so that recovery will
    // recover to the right abstract log.
    //
    // 2) If `log_length <= pos < log_plus_pending_length`, then `pmb`
    // may or may not have outstanding writes. But when/if it gets
    // flushed, its content will be the byte in the abstract pending
    // appends at position `pos - log_length`. This is useful so that,
    // when a commit is requested, a flush is all that's needed to
    // durably write the pending appends.
    //
    // 3) If `log_plus_pending_length <= pos < log_area_len`, then
    // `pmb` has no outstanding writes because it's past the pending
    // tail. This is useful so that, if there are further pending
    // appends, they can be written into this part of the log area.
    pub open spec fn info_consistent_with_log_area(
        log_area_view: PersistentMemoryRegionView,
        info: LogInfo,
        state: AbstractLogState,
    ) -> bool
    {
        // `info` satisfies certain invariant properties
        &&& info.log_area_len >= MIN_LOG_AREA_SIZE
        &&& info.log_length <= info.log_plus_pending_length <= info.log_area_len
        &&& info.head_log_area_offset == info.head as int % info.log_area_len as int
        &&& info.head + info.log_plus_pending_length <= u128::MAX

        // `info` and `state` are consistent with each other
        &&& state.log.len() == info.log_length
        &&& state.pending.len() == info.log_plus_pending_length - info.log_length
        &&& state.head == info.head
        &&& state.capacity == info.log_area_len

        // The log area is consistent with `info` and `state`
        &&& forall |pos_relative_to_head: int| {
                let log_area_offset =
                    #[trigger] relative_log_pos_to_log_area_offset(pos_relative_to_head,
                                                                   info.head_log_area_offset as int,
                                                                   info.log_area_len as int);
                let pmb = log_area_view.state[log_area_offset];
                &&& 0 <= pos_relative_to_head < info.log_length ==> {
                      &&& pmb.state_at_last_flush == state.log[pos_relative_to_head]
                      &&& pmb.outstanding_write.is_none()
                   }
                &&& info.log_length <= pos_relative_to_head < info.log_plus_pending_length ==>
                       pmb.flush_byte() == state.pending[pos_relative_to_head - info.log_length]
                &&& info.log_plus_pending_length <= pos_relative_to_head < info.log_area_len ==>
                       pmb.outstanding_write.is_none()
            }
    }

    pub open spec fn info_consistent_with_log_area_in_region(
        pm_region_view: PersistentMemoryRegionView,
        info: LogInfo,
        state: AbstractLogState,
    ) -> bool
    {
        &&& pm_region_view.len() >= ABSOLUTE_POS_OF_LOG_AREA + info.log_area_len
        &&& info_consistent_with_log_area(
               get_subregion_view(pm_region_view, ABSOLUTE_POS_OF_LOG_AREA as int, info.log_area_len as int),
               info,
               state
           )
    }

    pub open spec fn metadata_types_set(mem: Seq<u8>) -> bool 
    {
        &&& exists |crc: u64| mem.subrange(ABSOLUTE_POS_OF_GLOBAL_CRC as int, ABSOLUTE_POS_OF_GLOBAL_CRC + u64::spec_size_of()) == crc.spec_to_bytes()
        &&& exists |global_metadata: GlobalMetadata| mem.subrange(ABSOLUTE_POS_OF_GLOBAL_METADATA as int, ABSOLUTE_POS_OF_GLOBAL_METADATA + GlobalMetadata::spec_size_of()) 
                == global_metadata.spec_to_bytes()
        &&& {
            let crc = choose |crc: u64| mem.subrange(ABSOLUTE_POS_OF_GLOBAL_CRC as int, ABSOLUTE_POS_OF_GLOBAL_CRC + u64::spec_size_of()) == crc.spec_to_bytes();
            let metadata = choose |global_metadata: GlobalMetadata| mem.subrange(ABSOLUTE_POS_OF_GLOBAL_METADATA as int, ABSOLUTE_POS_OF_GLOBAL_METADATA + GlobalMetadata::spec_size_of()) 
                == global_metadata.spec_to_bytes();
            crc == spec_crc_u64(metadata.spec_to_bytes())
        }
        &&& exists |crc: u64| mem.subrange(ABSOLUTE_POS_OF_REGION_CRC as int, ABSOLUTE_POS_OF_REGION_CRC + u64::spec_size_of()) == crc.spec_to_bytes()
        &&& exists |region_metadata: RegionMetadata| mem.subrange(ABSOLUTE_POS_OF_REGION_METADATA as int, ABSOLUTE_POS_OF_REGION_METADATA + RegionMetadata::spec_size_of()) 
                == region_metadata.spec_to_bytes()
        &&& {
            let crc = choose |crc: u64| mem.subrange(ABSOLUTE_POS_OF_REGION_CRC as int, ABSOLUTE_POS_OF_REGION_CRC + u64::spec_size_of()) == crc.spec_to_bytes();
            let metadata = choose |region_metadata: RegionMetadata| mem.subrange(ABSOLUTE_POS_OF_REGION_METADATA as int, ABSOLUTE_POS_OF_REGION_METADATA + RegionMetadata::spec_size_of()) 
                == region_metadata.spec_to_bytes();
            crc == spec_crc_u64(metadata.spec_to_bytes())
        }
        &&& exists |cdb: u64| mem.subrange(ABSOLUTE_POS_OF_LOG_CDB as int, ABSOLUTE_POS_OF_LOG_CDB + u64::spec_size_of()) 
            == cdb.spec_to_bytes()
        &&& {
            let cdb = choose |cdb: u64| mem.subrange(ABSOLUTE_POS_OF_LOG_CDB as int, ABSOLUTE_POS_OF_LOG_CDB + u64::spec_size_of()) == cdb.spec_to_bytes();
            &&& cdb == CDB_TRUE || cdb == CDB_FALSE 
            &&& cdb == CDB_TRUE ==> {
                &&& exists |log_metadata: LogMetadata| mem.subrange(ABSOLUTE_POS_OF_LOG_METADATA_FOR_CDB_TRUE as int, ABSOLUTE_POS_OF_LOG_METADATA_FOR_CDB_TRUE + LogMetadata::spec_size_of()) 
                        == log_metadata.spec_to_bytes()
                &&& exists |crc: u64| mem.subrange(ABSOLUTE_POS_OF_LOG_CRC_FOR_CDB_TRUE as int, ABSOLUTE_POS_OF_LOG_CRC_FOR_CDB_TRUE + u64::spec_size_of()) == crc.spec_to_bytes()
                &&& {
                    let crc = choose |crc: u64| mem.subrange(ABSOLUTE_POS_OF_LOG_CRC_FOR_CDB_TRUE as int, ABSOLUTE_POS_OF_LOG_CRC_FOR_CDB_TRUE + u64::spec_size_of()) == crc.spec_to_bytes();
                    let metadata = choose |log_metadata: LogMetadata| mem.subrange(ABSOLUTE_POS_OF_LOG_METADATA_FOR_CDB_TRUE as int, ABSOLUTE_POS_OF_LOG_METADATA_FOR_CDB_TRUE + LogMetadata::spec_size_of()) 
                        == log_metadata.spec_to_bytes();
                    crc == spec_crc_u64(metadata.spec_to_bytes())
                }
            }
            &&& cdb == CDB_FALSE ==> {
                &&& exists |log_metadata: LogMetadata| mem.subrange(ABSOLUTE_POS_OF_LOG_METADATA_FOR_CDB_FALSE as int, ABSOLUTE_POS_OF_LOG_METADATA_FOR_CDB_FALSE + LogMetadata::spec_size_of()) 
                        == log_metadata.spec_to_bytes()
                &&& exists |crc: u64| mem.subrange(ABSOLUTE_POS_OF_LOG_CRC_FOR_CDB_FALSE as int, ABSOLUTE_POS_OF_LOG_CRC_FOR_CDB_FALSE + u64::spec_size_of()) == crc.spec_to_bytes()
                &&& {
                    let crc = choose |crc: u64| mem.subrange(ABSOLUTE_POS_OF_LOG_CRC_FOR_CDB_FALSE as int, ABSOLUTE_POS_OF_LOG_CRC_FOR_CDB_FALSE + u64::spec_size_of()) == crc.spec_to_bytes();
                    let metadata = choose |log_metadata: LogMetadata| mem.subrange(ABSOLUTE_POS_OF_LOG_METADATA_FOR_CDB_FALSE as int, ABSOLUTE_POS_OF_LOG_METADATA_FOR_CDB_FALSE + LogMetadata::spec_size_of()) 
                        == log_metadata.spec_to_bytes();
                    crc == spec_crc_u64(metadata.spec_to_bytes())
                }
            }
        }
    }

    pub proof fn lemma_addresses_in_log_area_subregion_correspond_to_relative_log_positions(
        pm_region_view: PersistentMemoryRegionView,
        info: LogInfo
    )
        requires
            pm_region_view.len() == info.log_area_len,
            info.head_log_area_offset < info.log_area_len,
            info.log_area_len > 0,
        ensures
            forall |log_area_offset: int| #![trigger pm_region_view.state[log_area_offset]]
                0 <= log_area_offset < info.log_area_len ==> {
                    let pos_relative_to_head =
                        if log_area_offset >= info.head_log_area_offset {
                            log_area_offset - info.head_log_area_offset
                        }
                        else {
                            log_area_offset - info.head_log_area_offset + info.log_area_len
                        };
                    &&& 0 <= pos_relative_to_head < info.log_area_len
                    &&& log_area_offset ==
                           relative_log_pos_to_log_area_offset(pos_relative_to_head, info.head_log_area_offset as int,
                                                               info.log_area_len as int)
                }
    {
    }

    // This lemma proves that, for any address in the log area of the
    // given persistent memory view, it corresponds to a specific
    // logical position in the abstract log relative to the head. That
    // logical position `pos` satisfies `0 <= pos < log_area_len`.
    //
    // It's useful to call this lemma because it takes facts that
    // trigger `pm_region_view.state[addr]` and turns them into facts
    // that trigger `relative_log_pos_to_log_area_offset`. That's the
    // trigger used in `info_consistent_with_log_area_in_region`.
    pub proof fn lemma_addresses_in_log_area_correspond_to_relative_log_positions(
        pm_region_view: PersistentMemoryRegionView,
        info: LogInfo
    )
        requires
            pm_region_view.len() >= ABSOLUTE_POS_OF_LOG_AREA + info.log_area_len,
            info.head_log_area_offset < info.log_area_len,
            info.log_area_len > 0,
        ensures
            forall |addr: int| #![trigger pm_region_view.state[addr]]
                ABSOLUTE_POS_OF_LOG_AREA <= addr < ABSOLUTE_POS_OF_LOG_AREA + info.log_area_len ==> {
                    let log_area_offset = addr - ABSOLUTE_POS_OF_LOG_AREA;
                    let pos_relative_to_head =
                        if log_area_offset >= info.head_log_area_offset {
                            log_area_offset - info.head_log_area_offset
                        }
                        else {
                            log_area_offset - info.head_log_area_offset + info.log_area_len
                        };
                    &&& 0 <= pos_relative_to_head < info.log_area_len
                    &&& addr == ABSOLUTE_POS_OF_LOG_AREA +
                              relative_log_pos_to_log_area_offset(pos_relative_to_head,
                                                                  info.head_log_area_offset as int,
                                                                  info.log_area_len as int)
                }
    {
    }

    // This lemma proves that, if various invariants hold for the
    // given persistent-memory view `pm_region_view` and abstract log state
    // `state`, and if that view can crash as contents `mem`, then
    // recovery on `mem` will produce `state.drop_pending_appends()`.
    //
    // `pm_region_view` -- the view of this persistent-memory region
    // `mem` -- a possible memory contents that `pm_region_view` can crash as
    // `log_id` -- the ID of the log
    // `cdb` -- the current value of the corruption-detecting boolean
    // `info` -- the log information
    // `state` -- the abstract log state
    proof fn lemma_invariants_imply_crash_recover_for_one_log(
        pm_region_view: PersistentMemoryRegionView,
        mem: Seq<u8>,
        log_id: u128,
        cdb: bool,
        info: LogInfo,
        state: AbstractLogState,
    )
        requires
            pm_region_view.can_crash_as(mem),
            metadata_consistent_with_info(pm_region_view, log_id, cdb, info),
            info_consistent_with_log_area_in_region(pm_region_view, info, state),
        ensures
            recover_given_cdb(mem, log_id, cdb) == Some(state.drop_pending_appends())
    {
        // For the metadata, we observe that:
        //
        // (1) there are no outstanding writes, so the crashed-into
        //     state `mem` must match the committed state
        //     `pm_region_view.committed()`, and
        // (2) wherever the crashed-into state matches the committed
        //     state on a per-byte basis, any `extract_bytes` results
        //     will also match.
        //
        // Therefore, since the metadata in
        // `pm_region_view.committed()` matches `state` (per the
        // invariants), the metadata in `mem` must also match `state`.

        lemma_wherever_no_outstanding_writes_persistent_memory_view_can_only_crash_as_committed(pm_region_view);
        lemma_establish_extract_bytes_equivalence(mem, pm_region_view.committed());

        // The tricky part is showing that the result of `extract_log` will produce the desired result.
        // Use `=~=` to ask Z3 to prove this equivalence by proving it holds on each byte.

        let log_view = get_subregion_view(pm_region_view, ABSOLUTE_POS_OF_LOG_AREA as int, info.log_area_len as int);
        lemma_wherever_no_outstanding_writes_persistent_memory_view_can_only_crash_as_committed(log_view);
        assert(recover_log_from_log_area_given_metadata(log_view.committed(), info.head as int, info.log_length as int)
               =~= Some(state.drop_pending_appends()));
        assert(recover_log(mem, info.log_area_len as int, info.head as int, info.log_length as int)
               =~= Some(state.drop_pending_appends()));
    }

    // This lemma proves that, if various invariants hold for the
    // given persistent-memory region view `pm_region_view` and
    // abstract log state `state`, and if that view can crash as
    // contents `mem`, then recovery on `mem` will produce
    // `state.drop_pending_appends()`.
    //
    // `pm_region_view` -- the persistent memory region view
    // `mem` -- a possible memory contents that `pm_region_view` can crash as
    // `log_id` -- the ID of the log
    // `cdb` -- the current value of the corruption-detecting boolean
    // `info` -- the log information
    // `state` -- the abstract multilog state
    proof fn lemma_invariants_imply_crash_recover(
        pm_region_view: PersistentMemoryRegionView,
        mem: Seq<u8>,
        log_id: u128,
        cdb: bool,
        info: LogInfo,
        state: AbstractLogState,
    )
        requires
            pm_region_view.can_crash_as(mem),
            memory_matches_deserialized_cdb(pm_region_view, cdb),
            metadata_consistent_with_info(pm_region_view, log_id, cdb, info),
            info_consistent_with_log_area_in_region(pm_region_view, info, state),
            metadata_types_set(pm_region_view.committed()),
        ensures
            recover_cdb(mem) == Some(cdb),
            recover_state(mem, log_id) == Some(state.drop_pending_appends()),
            metadata_types_set(mem),
    {
        // For the CDB, we observe that:
        //
        // (1) there are no outstanding writes, so the crashed-into
        // state `mem` must match the committed state
        // `pm_region_view.committed()`, and
        //
        // (2) wherever the crashed-into state matches the committed
        // state on a per-byte basis, any `extract_bytes` results will
        // also match.
        //
        // Therefore, since the metadata in `pm_region_view.committed()`
        // matches `cdb` (per the invariants), the metadata in
        // `mem` must also match `cdb`.

        assert (recover_cdb(mem) == Some(cdb)) by {
            lemma_wherever_no_outstanding_writes_persistent_memory_view_can_only_crash_as_committed(pm_region_view);
            lemma_establish_extract_bytes_equivalence(mem, pm_region_view.committed());
        }

        // Use `lemma_invariants_imply_crash_recover_for_one_log` on
        // each region to establish that recovery works on all the
        // regions.

        assert(recover_given_cdb(mem, log_id, cdb) == Some(state.drop_pending_appends())) by {
            lemma_invariants_imply_crash_recover_for_one_log(pm_region_view, mem, log_id, cdb, info, state);
        }

        // Get Z3 to see the equivalence of the recovery
        // result and the desired abstract state by asking it (with
        // `=~=`) to prove that they're piecewise equivalent.

        assert(recover_state(mem, log_id) =~= Some(state.drop_pending_appends()));

        // Finally, invoke the lemma that proves that metadata types 
        // are still set in crash states

        lemma_metadata_set_after_crash(pm_region_view, cdb);
    }

    // This exported lemma proves that, if various invariants hold for
    // the given persistent memory region view `pm_region_view` and
    // abstract log state `state`, then for any contents `mem`
    // the view can recover into, recovery on `mem` will produce
    // `state.drop_pending_appends()`.
    //
    // `pm_region_view` -- the persistent memory region view
    // `log_id` -- the ID of the log
    // `cdb` -- the current value of the corruption-detecting boolean
    // `info` -- the log information
    // `state` -- the abstract log state
    pub proof fn lemma_invariants_imply_crash_recover_forall(
        pm_region_view: PersistentMemoryRegionView,
        log_id: u128,
        cdb: bool,
        info: LogInfo,
        state: AbstractLogState,
    )
        requires
            memory_matches_deserialized_cdb(pm_region_view, cdb),
            metadata_consistent_with_info(pm_region_view, log_id, cdb, info),
            info_consistent_with_log_area_in_region(pm_region_view, info, state),
            metadata_types_set(pm_region_view.committed()),
        ensures
            forall |mem| #[trigger] pm_region_view.can_crash_as(mem) ==> {
                &&& recover_cdb(mem) == Some(cdb)
                &&& recover_state(mem, log_id) == Some(state.drop_pending_appends())
                &&& metadata_types_set(mem)
            }
    {
        assert forall |mem| #[trigger] pm_region_view.can_crash_as(mem) implies {
                   &&& recover_cdb(mem) == Some(cdb)
                   &&& recover_state(mem, log_id) == Some(state.drop_pending_appends())
                   &&& metadata_types_set(mem)
               } by
        {
            lemma_invariants_imply_crash_recover(pm_region_view, mem, log_id, cdb, info, state);
        }
    }

    // This lemma establishes that, if one updates the inactive
    // log metadata in a region, this will maintain various
    // invariants. The "inactive" log metadata is the
    // metadata corresponding to the negation of the current
    // corruption-detecting boolean.
    //
    // `pm_region_view` -- the persistent memory region view
    // `log_id` -- the ID of the log
    // `cdb` -- the current value of the corruption-detecting boolean
    // `info` -- the log information
    // `state` -- the abstract log state
    // `bytes_to_write` -- bytes to be written to the inactive log metadata area
    pub proof fn lemma_updating_inactive_metadata_maintains_invariants(
        pm_region_view: PersistentMemoryRegionView,
        log_id: u128,
        cdb: bool,
        info: LogInfo,
        state: AbstractLogState,
        bytes_to_write: Seq<u8>,
    )
        requires
            memory_matches_deserialized_cdb(pm_region_view, cdb),
            metadata_consistent_with_info(pm_region_view, log_id, cdb, info),
            info_consistent_with_log_area_in_region(pm_region_view, info, state),
            bytes_to_write.len() == LogMetadata::spec_size_of(),
            metadata_types_set(pm_region_view.committed())
       ensures
            ({
                let pm_region_view2 = pm_region_view.write(get_log_metadata_pos(!cdb) as int, bytes_to_write);
                &&& memory_matches_deserialized_cdb(pm_region_view2, cdb)
                &&& metadata_consistent_with_info(pm_region_view2, log_id, cdb, info)
                &&& info_consistent_with_log_area_in_region(pm_region_view2, info, state)
                &&& metadata_types_set(pm_region_view2.committed())
            })
    {
        let pm_region_view2 = pm_region_view.write(get_log_metadata_pos(!cdb) as int, bytes_to_write);

        assert(memory_matches_deserialized_cdb(pm_region_view2, cdb)) by {
            assert(extract_log_cdb(pm_region_view2.committed()) =~=
                   extract_log_cdb(pm_region_view.committed()));
        }

        // To show that all the metadata still matches even after the
        // write, observe that everywhere the bytes match, any call to
        // `extract_bytes` will also match.

        lemma_establish_extract_bytes_equivalence(pm_region_view.committed(), pm_region_view2.committed());

        let mem = pm_region_view.committed();
        let global_metadata = deserialize_global_metadata(mem);
        let global_crc = deserialize_global_crc(mem);
        let region_metadata = deserialize_region_metadata(mem);
        let region_crc = deserialize_region_crc(mem);
        let log_metadata = deserialize_log_metadata(mem, cdb);
        let log_crc = deserialize_log_crc(mem, cdb);

        let mem2 = pm_region_view2.committed();
        let global_metadata2 = deserialize_global_metadata(mem2);
        let global_crc2 = deserialize_global_crc(mem2);
        let region_metadata2 = deserialize_region_metadata(mem2);
        let region_crc2 = deserialize_region_crc(mem2);
        let log_metadata2 = deserialize_log_metadata(mem2, cdb);
        let log_crc2 = deserialize_log_crc(mem2, cdb);

        let global_metadata_bytes1 = extract_bytes(mem, ABSOLUTE_POS_OF_GLOBAL_METADATA as int, GlobalMetadata::spec_size_of() as int);
        let global_metadata_bytes2 = extract_bytes(mem2, ABSOLUTE_POS_OF_GLOBAL_METADATA as int, GlobalMetadata::spec_size_of() as int);
    
        assert(metadata_consistent_with_info(pm_region_view2, log_id, cdb, info)) by {
            lemma_establish_extract_bytes_equivalence(pm_region_view.committed(), pm_region_view2.committed());
        }

        assert(mem.subrange(ABSOLUTE_POS_OF_GLOBAL_METADATA as int, ABSOLUTE_POS_OF_LOG_METADATA_FOR_CDB_FALSE as int) == 
            (mem2.subrange(ABSOLUTE_POS_OF_GLOBAL_METADATA as int, ABSOLUTE_POS_OF_LOG_METADATA_FOR_CDB_FALSE as int)));
        if cdb {
            assert(mem.subrange(ABSOLUTE_POS_OF_LOG_METADATA_FOR_CDB_TRUE as int, ABSOLUTE_POS_OF_LOG_METADATA_FOR_CDB_TRUE + LogMetadata::spec_size_of() + u64::spec_size_of()) == 
                (mem2.subrange(ABSOLUTE_POS_OF_LOG_METADATA_FOR_CDB_TRUE as int, ABSOLUTE_POS_OF_LOG_METADATA_FOR_CDB_TRUE + LogMetadata::spec_size_of() + u64::spec_size_of())));
        } else {
            assert(mem.subrange(ABSOLUTE_POS_OF_LOG_METADATA_FOR_CDB_FALSE as int, ABSOLUTE_POS_OF_LOG_METADATA_FOR_CDB_FALSE + LogMetadata::spec_size_of() + u64::spec_size_of()) == 
                (mem2.subrange(ABSOLUTE_POS_OF_LOG_METADATA_FOR_CDB_FALSE as int, ABSOLUTE_POS_OF_LOG_METADATA_FOR_CDB_FALSE + LogMetadata::spec_size_of() + u64::spec_size_of())));
        }
        assert(active_metadata_bytes_are_equal(mem, mem2));
        lemma_metadata_matches_implies_metadata_types_set(pm_region_view, pm_region_view2, cdb);
    }

    // This lemma establishes that, if one updates the inactive
    // log metadata in a region, this will maintain various
    // invariants. The "inactive" log metadata is the
    // metadata corresponding to the negation of the current
    // corruption-detecting boolean.
    //
    // `pm_region_view` -- the persistent memory region view
    // `log_id` -- the ID of the log
    // `cdb` -- the current value of the corruption-detecting boolean
    // `info` -- the log information
    // `state` -- the abstract log state
    // `bytes_to_write` -- bytes to be written to the inactive log metadata area
    pub proof fn lemma_updating_inactive_crc_maintains_invariants(
        pm_region_view: PersistentMemoryRegionView,
        log_id: u128,
        cdb: bool,
        info: LogInfo,
        state: AbstractLogState,
        bytes_to_write: Seq<u8>,
    )
        requires
            memory_matches_deserialized_cdb(pm_region_view, cdb),
            metadata_consistent_with_info(pm_region_view, log_id, cdb, info),
            info_consistent_with_log_area_in_region(pm_region_view, info, state),
            bytes_to_write.len() == u64::spec_size_of(),
            metadata_types_set(pm_region_view.committed()),
        ensures
            ({
                let pm_region_view2 = pm_region_view.write(
                    get_log_metadata_pos(!cdb) + LogMetadata::spec_size_of(),
                    bytes_to_write
                );
                &&& memory_matches_deserialized_cdb(pm_region_view2, cdb)
                &&& metadata_consistent_with_info(pm_region_view2, log_id, cdb, info)
                &&& info_consistent_with_log_area_in_region(pm_region_view2, info, state)
                &&& metadata_types_set(pm_region_view2.flush().committed())
            })
    {
        let pm_region_view2 = pm_region_view.write(
            get_log_metadata_pos(!cdb) + LogMetadata::spec_size_of(),
            bytes_to_write
        );

        assert(memory_matches_deserialized_cdb(pm_region_view2, cdb)) by {
            assert(extract_log_cdb(pm_region_view2.committed()) =~=
                   extract_log_cdb(pm_region_view.committed()));
        }

        let mem = pm_region_view.committed();
        let mem2 = pm_region_view2.flush().committed();

        assert(mem.subrange(ABSOLUTE_POS_OF_LOG_CDB as int, ABSOLUTE_POS_OF_LOG_CDB + u64::spec_size_of()) ==
            mem2.subrange(ABSOLUTE_POS_OF_LOG_CDB as int, ABSOLUTE_POS_OF_LOG_CDB + u64::spec_size_of()));

        assert(mem.subrange(ABSOLUTE_POS_OF_GLOBAL_METADATA as int, ABSOLUTE_POS_OF_LOG_METADATA_FOR_CDB_FALSE as int) ==
                mem2.subrange(ABSOLUTE_POS_OF_GLOBAL_METADATA as int, ABSOLUTE_POS_OF_LOG_METADATA_FOR_CDB_FALSE as int));
        if cdb {
            assert(mem.subrange(ABSOLUTE_POS_OF_LOG_METADATA_FOR_CDB_TRUE as int, ABSOLUTE_POS_OF_LOG_METADATA_FOR_CDB_TRUE + LogMetadata::spec_size_of() + u64::spec_size_of()) ==
                mem2.subrange(ABSOLUTE_POS_OF_LOG_METADATA_FOR_CDB_TRUE as int, ABSOLUTE_POS_OF_LOG_METADATA_FOR_CDB_TRUE + LogMetadata::spec_size_of() + u64::spec_size_of()));
        } else {
            assert(mem.subrange(ABSOLUTE_POS_OF_LOG_METADATA_FOR_CDB_FALSE as int, ABSOLUTE_POS_OF_LOG_METADATA_FOR_CDB_FALSE + LogMetadata::spec_size_of() + u64::spec_size_of()) ==
                mem2.subrange(ABSOLUTE_POS_OF_LOG_METADATA_FOR_CDB_FALSE as int, ABSOLUTE_POS_OF_LOG_METADATA_FOR_CDB_FALSE + LogMetadata::spec_size_of() + u64::spec_size_of()));
        }

        // To show that all the metadata still matches even after the
        // write, observe that everywhere the bytes match, any call to
        // `extract_bytes` will also match.

        assert(metadata_consistent_with_info(pm_region_view2, log_id, cdb, info)) by {
            lemma_establish_extract_bytes_equivalence(pm_region_view.committed(), pm_region_view2.committed());
        }

        lemma_metadata_matches_implies_metadata_types_set(pm_region_view, pm_region_view2.flush(), cdb);
    }

    // This lemma establishes that, if one flushes persistent memory,
    // this will maintain various invariants.
    //
    // `pm_region_view` -- the persistent memory region view
    // `log_id` -- the ID of the log
    // `cdb` -- the current value of the corruption-detecting boolean
    // `info` -- the log information
    // `state` -- the abstract log state
    pub proof fn lemma_flushing_metadata_maintains_invariants(
        pm_region_view: PersistentMemoryRegionView,
        log_id: u128,
        cdb: bool,
        info: LogInfo,
        state: AbstractLogState,
    )
        requires
            memory_matches_deserialized_cdb(pm_region_view, cdb),
            metadata_consistent_with_info(pm_region_view,  log_id, cdb, info),
            info_consistent_with_log_area_in_region(pm_region_view, info, state),
            metadata_types_set(pm_region_view.committed()),
       ensures
            ({
                let pm_region_view2 = pm_region_view.flush();
                &&& memory_matches_deserialized_cdb(pm_region_view2, cdb)
                &&& metadata_consistent_with_info(pm_region_view2, log_id, cdb, info)
                &&& info_consistent_with_log_area_in_region(pm_region_view2, info, state)
                &&& metadata_types_set(pm_region_view2.committed())
            })
    {
        let pm_region_view2 = pm_region_view.flush();

        assert(memory_matches_deserialized_cdb(pm_region_view2, cdb)) by {
            assert(extract_log_cdb(pm_region_view2.committed()) =~=
                   extract_log_cdb(pm_region_view.committed()));
        }

        // To show that all the metadata still matches even after the
        // flush, observe that everywhere the bytes match, any call to
        // `extract_bytes` will also match.

        assert(metadata_consistent_with_info(pm_region_view2, log_id, cdb, info)) by {
            lemma_establish_extract_bytes_equivalence(pm_region_view.committed(),
                                                      pm_region_view2.committed());
        }

        // Prove that the bytes in the active metadata are unchanged after the flush, so 
        // the metadata types are still set.
        
        assert(active_metadata_is_equal(pm_region_view, pm_region_view2)) by {
            let mem1 = pm_region_view.committed();
            let mem2 = pm_region_view2.committed();
            let log_metadata_pos = get_log_metadata_pos(cdb);

            assert(deserialize_and_check_log_cdb(mem1) == deserialize_and_check_log_cdb(mem2));
            assert(mem1.subrange(ABSOLUTE_POS_OF_GLOBAL_METADATA as int, ABSOLUTE_POS_OF_LOG_METADATA_FOR_CDB_FALSE as int) == 
                mem2.subrange(ABSOLUTE_POS_OF_GLOBAL_METADATA as int, ABSOLUTE_POS_OF_LOG_METADATA_FOR_CDB_FALSE as int));
            assert(mem1.subrange(log_metadata_pos as int, log_metadata_pos + LogMetadata::spec_size_of() + u64::spec_size_of()) == 
                mem2.subrange(log_metadata_pos as int, log_metadata_pos + LogMetadata::spec_size_of() + u64::spec_size_of()));
        }
        lemma_metadata_matches_implies_metadata_types_set(pm_region_view, pm_region_view2, cdb);
    }

    // This predicate describes whether a given log area offset is
    // unreachable during recovery (because it's beyond the tail).
    //
    // Its parameters are:
    // `head_log_area_offset` -- the the log offset where the log head is
    // `log_area_len` -- the length of the log area
    // `log_length` -- the length of the abstract log
    // `log_area_offset` -- the log area offet being asked about
    pub open spec fn log_area_offset_unreachable_during_recovery(
        head_log_area_offset: int,
        log_area_len: int,
        log_length: int,
        log_area_offset: int,
    ) -> bool
    {
        log_area_offset_to_relative_log_pos(log_area_offset, head_log_area_offset, log_area_len) >= log_length
    }

    // This lemma establishes that if:
    //
    // 1) two views `v1` and `v2` only differ in unreachable parts of
    // the log area (one that satisfy
    // `log_area_offset_unreachable_during_recovery`),
    //
    // 2) view `v1` satisfies certain invariant properties,
    //
    // 3) view `v2` can crash into state `crash_state`,
    //
    // then `crash_state` recovers to the same abstract state as
    // `v1.committed()`. This is useful to know for the following
    // reason. `v1` can obviously crash as `v1.committed()`. So, if we
    // know that all possible crash states of `v1` recover to a valid
    // state then we know `crash_state` recovers to a valid state.
    //
    // The parameters to this function are:
    //
    // `v1` and `v2` -- the two views
    // `crash_state` -- the state that `v2` can crash into
    // `log_id` -- the ID of the log
    // `cdb` -- the current value of the corruption-detecting boolean
    // `info` -- the log information
    // `state` -- the abstract log state
    // `is_writable_absolute_addr` -- a spec predicate describing
    // which absolute addresses in the log area may differ between
    // `v1` and `v2`.
    pub proof fn lemma_if_view_differs_only_in_log_area_parts_not_accessed_by_recovery_then_recover_state_matches(
        v1: PersistentMemoryRegionView,
        v2: PersistentMemoryRegionView,
        crash_state: Seq<u8>,
        log_id: u128,
        cdb: bool,
        info: LogInfo,
        state: AbstractLogState,
        is_writable_absolute_addr: spec_fn(int) -> bool,
    )
        requires
            no_outstanding_writes_to_metadata(v1),
            memory_matches_deserialized_cdb(v1, cdb),
            metadata_consistent_with_info(v1, log_id, cdb, info),
            info_consistent_with_log_area_in_region(v1, info, state),
            ABSOLUTE_POS_OF_LOG_AREA + info.log_area_len <= v1.len(),
            v2.can_crash_as(crash_state),
            v1.len() == v2.len(),
            forall |addr: int| #[trigger] is_writable_absolute_addr(addr) <==> 
                  log_area_offset_unreachable_during_recovery(info.head_log_area_offset as int,
                                                              info.log_area_len as int,
                                                              info.log_length as int,
                                                              addr - ABSOLUTE_POS_OF_LOG_AREA),
            views_differ_only_where_subregion_allows(v1, v2, ABSOLUTE_POS_OF_LOG_AREA as int,
                                                     info.log_area_len as int, is_writable_absolute_addr),
        ensures
            v1.can_crash_as(v1.committed()),
            recover_state(crash_state, log_id) == recover_state(v1.committed(), log_id),
    {
        lemma_wherever_no_outstanding_writes_persistent_memory_view_can_only_crash_as_committed(v2);
        lemma_establish_extract_bytes_equivalence(crash_state, v1.committed());
        assert(recover_state(crash_state, log_id) =~= recover_state(v1.committed(), log_id));
    }

    // This lemma proves that if the log metadata has been properly set up and there are no outstanding writes to 
    // metadata, then the metadata_types_set invariant holds after any crash. This is useful when proving the invariant
    // after an update that does not touch metadata.
    pub proof fn lemma_metadata_set_after_crash(
        pm_region_view: PersistentMemoryRegionView,
        cdb: bool
    )
        requires 
            no_outstanding_writes_to_active_metadata(pm_region_view, cdb),
            metadata_types_set(pm_region_view.committed()),
            memory_matches_deserialized_cdb(pm_region_view, cdb),
        ensures 
            forall |s| #![auto] {
                &&& pm_region_view.can_crash_as(s) 
                &&& 0 <= ABSOLUTE_POS_OF_GLOBAL_METADATA < ABSOLUTE_POS_OF_LOG_AREA < s.len()
            } ==> metadata_types_set(s),
    {
        let pm_bytes = pm_region_view.committed();
        assert(cdb == deserialize_and_check_log_cdb(pm_bytes).unwrap());

        lemma_wherever_no_outstanding_writes_persistent_memory_view_can_only_crash_as_committed(pm_region_view);

        assert forall |s| {
            &&& pm_region_view.can_crash_as(s) 
            &&& 0 <= ABSOLUTE_POS_OF_GLOBAL_METADATA < ABSOLUTE_POS_OF_LOG_AREA < s.len()
        } implies {
            let s_cdb = deserialize_and_check_log_cdb(s).unwrap();
            &&& deserialize_global_metadata(s) == deserialize_global_metadata(pm_bytes)
            &&& deserialize_global_crc(s) == deserialize_global_crc(pm_bytes)
            &&& deserialize_region_metadata(s) == deserialize_region_metadata(pm_bytes)
            &&& deserialize_region_crc(s) == deserialize_region_crc(pm_bytes)
            &&& s_cdb == cdb 
            &&& s_cdb ==> {
                    &&& deserialize_log_metadata(s, true) == deserialize_log_metadata(pm_bytes, true)
                    &&& deserialize_log_crc(s, true) == deserialize_log_crc(pm_bytes, true)
                }
            &&& !s_cdb ==> {
                    &&& deserialize_log_metadata(s, false) == deserialize_log_metadata(pm_bytes, false)
                    &&& deserialize_log_crc(s, false) == deserialize_log_crc(pm_bytes, false)
                }
        } by {
            lemma_establish_extract_bytes_equivalence(s, pm_region_view.committed());
        }

        assert forall |s| #![auto] {
            &&& pm_region_view.can_crash_as(s) 
            &&& 0 <= ABSOLUTE_POS_OF_GLOBAL_METADATA < ABSOLUTE_POS_OF_LOG_AREA < s.len()
        } implies metadata_types_set(s) by {
            lemma_establish_extract_bytes_equivalence(s, pm_region_view.committed());
        }
    }

    // This lemma proves that if we two PM states have the same bytes in the log header and no outstanding writes in that region,
    // and one of the states has metadata types set, then the other also has metadata types set. This is useful for proving 
    // that the metadata types invariant holds when appending to the log.
    pub proof fn lemma_metadata_matches_implies_metadata_types_set(
        pm1: PersistentMemoryRegionView,
        pm2: PersistentMemoryRegionView,
        cdb: bool
    )
        requires 
            no_outstanding_writes_to_active_metadata(pm1, cdb),
            no_outstanding_writes_to_active_metadata(pm2, cdb),
            metadata_types_set(pm1.committed()),
            memory_matches_deserialized_cdb(pm1, cdb),
            0 < ABSOLUTE_POS_OF_LOG_AREA < pm1.committed().len(),
            0 < ABSOLUTE_POS_OF_LOG_AREA < pm2.committed().len(),
            active_metadata_is_equal(pm1, pm2),
            pm1.len() == pm2.len()
        ensures 
            metadata_types_set(pm2.committed())
    {
        lemma_active_metadata_bytes_equal_implies_metadata_types_set(pm1.committed(), pm2.committed(), cdb);
    }

    // This lemma proves that if two sequences have equal active metadata bytes and one has its metadata types set,
    // then the other sequence also has its metadata types set.
    pub proof fn lemma_active_metadata_bytes_equal_implies_metadata_types_set(
        mem1: Seq<u8>,
        mem2: Seq<u8>,
        cdb: bool
    )
        requires 
            ABSOLUTE_POS_OF_LOG_AREA <= mem1.len(),
            ABSOLUTE_POS_OF_LOG_AREA <= mem2.len(),
            active_metadata_bytes_are_equal(mem1, mem2),
            ({
                let cdb1 = deserialize_and_check_log_cdb(mem1);
                let cdb2 = deserialize_and_check_log_cdb(mem2);
                let log_metadata_pos = get_log_metadata_pos(cdb);
                &&& cdb1 is Some 
                &&& cdb2 is Some 
                &&& cdb ==> cdb1.unwrap() && cdb2.unwrap()
                &&& !cdb ==> !cdb1.unwrap() && !cdb2.unwrap()
            }),
            metadata_types_set(mem1)
        ensures 
            metadata_types_set(mem2),
    {
        lemma_establish_extract_bytes_equivalence(mem1, mem2);

        // This lemma automatically establishes the relationship between subranges of subranges from the same sequence, 
        // so knowing that the assertions below cover subranges of larger, equal subranges is enough to establish equality
        // (but we have to assert it explicitly to hit the triggers)
        lemma_auto_smaller_range_of_seq_is_subrange(mem1);

        // First, establish that the immutable parts and the CDB are the same between both byte sequences.
        let mem1_without_log_metadata = mem1.subrange(ABSOLUTE_POS_OF_GLOBAL_METADATA as int, ABSOLUTE_POS_OF_LOG_METADATA_FOR_CDB_FALSE as int);
        let mem2_without_log_metadata = mem2.subrange(ABSOLUTE_POS_OF_GLOBAL_METADATA as int, ABSOLUTE_POS_OF_LOG_METADATA_FOR_CDB_FALSE as int);
        assert(mem1.subrange(ABSOLUTE_POS_OF_GLOBAL_METADATA as int, ABSOLUTE_POS_OF_GLOBAL_METADATA + GlobalMetadata::spec_size_of()) == 
            mem2.subrange(ABSOLUTE_POS_OF_GLOBAL_METADATA as int, ABSOLUTE_POS_OF_GLOBAL_METADATA + GlobalMetadata::spec_size_of()));
        assert(mem1.subrange(ABSOLUTE_POS_OF_GLOBAL_CRC as int, ABSOLUTE_POS_OF_GLOBAL_CRC + u64::spec_size_of()) == 
            mem2.subrange(ABSOLUTE_POS_OF_GLOBAL_CRC as int, ABSOLUTE_POS_OF_GLOBAL_CRC + u64::spec_size_of()));
        assert(mem1.subrange(ABSOLUTE_POS_OF_REGION_METADATA as int, ABSOLUTE_POS_OF_REGION_METADATA + RegionMetadata::spec_size_of()) == 
            mem2.subrange(ABSOLUTE_POS_OF_REGION_METADATA as int, ABSOLUTE_POS_OF_REGION_METADATA + RegionMetadata::spec_size_of()));
        assert(mem1.subrange(ABSOLUTE_POS_OF_REGION_CRC as int, ABSOLUTE_POS_OF_REGION_CRC + u64::spec_size_of()) == 
            mem2.subrange(ABSOLUTE_POS_OF_REGION_CRC as int, ABSOLUTE_POS_OF_REGION_CRC + u64::spec_size_of()));
        assert(mem1.subrange(ABSOLUTE_POS_OF_LOG_CDB as int, ABSOLUTE_POS_OF_LOG_CDB + u64::spec_size_of()) == 
            mem2.subrange(ABSOLUTE_POS_OF_LOG_CDB as int, ABSOLUTE_POS_OF_LOG_CDB + u64::spec_size_of()));

        // Next, establish that the types are set in the active metadata
        let log_metadata_pos = get_log_metadata_pos(cdb);
        assert(mem1.subrange(log_metadata_pos as int, log_metadata_pos + LogMetadata::spec_size_of()) == 
            mem2.subrange(log_metadata_pos as int, log_metadata_pos + LogMetadata::spec_size_of()));
        assert(mem1.subrange(log_metadata_pos + LogMetadata::spec_size_of(), log_metadata_pos + LogMetadata::spec_size_of() + u64::spec_size_of()) ==
            mem2.subrange(log_metadata_pos + LogMetadata::spec_size_of(), log_metadata_pos + LogMetadata::spec_size_of() + u64::spec_size_of()));
    }

    pub proof fn lemma_auto_smaller_range_of_seq_is_subrange(mem1: Seq<u8>)
        ensures 
            forall |i: int, j, k: int, l: int| 0 <= i <= k <= l <= j <= mem1.len() ==> mem1.subrange(i, j).subrange(k - i, l - i) == mem1.subrange(k, l) 
    {
        assert forall |i: int, j, k: int, l: int| 0 <= i <= k <= l <= j <= mem1.len() implies mem1.subrange(i, j).subrange(k - i, l - i) == mem1.subrange(k, l) by {
            lemma_smaller_range_of_seq_is_subrange(mem1, i, j, k, l);
        }
    }

    pub proof fn lemma_smaller_range_of_seq_is_subrange(mem1: Seq<u8>, i: int, j: int, k: int, l: int)
        requires 
            0 <= i <= k <= l <= j <= mem1.len()
        ensures 
            mem1.subrange(i, j).subrange(k - i, l - i) == mem1.subrange(k, l) 
    {
        assert(mem1.subrange(k, l) == mem1.subrange(i + k - i, i + l - i));
        assert(mem1.subrange(i, j).subrange(k - i, l - i) == mem1.subrange(i + k - i, i + l - i));
    }

    pub proof fn lemma_header_bytes_equal_implies_active_metadata_bytes_equal(mem1: Seq<u8>, mem2: Seq<u8>)
        requires 
            ABSOLUTE_POS_OF_LOG_AREA <= mem1.len(),
            ABSOLUTE_POS_OF_LOG_AREA <= mem2.len(),
            mem1.subrange(ABSOLUTE_POS_OF_GLOBAL_METADATA as int, ABSOLUTE_POS_OF_LOG_AREA as int) =~= 
                mem2.subrange(ABSOLUTE_POS_OF_GLOBAL_METADATA as int, ABSOLUTE_POS_OF_LOG_AREA as int),
            deserialize_and_check_log_cdb(mem1) is Some,
        ensures 
            active_metadata_bytes_are_equal(mem1, mem2)
    {
        lemma_establish_extract_bytes_equivalence(mem1, mem2);

        lemma_auto_smaller_range_of_seq_is_subrange(mem1);

        let cdb = deserialize_and_check_log_cdb(mem1).unwrap();
        let log_metadata_pos = get_log_metadata_pos(cdb);

        assert(mem1.subrange(ABSOLUTE_POS_OF_GLOBAL_METADATA as int, ABSOLUTE_POS_OF_LOG_METADATA_FOR_CDB_FALSE as int) ==
            mem2.subrange(ABSOLUTE_POS_OF_GLOBAL_METADATA as int, ABSOLUTE_POS_OF_LOG_METADATA_FOR_CDB_FALSE as int) );
        assert(mem1.subrange(log_metadata_pos as int, log_metadata_pos + LogMetadata::spec_size_of() + u64::spec_size_of()) == 
            mem2.subrange(log_metadata_pos as int, log_metadata_pos + LogMetadata::spec_size_of() + u64::spec_size_of()));
    }

    pub proof fn lemma_metadata_types_set_after_cdb_update(
        old_pm_region_view: PersistentMemoryRegionView,
        new_pm_region_view: PersistentMemoryRegionView,
        log_id: u128,
        new_cdb_bytes: Seq<u8>,
        old_cdb: bool,
    )
        requires 
            old_pm_region_view.no_outstanding_writes(),
            new_pm_region_view.no_outstanding_writes(),
            old_pm_region_view.len() >= ABSOLUTE_POS_OF_LOG_AREA,
            old_pm_region_view.len() == new_pm_region_view.len(),
            new_cdb_bytes == CDB_FALSE.spec_to_bytes() || new_cdb_bytes == CDB_TRUE.spec_to_bytes(),
            old_cdb ==> new_cdb_bytes == CDB_FALSE.spec_to_bytes(),
            !old_cdb ==> new_cdb_bytes == CDB_TRUE.spec_to_bytes(),
            new_pm_region_view =~= old_pm_region_view.write(ABSOLUTE_POS_OF_LOG_CDB as int, new_cdb_bytes).flush(),
            metadata_types_set(old_pm_region_view.committed()),
            inactive_metadata_types_set(old_pm_region_view.committed())
        ensures 
            metadata_types_set(new_pm_region_view.committed())
    {
        let old_mem = old_pm_region_view.committed();
        let new_mem = new_pm_region_view.committed();
        lemma_auto_smaller_range_of_seq_is_subrange(old_mem);
        lemma_auto_smaller_range_of_seq_is_subrange(new_mem);
        
        // Immutable metadata has not changed
        assert(old_mem.subrange(ABSOLUTE_POS_OF_GLOBAL_METADATA as int, ABSOLUTE_POS_OF_LOG_CDB as int) =~=
            new_mem.subrange(ABSOLUTE_POS_OF_GLOBAL_METADATA as int, ABSOLUTE_POS_OF_LOG_CDB as int));

        // We updated the CDB -- its type is still set, since new_cdb_bytes corresponds to a serialization of a valid CDB value
        assert(new_mem.subrange(ABSOLUTE_POS_OF_LOG_CDB as int, ABSOLUTE_POS_OF_LOG_CDB + u64::spec_size_of()) == new_cdb_bytes);

        let new_cdb = deserialize_and_check_log_cdb(new_mem).unwrap();
        let active_metadata_pos = get_log_metadata_pos(new_cdb);
        // The bytes in the new active position are the same in both byte sequences, and they had their metadata types set in the old view,
        // so types are also set in the new view, and the postcondition holds.
        assert(new_mem.subrange(active_metadata_pos as int, active_metadata_pos + LogMetadata::spec_size_of() + u64::spec_size_of()) == 
            old_mem.subrange(active_metadata_pos as int, active_metadata_pos + LogMetadata::spec_size_of() + u64::spec_size_of()));
    }
}<|MERGE_RESOLUTION|>--- conflicted
+++ resolved
@@ -204,11 +204,7 @@
         requires
             new_cdb == false ==> new_cdb_bytes == CDB_FALSE.spec_to_bytes(),
             new_cdb == true ==> new_cdb_bytes == CDB_TRUE.spec_to_bytes(),
-<<<<<<< HEAD
-            new_cdb_bytes.len() == CRC_SIZE,
-=======
             new_cdb_bytes.len() == u64::spec_size_of(),
->>>>>>> 05d28071
             old_pm_region_view.no_outstanding_writes(),
             new_pm_region_view.no_outstanding_writes(),
             new_pm_region_view =~= old_pm_region_view.write(ABSOLUTE_POS_OF_LOG_CDB as int, new_cdb_bytes).flush(),
