//! This file contains the implementation of `UntrustedLogImpl`,
//! which implements a provably correct log.
//!
//! The code in this file is verified and untrusted (as indicated by
//! the `_v.rs` suffix), so you don't have to read it to be confident
//! of the system's correctness.

use crate::log::append_v::*;
use crate::log::inv_v::*;
use crate::log::layout_v::*;
use crate::log::logimpl_t::*;
use crate::log::logspec_t::AbstractLogState;
use crate::log::setup_v::write_setup_metadata;
use crate::log::start_v::{read_cdb, read_log_variables};
use crate::pmem::pmemspec_t::*;
use crate::pmem::pmemutil_v::*;
use crate::pmem::pmcopy_t::*;
use crate::pmem::subregion_v::*;
use crate::pmem::wrpm_t::*;
use crate::pmem::traits_t::size_of;
use builtin::*;
use builtin_macros::*;
use vstd::arithmetic::div_mod::*;
use vstd::bytes::*;
use vstd::prelude::*;
use vstd::slice::*;

verus! {

<<<<<<< HEAD
    // broadcast use pmcopy_axioms;

=======
>>>>>>> e5e717e6
    // This structure, `LogInfo`, is used by `UntrustedLogImpl`
    // to store information about a single log. Its fields are:
    //
    // `log_area_len` -- how many bytes are in the log area on
    //     persistent memory
    //
    // `head` -- the logical position of the log's head
    //
    // `head_log_area_offset` -- the offset into the log area
    //     holding the byte at the head position. This is
    //     always equal to `head % log_area_len`, and is
    //     cached in this variable to avoid expensive modulo
    //     operations.
    //
    // `log_length` -- the number of bytes in the log beyond the head
    //
    // `log_plus_pending_length` -- the number of bytes in the log and
    //     the pending appends to the log combined
    pub struct LogInfo {
        pub log_area_len: u64,
        pub head: u128,
        pub head_log_area_offset: u64,
        pub log_length: u64,
        pub log_plus_pending_length: u64,
    }

    impl LogInfo {
        pub open spec fn tentatively_append(self, num_bytes: u64) -> Self
        {
             Self{ log_plus_pending_length: (self.log_plus_pending_length + num_bytes) as u64, ..self }
        }
    }

    // This structure, `UntrustedLogImpl`, implements a
    // log. Its fields are:
    //
    // `num_logs` -- the number of logs in the log
    // `cdb` -- the current value of the corruption-detecting boolean
    // `info` -- the log information
    // `state` -- the abstract view of the log
    pub struct UntrustedLogImpl {
        cdb: bool,
        info: LogInfo,
        state: Ghost<AbstractLogState>,
    }

    impl UntrustedLogImpl
    {
        // This static function specifies how multiple regions'
        // contents should be viewed upon recovery as an abstract
        // log state.
        pub closed spec fn recover(mem: Seq<u8>, log_id: u128) -> Option<AbstractLogState>
        {
            if !metadata_types_set(mem) {
                // If the metadata types aren't properly set up, the log is unrecoverable.
                None
            } else {
                recover_state(mem, log_id)
            }
        }

        // This lemma proves that if the log can be succesfully recovered, then we must have written valid
        // values to its metadata locations.
        pub proof fn lemma_recover_successful_implies_metadata_types_set(mem: Seq<u8>, log_id: u128)
            ensures 
                Self::recover(mem, log_id) is Some ==> metadata_types_set(mem)
        {}

        // This method specifies an invariant on `self` that all
        // `UntrustedLogImpl` methods maintain. It requires this
        // invariant to hold on any method invocation, and ensures it
        // in any method invocation that takes `&mut self`.
        //
        // Most of the conjuncts in this invariant are defined in the
        // file `inv_v.rs`. See that file for detailed explanations.
        pub closed spec fn inv<Perm, PMRegion>(
            &self,
            wrpm_region: &WriteRestrictedPersistentMemoryRegion<Perm, PMRegion>,
            log_id: u128,
        ) -> bool
            where
                Perm: CheckPermission<Seq<u8>>,
                PMRegion: PersistentMemoryRegion
        {
            &&& wrpm_region.inv() // whatever the persistent memory regions require as an invariant
            &&& no_outstanding_writes_to_metadata(wrpm_region@)
            &&& memory_matches_deserialized_cdb(wrpm_region@, self.cdb)
            &&& metadata_consistent_with_info(wrpm_region@, log_id, self.cdb, self.info)
            &&& info_consistent_with_log_area_in_region(wrpm_region@, self.info, self.state@)
            &&& can_only_crash_as_state(wrpm_region@, log_id, self.state@.drop_pending_appends())
            &&& metadata_types_set(wrpm_region@.committed())
        }

        pub proof fn lemma_inv_implies_wrpm_inv<Perm, PMRegion>(
            &self,
            wrpm_region: &WriteRestrictedPersistentMemoryRegion<Perm, PMRegion>,
            log_id: u128
        )
            where
                Perm: CheckPermission<Seq<u8>>,
                PMRegion: PersistentMemoryRegion
            requires
                self.inv(wrpm_region, log_id)
            ensures
                wrpm_region.inv()
        {}

        pub proof fn lemma_inv_implies_can_only_crash_as<Perm, PMRegion>(
            &self,
            wrpm_region: &WriteRestrictedPersistentMemoryRegion<Perm, PMRegion>,
            log_id: u128
        )
            where
                Perm: CheckPermission<Seq<u8>>,
                PMRegion: PersistentMemoryRegion
            requires
                self.inv(wrpm_region, log_id)
            ensures
                can_only_crash_as_state(wrpm_region@, log_id, self@.drop_pending_appends())
        {}

        // This function specifies how to view the in-memory state of
        // `self` as an abstract log state.
        pub closed spec fn view(&self) -> AbstractLogState
        {
            self.state@
        }

        // The `setup` method sets up persistent memory objects `pm_region`
        // to store an initial empty log. It returns the capacity of the log.
        // See `README.md` for more documentation.
        pub exec fn setup<PMRegion>(
            pm_region: &mut PMRegion,
            log_id: u128,
        ) -> (result: Result<u64, LogErr>)
            where
                PMRegion: PersistentMemoryRegion
            requires
                old(pm_region).inv(),
            ensures
                pm_region.inv(),
                pm_region.constants() == old(pm_region).constants(),
                pm_region@.no_outstanding_writes(),
                match result {
                    Ok(log_capacity) => {
                        let state = AbstractLogState::initialize(log_capacity as int);
                        &&& log_capacity@ <= pm_region@.len()
                        &&& pm_region@.len() == old(pm_region)@.len()
                        &&& can_only_crash_as_state(pm_region@, log_id, state)
                        &&& Self::recover(pm_region@.committed(), log_id) == Some(state)
                        &&& Self::recover(pm_region@.flush().committed(), log_id) == Some(state)
                        &&& state == state.drop_pending_appends()
                    },
                    Err(LogErr::InsufficientSpaceForSetup { required_space }) => {
                        &&& pm_region@ == old(pm_region)@.flush()
                        &&& pm_region@.len() < required_space
                    },
                    _ => false
                }
        {
            let ghost original_pm_region = pm_region@;

            // We can't write without proving that there are no
            // outstanding writes where we're writing. So just start
            // out by flushing, so it's clear we can write anywhere.
            //
            // Why can't we write without proving there isn't a
            // conflicting outstanding write, you ask? Two reasons:
            //
            // First, to simplify the specification of how persistent
            // memory behaves, in `pmem::pmemspec_t.rs` we don't specify
            // what happens when there are multiple outstanding writes
            // to the same address. Instead, we just forbid that
            // case.
            //
            // Second, even if we did specify what happened in that
            // case, in this function we have no idea what's already
            // been written. If there were outstanding writes and they
            // got reordered after our writes, the resulting state
            // might be invalid. So we need to flush before writing
            // anything anyway.

            pm_region.flush();

            // Get the list of region sizes and make sure they support
            // storing a log. If not, return an appropriate
            // error.

            let region_size = pm_region.get_region_size();
            if region_size < ABSOLUTE_POS_OF_LOG_AREA + MIN_LOG_AREA_SIZE {
                return Err(LogErr::InsufficientSpaceForSetup{
                    required_space: ABSOLUTE_POS_OF_LOG_AREA + MIN_LOG_AREA_SIZE
                });
            }

            // Compute log capacities so we can return them.

            let log_capacity = region_size - ABSOLUTE_POS_OF_LOG_AREA;

            // Write setup metadata.

            write_setup_metadata(pm_region, region_size, Ghost(log_capacity), log_id);

            proof {
                // Prove various postconditions about how we can
                // crash. Specifically, (1) we can only crash as
                // `AbstractLogState::initialize(log_capacities@)`,
                // (2) if we recover after flushing then we get that
                // state, and (3) that state has no pending appends.

                let state = AbstractLogState::initialize(log_capacity as int);
                assert(state =~= state.drop_pending_appends());
                lemma_if_no_outstanding_writes_to_region_then_flush_is_idempotent(pm_region@);
                lemma_if_no_outstanding_writes_then_persistent_memory_view_can_only_crash_as_committed(
                    pm_region@);
            }

            Ok(log_capacity)
        }

        // The `start` static method creates an
        // `UntrustedLogImpl` out of a set of persistent memory
        // regions. It's assumed that those regions were initialized
        // with `setup` and then only `UntrustedLogImpl` methods
        // were allowed to mutate them. See `README.md` for more
        // documentation and an example of its use.
        //
        // This method is passed a write-restricted collection of
        // persistent memory regions `wrpm_region`. This restricts
        // how we can write `wrpm_region`. This is moot, though,
        // because we don't ever write to the memory.
        pub exec fn start<PMRegion>(
            wrpm_region: &mut WriteRestrictedPersistentMemoryRegion<TrustedPermission, PMRegion>,
            log_id: u128,
            Tracked(perm): Tracked<&TrustedPermission>,
            Ghost(state): Ghost<AbstractLogState>,
        ) -> (result: Result<Self, LogErr>)
            where
                PMRegion: PersistentMemoryRegion
            requires
                Self::recover(old(wrpm_region)@.flush().committed(), log_id) == Some(state),
                old(wrpm_region).inv(),
                forall |s| #[trigger] perm.check_permission(s) <==> Self::recover(s, log_id) == Some(state),
            ensures
                wrpm_region.inv(),
                wrpm_region.constants() == old(wrpm_region).constants(),
                match result {
                    Ok(log_impl) => {
                        &&& log_impl.inv(wrpm_region, log_id)
                        &&& log_impl@ == state
                        &&& can_only_crash_as_state(wrpm_region@, log_id, state.drop_pending_appends())
                    },
                    Err(LogErr::CRCMismatch) => !wrpm_region.constants().impervious_to_corruption,
                    Err(e) => e == LogErr::PmemErr{ err: PmemError::AccessOutOfRange },
                }
        {
            // The invariants demand that there are no outstanding
            // writes to various location. To make sure of this, we
            // flush all memory regions.

            wrpm_region.flush();

            // Out of paranoia, we check to make sure that the number
            // of regions is sensible. Both cases are technically
            // precluded by the assumptions about how `start` is
            // invoked, since it's assumed the user invokes `start` on
            // a properly set-up collection of persistent memory
            // regions. We check for them anyway in case that
            // assumption doesn't hold.

            let pm_region = wrpm_region.get_pm_region_ref();

            // First, we read the corruption-detecting boolean and
            // return an error if that fails.

            let cdb = read_cdb(pm_region)?;

            // Second, we read the log variables to store in `info`.
            // If that fails, we return an error.

            let info = read_log_variables(pm_region, log_id, cdb)?;
            proof {
                // We have to prove that we can only crash as the given abstract
                // state with all pending appends dropped. We prove this with two
                // lemmas. The first says that since we've established certain
                // invariants, we can only crash as `state`. The second says that,
                // because this is a recovered state, it's unaffected by dropping
                // all pending appends.

                lemma_invariants_imply_crash_recover_forall(pm_region@, log_id, cdb, info, state);
                lemma_recovered_state_is_crash_idempotent(wrpm_region@.committed(), log_id);

                assert(no_outstanding_writes_to_metadata(pm_region@));
                lemma_metadata_set_after_crash(pm_region@, cdb);
            }
            Ok(Self{ cdb, info, state: Ghost(state) })
        }

        // The `tentatively_append_to_log` method is called by
        // `tentatively_append` to perform writes to the log area.
        // It's passed a `subregion` that frames access to only that
        // log area, and only to offsets within that log area that are
        // unreachable during recovery.
        exec fn tentatively_append_to_log<PMRegion>(
            &self,
            wrpm_region: &mut WriteRestrictedPersistentMemoryRegion<TrustedPermission, PMRegion>,
            subregion: &WriteRestrictedPersistentMemorySubregion,
            bytes_to_append: &[u8],
            Tracked(perm): Tracked<&TrustedPermission>,
        ) -> (result: Result<u128, LogErr>)
            where
                PMRegion: PersistentMemoryRegion
            requires
                bytes_to_append.len() <= self.info.log_area_len - self.info.log_plus_pending_length,
                self.info.head + self.info.log_plus_pending_length + bytes_to_append.len() <= u128::MAX,
                subregion.inv(&*old(wrpm_region), perm),
                subregion.start() == ABSOLUTE_POS_OF_LOG_AREA,
                subregion.len() == self.info.log_area_len,
                info_consistent_with_log_area(subregion.view(&*old(wrpm_region)), self.info, self.state@),
                forall |log_area_offset: int|
                    #[trigger] subregion.is_writable_relative_addr(log_area_offset) <==>
                    log_area_offset_unreachable_during_recovery(self.info.head_log_area_offset as int,
                                                                self.info.log_area_len as int,
                                                                self.info.log_length as int,
                                                                log_area_offset),
            ensures
                subregion.inv(wrpm_region, perm),
                match result {
                    Ok(offset) => {
                        &&& offset == self.info.head + self.info.log_plus_pending_length
                        &&& info_consistent_with_log_area(
                            subregion.view(wrpm_region),
                            self.info.tentatively_append(bytes_to_append.len() as u64),
                            self.state@.tentatively_append(bytes_to_append@)
                        )
                    },
                    Err(LogErr::InsufficientSpaceForAppend { available_space }) => {
                        &&& subregion.view(wrpm_region) == subregion.view(&*old(wrpm_region))
                        &&& available_space < bytes_to_append@.len()
                        &&& {
                               ||| available_space == self@.capacity - self@.log.len() - self@.pending.len()
                               ||| available_space == u128::MAX - self@.head - self@.log.len() - self@.pending.len()
                           }
                    },
                    _ => false
                }
        {
            let info = &self.info;

            // Compute the current logical offset of the end of the
            // log, including any earlier pending appends. This is the
            // offset at which we'll be logically appending, and so is
            // the offset we're expected to return. After all, the
            // caller wants to know what virtual log position they
            // need to use to read this data in the future.

            let old_pending_tail: u128 = info.head + info.log_plus_pending_length as u128;

            // The simple case is that we're being asked to append the
            // empty string. If so, do nothing and return.

            let num_bytes: u64 = bytes_to_append.len() as u64;
            if num_bytes == 0 {
                assert(forall |a: Seq<u8>, b: Seq<u8>| b == Seq::<u8>::empty() ==> a + b == a);
                assert(bytes_to_append@ =~= Seq::<u8>::empty());
                assert(self.info.tentatively_append(bytes_to_append.len() as u64) =~= self.info);
                assert(self.state@.tentatively_append(bytes_to_append@) =~= self.state@);
                assert(info_consistent_with_log_area(
                    subregion.view(wrpm_region),
                    self.info.tentatively_append(bytes_to_append.len() as u64),
                    self.state@.tentatively_append(bytes_to_append@)
                ));
                return Ok(old_pending_tail);
            }

            let ghost state = self.state@;

            // If the number of bytes in the log plus pending appends
            // is at least as many bytes as are beyond the head in the
            // log area, there's obviously enough room to append all
            // the bytes without wrapping. So just write the bytes
            // there.

            if info.log_plus_pending_length >= info.log_area_len - info.head_log_area_offset {

                // We could compute the address to write to with:
                //
                // `write_addr = old_pending_tail % info.log_area_len;`
                //
                // But we can replace the expensive modulo operation above with two subtraction
                // operations as follows. This is somewhat subtle, but we have verification backing
                // us up and proving this optimization correct.

                let write_addr: u64 =
                    info.log_plus_pending_length - (info.log_area_len - info.head_log_area_offset);
                assert(write_addr ==
                       relative_log_pos_to_log_area_offset(info.log_plus_pending_length as int,
                                                           info.head_log_area_offset as int,
                                                           info.log_area_len as int));

                proof {
                    lemma_tentatively_append(subregion.view(wrpm_region), bytes_to_append@, self.info, self.state@);
                }
                subregion.write_relative(wrpm_region, write_addr, bytes_to_append, Tracked(perm));
            }
            else {
                // We could compute the address to write to with:
                //
                // `write_addr = old_pending_tail % info.log_area_len`
                //
                // But we can replace the expensive modulo operation above with an addition
                // operation as follows. This is somewhat subtle, but we have verification backing
                // us up and proving this optimization correct.

                let write_addr: u64 = info.log_plus_pending_length + info.head_log_area_offset;
                assert(write_addr ==
                       relative_log_pos_to_log_area_offset(info.log_plus_pending_length as int,
                                                           info.head_log_area_offset as int,
                                                           info.log_area_len as int));

                // There's limited space beyond the pending bytes in the log area, so as we write
                // the bytes we may have to wrap around the end of the log area. So we must compute
                // how many bytes we can write without having to wrap:

                let max_len_without_wrapping: u64 =
                    info.log_area_len - info.head_log_area_offset - info.log_plus_pending_length;
                assert(max_len_without_wrapping == info.log_area_len -
                       relative_log_pos_to_log_area_offset(info.log_plus_pending_length as int,
                                                           info.head_log_area_offset as int, info.log_area_len as int));

                if num_bytes <= max_len_without_wrapping {

                    // If there's room for all the bytes we need to write, we just need one write.

                    proof {
                        lemma_tentatively_append(subregion.view(wrpm_region), bytes_to_append@,
                                                 self.info, self.state@);
                    }
                    subregion.write_relative(wrpm_region, write_addr, bytes_to_append, Tracked(perm));
                }
                else {

                    // If there isn't room for all the bytes we need to write, we need two writes,
                    // one writing the first `max_len_without_wrapping` bytes to address
                    // `write_addr` and the other writing the remaining bytes to the beginning of
                    // the log area.
                    //
                    // There are a lot of things we have to prove about these writes, like the fact
                    // that they're both permitted by `perm`. We offload those proofs to a lemma in
                    // `append_v.rs` that we invoke here.

                    proof {
                        lemma_tentatively_append_wrapping(subregion.view(wrpm_region),
                                                          bytes_to_append@, self.info, self.state@);
                    }
                    subregion.write_relative(
                        wrpm_region,
                        write_addr,
                        slice_subrange(bytes_to_append, 0, max_len_without_wrapping as usize),
                        Tracked(perm)
                    );
                    subregion.write_relative(
                        wrpm_region,
                        0u64,
                        slice_subrange(bytes_to_append, max_len_without_wrapping as usize, bytes_to_append.len()),
                        Tracked(perm)
                    );
                }
            }

            Ok(old_pending_tail)
        }
        
        // The `tentatively_append` method tentatively appends
        // `bytes_to_append` to the end of the log. It's tentative in
        // that crashes will undo the appends, and reads aren't
        // allowed in the tentative part of the log. See `README.md` for
        // more documentation and examples of its use.
        //
        // This method is passed a write-restricted persistent memory
        // region `wrpm_region`. This restricts how it can write
        // `wrpm_region`. It's only given permission (in `perm`) to
        // write if it can prove that any crash after initiating the
        // write is safe. That is, any such crash must put the memory
        // in a state that recovers as the current abstract state with
        // all pending appends dropped.
        pub exec fn tentatively_append<PMRegion>(
            &mut self,
            wrpm_region: &mut WriteRestrictedPersistentMemoryRegion<TrustedPermission, PMRegion>,
            bytes_to_append: &[u8],
            Ghost(log_id): Ghost<u128>,
            Tracked(perm): Tracked<&TrustedPermission>,
        ) -> (result: Result<u128, LogErr>)
            where
                PMRegion: PersistentMemoryRegion
            requires
                old(self).inv(&*old(wrpm_region), log_id),
                forall |s| #[trigger] perm.check_permission(s) <==>
                    Self::recover(s, log_id) == Some(old(self)@.drop_pending_appends()),
            ensures
                self.inv(wrpm_region, log_id),
                wrpm_region.constants() == old(wrpm_region).constants(),
                can_only_crash_as_state(wrpm_region@, log_id, self@.drop_pending_appends()),
                match result {
                    Ok(offset) => {
                        let state = old(self)@;
                        &&& offset == state.head + state.log.len() + state.pending.len()
                        &&& self@ == old(self)@.tentatively_append(bytes_to_append@)
                    },
                    Err(LogErr::InsufficientSpaceForAppend { available_space }) => {
                        &&& self@ == old(self)@
                        &&& available_space < bytes_to_append@.len()
                        &&& {
                               ||| available_space == self@.capacity - self@.log.len() - self@.pending.len()
                               ||| available_space == u128::MAX - self@.head - self@.log.len() - self@.pending.len()
                           }
                    },
                    _ => false
                },
        {
            // One useful invariant implies that
            // `info.log_plus_pending_length <= info.log_area_len`, so
            // we know we can safely do the following subtraction
            // without underflow.

            let info = &self.info;
            let available_space: u64 = info.log_area_len - info.log_plus_pending_length as u64;

            // Check to make sure we have enough available space, and
            // return an error otherwise. There are two ways we might
            // not have available space. The first is that doing the
            // append would overfill the log area. The second (which
            // will probably never happen) is that doing this append
            // and a subsequent commit would make the logical tail
            // exceed u128::MAX.

            let num_bytes: u64 = bytes_to_append.len() as u64;
            if num_bytes > available_space {
                return Err(LogErr::InsufficientSpaceForAppend{ available_space })
            }
            if num_bytes as u128 > u128::MAX - info.log_plus_pending_length as u128 - info.head {
                return Err(LogErr::InsufficientSpaceForAppend{
                    available_space: (u128::MAX - info.log_plus_pending_length as u128 - info.head) as u64
                })
            }

            // Create a `WriteRestrictedPersistentMemorySubregion` that only provides
            // access to the log area, and that places a simpler
            // restriction on writes: one can only use it to overwrite
            // log addresses not accessed by the recovery view. That
            // is, one can only use it to overwrite parts of the log
            // beyond the current tail.

            let ghost is_writable_absolute_addr_fn =
                |addr: int| log_area_offset_unreachable_during_recovery(self.info.head_log_area_offset as int,
                                                                      self.info.log_area_len as int,
                                                                      self.info.log_length as int,
                                                                      addr - ABSOLUTE_POS_OF_LOG_AREA);
            assert forall |alt_region_view: PersistentMemoryRegionView, crash_state: Seq<u8>| {
                &&& #[trigger] alt_region_view.can_crash_as(crash_state)
                &&& wrpm_region@.len() == alt_region_view.len()
                &&& views_differ_only_where_subregion_allows(wrpm_region@, alt_region_view,
                                                           ABSOLUTE_POS_OF_LOG_AREA as int,
                                                           info.log_area_len as int,
                                                           is_writable_absolute_addr_fn)
            } implies perm.check_permission(crash_state) by {
                lemma_if_view_differs_only_in_log_area_parts_not_accessed_by_recovery_then_recover_state_matches(
                    wrpm_region@, alt_region_view, crash_state, log_id, self.cdb, self.info, self.state@,
                    is_writable_absolute_addr_fn
                );
                assert(wrpm_region@.committed().subrange(ABSOLUTE_POS_OF_GLOBAL_METADATA as int, ABSOLUTE_POS_OF_LOG_AREA as int) ==
                    alt_region_view.committed().subrange(ABSOLUTE_POS_OF_GLOBAL_METADATA as int, ABSOLUTE_POS_OF_LOG_AREA as int));
                lemma_establish_extract_bytes_equivalence(wrpm_region@.committed(), alt_region_view.committed());
                lemma_header_bytes_equal_implies_active_metadata_bytes_equal(wrpm_region@.committed(), alt_region_view.committed());
                lemma_metadata_matches_implies_metadata_types_set(wrpm_region@, alt_region_view, self.cdb);
                lemma_metadata_set_after_crash(alt_region_view, self.cdb);
            }
            let subregion = WriteRestrictedPersistentMemorySubregion::new(
                wrpm_region, Tracked(perm), ABSOLUTE_POS_OF_LOG_AREA,
                Ghost(self.info.log_area_len as int), Ghost(is_writable_absolute_addr_fn)
            );

            // Call `tentatively_append_to_log` to do the real work of this function,
            // providing it the subregion created above so it doesn't have to think
            // about anything but the log area and so it doesn't have to reason about
            // the overall recovery view to perform writes.
            let ghost old_wrpm_region = wrpm_region@;
            let result = self.tentatively_append_to_log(wrpm_region, &subregion, bytes_to_append, Tracked(perm));

            // We now update our `info` field to reflect the new
            // `log_plus_pending_length` value.

            let num_bytes: u64 = bytes_to_append.len() as u64;
            self.info.log_plus_pending_length = (self.info.log_plus_pending_length + num_bytes) as u64;

            // We update our `state` field to reflect the tentative append.

            self.state = Ghost(self.state@.tentatively_append(bytes_to_append@));

            proof {
                subregion.lemma_reveal_opaque_inv(wrpm_region, perm);
                lemma_establish_extract_bytes_equivalence(subregion.initial_region_view().committed(),
                                                          wrpm_region@.committed());
                assert(views_differ_only_where_subregion_allows(old_wrpm_region, wrpm_region@,
                ABSOLUTE_POS_OF_LOG_AREA as int, self.info.log_area_len as int, is_writable_absolute_addr_fn));
                assert(old_wrpm_region.committed().subrange(ABSOLUTE_POS_OF_GLOBAL_METADATA as int, ABSOLUTE_POS_OF_LOG_AREA as int) ==
                    wrpm_region@.committed().subrange(ABSOLUTE_POS_OF_GLOBAL_METADATA as int, ABSOLUTE_POS_OF_LOG_AREA as int));
                lemma_header_bytes_equal_implies_active_metadata_bytes_equal(old_wrpm_region.committed(), wrpm_region@.committed());
                lemma_metadata_matches_implies_metadata_types_set(old_wrpm_region, wrpm_region@, self.cdb);
            }

            result
        }

        // This local helper method updates the inactive log metadata
        // on persistent memory to be consistent with `self.info` and
        // `self.state`. It's passed a subregion that gives it permission
        // to do arbitrary writes to the inactive log metadata portion
        // of the persistent memory.
        exec fn update_inactive_log_metadata<PMRegion>(
            &self,
            wrpm_region: &mut WriteRestrictedPersistentMemoryRegion<TrustedPermission, PMRegion>,
            subregion: &WriteRestrictedPersistentMemorySubregion,
            Ghost(log_id): Ghost<u128>,
            Ghost(prev_info): Ghost<LogInfo>,
            Ghost(prev_state): Ghost<AbstractLogState>,
            Tracked(perm): Tracked<&TrustedPermission>,
        )
            where
                PMRegion: PersistentMemoryRegion,
            requires
                subregion.inv(old::<&mut _>(wrpm_region), perm),
                subregion.len() == LogMetadata::spec_size_of() + u64::spec_size_of(),
                subregion.view(old::<&mut _>(wrpm_region)).no_outstanding_writes(),
                forall |addr: int| #[trigger] subregion.is_writable_absolute_addr_fn()(addr),
            ensures
                subregion.inv(wrpm_region, perm),
                ({
                    let state_after_flush = subregion.view(wrpm_region).flush().committed();
                    let log_metadata_bytes = extract_bytes(state_after_flush, 0, LogMetadata::spec_size_of());
                    let log_crc_bytes = extract_bytes(state_after_flush, LogMetadata::spec_size_of(), u64::spec_size_of());
                    let log_metadata = LogMetadata::spec_from_bytes(log_metadata_bytes);
                    let log_crc = u64::spec_from_bytes(log_crc_bytes);
                    let new_metadata = LogMetadata {
                        head: self.info.head,
                        _padding: 0,
                        log_length: self.info.log_length,
                    };
                    let new_crc = new_metadata.spec_crc();

                    &&& log_crc == log_metadata.spec_crc()
                    &&& log_metadata.head == self.info.head
                    &&& log_metadata.log_length == self.info.log_length

                    &&& log_metadata_bytes == new_metadata.spec_to_bytes()
                    &&& log_crc_bytes == new_crc.spec_to_bytes()
                }),
        {
            broadcast use pmcopy_axioms;

            // Encode the log metadata as bytes, and compute the CRC of those bytes

            let info = &self.info;
            let log_metadata = LogMetadata {
                head: info.head,
                _padding: 0,
                log_length: info.log_length
            };
            let log_crc = calculate_crc(&log_metadata);

            proof {
                axiom_to_from_bytes::<u64>(log_crc);
                axiom_bytes_len::<u64>(log_crc);
                axiom_to_from_bytes::<LogMetadata>(log_metadata);
                axiom_bytes_len::<LogMetadata>(log_metadata);
                assert(log_metadata.spec_to_bytes().len() == LogMetadata::spec_size_of());
                assert(log_crc.spec_to_bytes().len() == u64::spec_size_of());
            }   
            
            // Write the new metadata to the inactive header (without the CRC)
            subregion.serialize_and_write_relative(wrpm_region, 0, &log_metadata, Tracked(perm));
            subregion.serialize_and_write_relative(wrpm_region, size_of::<LogMetadata>() as u64, &log_crc, Tracked(perm));

            // Prove that after the flush, the log metadata will be reflected in the subregion's
            // state.

            proof {
                let state_after_flush = subregion.view(wrpm_region).flush().committed();
                assert(extract_bytes(state_after_flush, 0, LogMetadata::spec_size_of() as int)
                       =~= log_metadata.spec_to_bytes());
                assert(extract_bytes(state_after_flush, LogMetadata::spec_size_of() as int, u64::spec_size_of() as int)
                       =~= log_crc.spec_to_bytes());
            }
        }

        // This local helper method updates the log metadata on
        // persistent memory to be consistent with `self.info` and
        // `self.state`. It does so in the following steps: (1) update
        // the log metadata corresponding to the inactive CDB; (2)
        // flush; (3) swap the CDB in region #0; (4) flush again.
        //
        // The first of these steps only writes to inactive metadata, i.e.,
        // metadata that's ignored during recovery. So even if a crash
        // happens during or immediately after this call, recovery will be
        // unaffected.
        //
        // Before calling this function, the caller should make sure that
        // `self.info` and `self.state` contain the data that the inactive
        // log metadata should reflect. But, since this function has to
        // reason about crashes, it also needs to know things about the
        // *previous* values of `self.info` and `self.state`, since those
        // are the ones that the active log metadata is consistent with
        // and will stay consistent with until we write the new CDB. These
        // previous values are passed as ghost parameters since they're
        // only needed for proving things.
        //
        // The caller of this function is responsible for making sure that
        // the contents of the log area are compatible with both the old
        // and the new `info` and `state`. However, the log area contents
        // only need to be compatible with the new `info` and `state`
        // after the next flush, since we're going to be doing a flush.
        // This weaker requirement allows a performance optimization: the
        // caller doesn't have to flush before calling this function.
        exec fn update_log_metadata<PMRegion>(
            &mut self,
            wrpm_region: &mut WriteRestrictedPersistentMemoryRegion<TrustedPermission, PMRegion>,
            Ghost(log_id): Ghost<u128>,
            Ghost(prev_info): Ghost<LogInfo>,
            Ghost(prev_state): Ghost<AbstractLogState>,
            Tracked(perm): Tracked<&TrustedPermission>,
        )
            where
                PMRegion: PersistentMemoryRegion
            requires
                old(wrpm_region).inv(),
                memory_matches_deserialized_cdb(old(wrpm_region)@, old(self).cdb),
                no_outstanding_writes_to_metadata(old(wrpm_region)@),
                metadata_consistent_with_info(old(wrpm_region)@, log_id, old(self).cdb, prev_info),
                info_consistent_with_log_area_in_region(old(wrpm_region)@.flush(), old(self).info, old(self).state@),
                info_consistent_with_log_area_in_region(old(wrpm_region)@, prev_info, prev_state),
                old(self).info.log_area_len == prev_info.log_area_len,
                forall |s| {
                          ||| Self::recover(s, log_id) == Some(prev_state.drop_pending_appends())
                          ||| Self::recover(s, log_id) == Some(old(self).state@.drop_pending_appends())
                      } ==> #[trigger] perm.check_permission(s),
                metadata_types_set(old(wrpm_region)@.committed()),
            ensures
                self.inv(wrpm_region, log_id),
                wrpm_region.constants() == old(wrpm_region).constants(),
                self.state == old(self).state,
        {
<<<<<<< HEAD
            assume(false);
=======
            broadcast use pmcopy_axioms;
>>>>>>> e5e717e6

            // Set the `unused_metadata_pos` to be the position corresponding to !self.cdb
            // since we're writing in the inactive part of the metadata.

            let ghost old_wrpm = wrpm_region@;
            let unused_metadata_pos = if self.cdb { ABSOLUTE_POS_OF_LOG_METADATA_FOR_CDB_FALSE }
                                      else { ABSOLUTE_POS_OF_LOG_METADATA_FOR_CDB_TRUE };
            assert(unused_metadata_pos == get_log_metadata_pos(!self.cdb));

            // Update the inactive log metadata by creating a
            // subregion and invoking `update_inactive_log_metadata`.
            // The main interesting part of creating the subregion is
            // establishing a condition `condition` such that (1)
            // `condition(crash_state) ==>
            // perm.check_permission(crash_state)` and (2) `condition`
            // is preserved by updating writable addresses within the
            // subregion.

            let ghost is_writable_absolute_addr_fn = |addr: int| true;
            let ghost condition = |mem: Seq<u8>| {
                &&& mem.len() >= ABSOLUTE_POS_OF_LOG_AREA
                &&& recover_cdb(mem) == Some(self.cdb)
                &&& recover_state(mem, log_id) == Some(prev_state.drop_pending_appends())
                &&& metadata_types_set(mem)
            };
            assert forall |s1: Seq<u8>, s2: Seq<u8>| {
                &&& condition(s1)
                &&& s1.len() == s2.len() == wrpm_region@.len()
                &&& #[trigger] memories_differ_only_where_subregion_allows(s1, s2, unused_metadata_pos as int,
                    LogMetadata::spec_size_of() + u64::spec_size_of(), is_writable_absolute_addr_fn)
            } implies condition(s2) by {
                lemma_if_only_differences_in_memory_are_inactive_metadata_then_recover_state_matches(
                    s1, s2, log_id, self.cdb
                );
            }
            assert forall |crash_state: Seq<u8>| wrpm_region@.can_crash_as(crash_state) implies condition(crash_state) by {
                lemma_invariants_imply_crash_recover_forall(wrpm_region@, log_id, self.cdb, prev_info, prev_state);
            }
            let subregion = WriteRestrictedPersistentMemorySubregion::new_with_condition(
                wrpm_region, Tracked(perm), unused_metadata_pos,
                Ghost(LogMetadata::spec_size_of() + u64::spec_size_of()), Ghost(is_writable_absolute_addr_fn),
                Ghost(condition),
            );
            self.update_inactive_log_metadata(wrpm_region, &subregion, Ghost(log_id), Ghost(prev_info),
                                              Ghost(prev_state), Tracked(perm));

            // We've updated the inactive log metadata now, so it's a good time to
            // mention some relevant facts about the consequent state.
            
            proof {
                let mem1 = old_wrpm.committed();
                let mem2 = wrpm_region@.committed();
                subregion.lemma_reveal_opaque_inv(wrpm_region, perm);
                lemma_establish_extract_bytes_equivalence(mem1, mem2);
        
                assert(wrpm_region.inv());
                assert(wrpm_region.constants() == old(wrpm_region).constants());
                assert(unused_metadata_pos == get_log_metadata_pos(!self.cdb));
                assert(memory_matches_deserialized_cdb(wrpm_region@, self.cdb));
                assert(metadata_consistent_with_info(wrpm_region@, log_id, self.cdb, prev_info));
                assert(info_consistent_with_log_area_in_region(wrpm_region@, prev_info, prev_state));
                assert(info_consistent_with_log_area_in_region(wrpm_region@.flush(), self.info, self.state@));
                assert(forall |s| Self::recover(s, log_id) == Some(prev_state.drop_pending_appends()) ==>
                           #[trigger] perm.check_permission(s));
                assert(self.info.log_area_len == prev_info.log_area_len);
                assert(metadata_consistent_with_info(wrpm_region@.flush(), log_id, !self.cdb, self.info)) by {
                    let mem3 = wrpm_region@.flush().committed();
                    lemma_establish_extract_bytes_equivalence(mem1, mem3);
                    assert(extract_bytes(mem3, unused_metadata_pos as int, LogMetadata::spec_size_of())
                           =~= extract_bytes(subregion.view(wrpm_region).flush().committed(), 0,
                                            LogMetadata::spec_size_of() as int));
                    assert(extract_bytes(mem3, unused_metadata_pos + LogMetadata::spec_size_of(), u64::spec_size_of())
                           =~= extract_bytes(subregion.view(wrpm_region).flush().committed(),
                                            LogMetadata::spec_size_of(),  u64::spec_size_of()));
                }

                assert(inactive_metadata_types_set(wrpm_region@.flush().committed())) by {
                    let mem = wrpm_region@.flush().committed();
                    
                    lemma_flushing_metadata_maintains_invariants(wrpm_region@, log_id, self.cdb, prev_info, prev_state);

                    // Construct the new inactive log metadata contents to show that the types for the inactive metadata
                    // and crc are set.
                    let new_metadata = LogMetadata {
                        head: self.info.head,
                        _padding: 0,
                        log_length: self.info.log_length,
                    };
                    let new_crc = new_metadata.spec_crc();

                    let inactive_metadata_pos = get_log_metadata_pos(!self.cdb);
                    assert(extract_bytes(mem, inactive_metadata_pos as int, LogMetadata::spec_size_of()) == new_metadata.spec_to_bytes());
                    assert(extract_bytes(mem, inactive_metadata_pos + LogMetadata::spec_size_of(), u64::spec_size_of()) == new_crc.spec_to_bytes());
                }
            }

            // Prove that after the flush we're about to do, all our
            // invariants will continue to hold (using the still-unchanged
            // CDB and the old metadata, infos, and state).

            proof {
                lemma_flushing_metadata_maintains_invariants(wrpm_region@, log_id, self.cdb, prev_info, prev_state);
            }

            // Next, flush all outstanding writes to memory. This is
            // necessary so that those writes are ordered before the update
            // to the CDB.
            wrpm_region.flush();

            // Next, compute the new encoded CDB to write.
            let new_cdb = if self.cdb { CDB_FALSE } else { CDB_TRUE };
            let ghost new_cdb_bytes = new_cdb.spec_to_bytes();

            // Show that after writing and flushing, the CDB will be !self.cdb

            let ghost pm_region_after_write = wrpm_region@.write(ABSOLUTE_POS_OF_LOG_CDB as int, new_cdb_bytes);
            let ghost flushed_mem_after_write = pm_region_after_write.flush();
            assert(memory_matches_deserialized_cdb(flushed_mem_after_write, !self.cdb)) by {
                let flushed_region = pm_region_after_write.flush();
                lemma_write_reflected_after_flush_committed(wrpm_region@, ABSOLUTE_POS_OF_LOG_CDB as int,
                                                            new_cdb_bytes);
            }

            // Show that after writing and flushing, our invariants will
            // hold for each log if we flip `self.cdb`.

            let ghost pm_region_after_flush = pm_region_after_write.flush();
            assert ({
                &&& metadata_consistent_with_info(pm_region_after_flush, log_id, !self.cdb, self.info)
                &&& info_consistent_with_log_area_in_region(pm_region_after_flush, self.info, self.state@)
                &&& metadata_types_set(pm_region_after_flush.committed())
            }) by {
                lemma_establish_extract_bytes_equivalence(wrpm_region@.committed(),
                                                          pm_region_after_flush.committed());

                lemma_metadata_consistent_with_info_after_cdb_update(
                    wrpm_region@,
                    pm_region_after_flush,
                    log_id,
                    new_cdb_bytes,
                    !self.cdb,
                    self.info
                );
                lemma_metadata_types_set_after_cdb_update(
                    wrpm_region@,
                    pm_region_after_flush,
                    log_id,
                    new_cdb_bytes,
                    self.cdb
                )
            }
            assert(memory_matches_deserialized_cdb(pm_region_after_flush, !self.cdb));

            // Show that if we crash after the write and flush, we recover
            // to an abstract state corresponding to `self.state@` after
            // dropping pending appends.

            proof {
                lemma_invariants_imply_crash_recover_forall(pm_region_after_flush, log_id,
                                                            !self.cdb, self.info, self.state@);
            }

            // Show that if we crash after initiating the write of the CDB,
            // we'll recover to a permissible state. There are two cases:
            //
            // If we crash without any updating, then we'll recover to
            // state `prev_state.drop_pending_appends()` with the current
            // CDB.
            //
            // If we crash after writing, then we'll recover to state
            // `self.state@.drop_pending_appends()` with the flipped CDB.
            //
            // Because we're only writing within the persistence
            // granularity of the persistent memory, a crash in the middle
            // will either leave the persistent memory in the pre-state or
            // the post-state.
            //
            // This means we're allowed to do the write because if we
            // crash, we'll either be in state wrpm_region@.committed() or
            // pm_region_after_write.flush().committed(). In the former
            // case, we'll be in state `prev_state.drop_pending_appends()`
            // and in the latter case, as shown above, we'll be in state
            // `self.state@.drop_pending_appends()`.

            assert forall |crash_bytes| pm_region_after_write.can_crash_as(crash_bytes) implies
                       #[trigger] perm.check_permission(crash_bytes) by {
                lemma_invariants_imply_crash_recover_forall(wrpm_region@, log_id,
                                                            self.cdb, prev_info, prev_state);
                lemma_single_write_crash_effect_on_pm_region_view(wrpm_region@, ABSOLUTE_POS_OF_LOG_CDB as int,
                                                                  new_cdb_bytes);
                if crash_bytes == wrpm_region@.committed() {
                    assert(wrpm_region@.can_crash_as(crash_bytes));
                }
                else {
                    assert(pm_region_after_flush.can_crash_as(crash_bytes));
                }
            }

            // Finally, update the CDB, then flush, then flip `self.cdb`.
            // There's no need to flip `self.cdb` atomically with the write
            // since the flip of `self.cdb` is happening in local
            // non-persistent memory so if we crash it'll be lost anyway.
            // wrpm_region.write(0, ABSOLUTE_POS_OF_LOG_CDB, new_cdb.as_slice(), Tracked(perm));
            wrpm_region.serialize_and_write(ABSOLUTE_POS_OF_LOG_CDB, &new_cdb, Tracked(perm));
            wrpm_region.flush();
            self.cdb = !self.cdb;
        }

        // The `commit` method commits all tentative appends that have been
        // performed since the last one. See `README.md` for more
        // documentation and examples of its use.
        //
        // This method is passed a write-restricted persistent memory
        // region `wrpm_region`. This restricts how it can write
        // `wrpm_region`. It's only given permission (in `perm`) to
        // write if it can prove that any crash after initiating the
        // write is safe. That is, any such crash must put the memory
        // in a state that recovers as either (1) the current abstract
        // state with all pending appends dropped, or (2) the abstract
        // state after all pending appends are committed.
        pub exec fn commit<PMRegion>(
            &mut self,
            wrpm_region: &mut WriteRestrictedPersistentMemoryRegion<TrustedPermission, PMRegion>,
            Ghost(log_id): Ghost<u128>,
            Tracked(perm): Tracked<&TrustedPermission>,
        ) -> (result: Result<(), LogErr>)
            where
                PMRegion: PersistentMemoryRegion
            requires
                old(self).inv(&*old(wrpm_region), log_id),
                forall |s| #[trigger] perm.check_permission(s) <==> {
                    ||| Self::recover(s, log_id) == Some(old(self)@.drop_pending_appends())
                    ||| Self::recover(s, log_id) == Some(old(self)@.commit().drop_pending_appends())
                },
            ensures
                self.inv(wrpm_region, log_id),
                wrpm_region.constants() == old(wrpm_region).constants(),
                can_only_crash_as_state(wrpm_region@, log_id, self@.drop_pending_appends()),
                result is Ok,
                self@ == old(self)@.commit(),
        {
            let ghost prev_info = self.info;
            let ghost prev_state = self.state@;

            self.state = Ghost(self.state@.commit());

            self.info.log_length = self.info.log_plus_pending_length;

            assert(memory_matches_deserialized_cdb(wrpm_region@, self.cdb));
            assert(metadata_consistent_with_info(wrpm_region@, log_id, self.cdb, prev_info));
            assert(info_consistent_with_log_area_in_region(wrpm_region@, prev_info, prev_state));
            assert(self.state@ == prev_state.commit());
            assert(info_consistent_with_log_area_in_region(wrpm_region@.flush(), self.info, self.state@));

            // Update the inactive metadata on all regions and flush, then
            // swap the CDB to its opposite.

            self.update_log_metadata(wrpm_region, Ghost(log_id), Ghost(prev_info),
                                     Ghost(prev_state), Tracked(perm));

            Ok(())
        }

        // This lemma, used by `advance_head`, gives a mathematical
        // proof that one can compute `new_head % log_area_len`
        // using only linear math operations (`+` and `-`).
        proof fn lemma_check_fast_way_to_compute_head_mod_log_area_len(
            info: LogInfo,
            state: AbstractLogState,
            new_head: u128,
        )
            requires
                info.head <= new_head,
                new_head - info.head <= info.log_length as u128,
                info.log_area_len >= MIN_LOG_AREA_SIZE,
                info.log_length <= info.log_plus_pending_length <= info.log_area_len,
                info.head_log_area_offset == info.head as int % info.log_area_len as int,
            ensures
                ({
                    let amount_of_advancement: u64 = (new_head - info.head) as u64;
                    new_head as int % info.log_area_len as int ==
                        if amount_of_advancement < info.log_area_len - info.head_log_area_offset {
                            amount_of_advancement + info.head_log_area_offset
                        }
                        else {
                            amount_of_advancement - (info.log_area_len - info.head_log_area_offset)
                        }
                }),
        {
            let amount_of_advancement: u64 = (new_head - info.head) as u64;
            let new_head_log_area_offset =
                if amount_of_advancement < info.log_area_len - info.head_log_area_offset {
                    amount_of_advancement + info.head_log_area_offset
                }
                else {
                    amount_of_advancement - (info.log_area_len - info.head_log_area_offset)
                };

            let n = info.log_area_len as int;
            let advancement = amount_of_advancement as int;
            let head = info.head as int;
            let head_mod_n = info.head_log_area_offset as int;
            let supposed_new_head_mod_n = new_head_log_area_offset as int;

            // First, observe that `advancement` plus `head` is
            // congruent modulo n to `advancement` plus `head` % n.

            assert((advancement + head) % n == (advancement + head_mod_n) % n) by {
                assert(head == n * (head / n) + head % n) by {
                    lemma_fundamental_div_mod(head, n);
                }
                assert((n * (head / n) + (advancement + head_mod_n)) % n == (advancement + head_mod_n) % n) by {
                    lemma_mod_multiples_vanish(head / n, advancement + head_mod_n, n);
                }
            }

            // Next, observe that `advancement` + `head` % n is
            // congruent modulo n to itself minus n. This is
            // relevant because there are two cases for computing
            // `new_head_mod_log_area_offset`. In one case, it's
            // computed as `advancement` + `head` % n. In the
            // other case, it's that quantity minus n.

            assert((advancement + head % n) % n == (advancement + head_mod_n - n) % n) by {
                lemma_mod_sub_multiples_vanish(advancement + head_mod_n, n);
            }

            // So we know that in either case, `new_head` % n ==
            // `new_head_mod_log_area_offset` % n.

            assert(new_head as int % n == supposed_new_head_mod_n % n);

            // But what we want to prove is that `new_head` % n ==
            // `new_head_mod_log_area_offset`. So we need to show
            // that `new_head_mod_log_area_offset` % n ==
            // `new_head_mod_log_area_offset`.  We can deduce this
            // from the fact that 0 <= `new_head_mod_log_area_offset`
            // < n.

            assert(supposed_new_head_mod_n % n == supposed_new_head_mod_n) by {
                lemma_small_mod(supposed_new_head_mod_n as nat, n as nat);
            }
        }

        // The `advance_head` method advances the head of the log,
        // thereby making more space for appending but making log
        // entries before the new head unavailable for reading. Upon
        // return from this method, the head advancement is durable,
        // i.e., it will survive crashes. See `README.md` for more
        // documentation and examples of its use.
        //
        // This method is passed a write-restricted persistent memory
        // region `wrpm_region`. This restricts how it can write
        // `wrpm_region`. It's only given permission (in `perm`) to
        // write if it can prove that any crash after initiating the
        // write is safe. That is, any such crash must put the memory
        // in a state that recovers as either (1) the current abstract
        // state with all pending appends dropped, or (2) the state
        // after advancing the head and then dropping all pending
        // appends.
        pub exec fn advance_head<PMRegion>(
            &mut self,
            wrpm_region: &mut WriteRestrictedPersistentMemoryRegion<TrustedPermission, PMRegion>,
            new_head: u128,
            Ghost(log_id): Ghost<u128>,
            Tracked(perm): Tracked<&TrustedPermission>,
        ) -> (result: Result<(), LogErr>)
            where
                PMRegion: PersistentMemoryRegion
            requires
                old(self).inv(&*old(wrpm_region), log_id),
                forall |s| #[trigger] perm.check_permission(s) <==> {
                    ||| Self::recover(s, log_id) == Some(old(self)@.drop_pending_appends())
                    ||| Self::recover(s, log_id) ==
                        Some(old(self)@.advance_head(new_head as int).drop_pending_appends())
                },
            ensures
                self.inv(wrpm_region, log_id),
                wrpm_region.constants() == old(wrpm_region).constants(),
                can_only_crash_as_state(wrpm_region@, log_id, self@.drop_pending_appends()),
                match result {
                    Ok(()) => {
                        &&& old(self)@.head <= new_head <= old(self)@.head + old(self)@.log.len()
                        &&& self@ == old(self)@.advance_head(new_head as int)
                    },
                    Err(LogErr::CantAdvanceHeadPositionBeforeHead { head }) => {
                        &&& self@ == old(self)@
                        &&& head == self@.head
                        &&& new_head < head
                    },
                    Err(LogErr::CantAdvanceHeadPositionBeyondTail { tail }) => {
                        &&& self@ == old(self)@
                        &&& tail == self@.head + self@.log.len()
                        &&& new_head > tail
                    },
                    _ => false
                }
        {
            // Even if we return an error code, we still have to prove that
            // upon return the states we can crash into recover into valid
            // abstract states.

            proof {
                lemma_invariants_imply_crash_recover_forall(wrpm_region@, log_id, self.cdb,
                                                            self.info, self.state@);
            }

            // Handle error cases due to improper parameters passed to the
            // function.
            if new_head < self.info.head {
                return Err(LogErr::CantAdvanceHeadPositionBeforeHead{ head: self.info.head })
            }
            if new_head - self.info.head > self.info.log_length as u128 {
                return Err(LogErr::CantAdvanceHeadPositionBeyondTail{
                    tail: self.info.head + self.info.log_length as u128
                })
            }

            // To compute the new head mod n (where n is the log area
            // length), take the old head mod n, add the amount by
            // which the head is advancing, then subtract n if
            // necessary.

            let amount_of_advancement: u64 = (new_head - self.info.head) as u64;
            let new_head_log_area_offset =
                if amount_of_advancement < self.info.log_area_len - self.info.head_log_area_offset {
                    amount_of_advancement + self.info.head_log_area_offset
                }
                else {
                    // To compute `self.info.head_log_area_offset` [the old
                    // head] plus `amount_of_advancement` [the amount
                    // by which the head is advancing] minus
                    // `self.info.log_area_len` [the log area length], we
                    // do it in the following order that guarantees no
                    // overflow/underflow.
                    amount_of_advancement - (self.info.log_area_len - self.info.head_log_area_offset)
                };

            assert(new_head_log_area_offset == new_head as int % self.info.log_area_len as int) by {
                Self::lemma_check_fast_way_to_compute_head_mod_log_area_len(self.info, self.state@, new_head);
            }

            // Update `self.self.info` to reflect the change to the head
            // position. This necessitates updating all the fields
            // except the log area length.

            let ghost prev_info = self.info;
            self.info.head = new_head;
            self.info.head_log_area_offset = new_head_log_area_offset;
            self.info.log_length = self.info.log_length - amount_of_advancement;
            self.info.log_plus_pending_length = self.info.log_plus_pending_length - amount_of_advancement;

            // Update the abstract `self.state` to reflect the head update.

            let ghost prev_state = self.state@;
            self.state = Ghost(self.state@.advance_head(new_head as int));

            // To prove that the log area for log number `which_log` is
            // compatible with the new `self.infos` and `self.state`, we
            // need to reason about how addresses in the log area
            // correspond to relative log positions. That's because the
            // invariants we know about the log area talk about log
            // positions relative to the old head, but we want to know
            // things about log positions relative to the new head. What
            // connects those together is that they both talk about the
            // same addresses in the log area.

            assert (info_consistent_with_log_area_in_region(wrpm_region@.flush(), self.info, self.state@)) by {
                lemma_addresses_in_log_area_correspond_to_relative_log_positions(wrpm_region@, prev_info);
            }

            // Update the inactive metadata on all regions and flush, then
            // swap the CDB to its opposite. We have to update the metadata
            // on all regions, even though we're only advancing the head on
            // one, for the following reason. The only way available to us
            // to update the active metadata is to flip the CDB, but this
            // flips which metadata is active on *all* regions. So we have
            // to update the inactive metadata on all regions.

            self.update_log_metadata(wrpm_region, Ghost(log_id), Ghost(prev_info), Ghost(prev_state),
                                     Tracked(perm));

            Ok(())
        }

        // This local helper method proves that we can read a portion of
        // the abstract log by reading a continuous range of the log area.
        // It requires that the position being read from is correct, and
        // that the read is short enough to not require wrapping around the
        // end of the log area.
        proof fn lemma_read_of_continuous_range(
            &self,
            pm_region_view: PersistentMemoryRegionView,
            log_id: u128,
            pos: int,
            len: int,
            addr: int,
        )
            requires
                len > 0,
                metadata_consistent_with_info(pm_region_view, log_id, self.cdb, self.info),
                info_consistent_with_log_area_in_region(pm_region_view, self.info, self.state@),
                ({
                    let info = self.info;
                    let max_len_without_wrapping = info.log_area_len -
                        relative_log_pos_to_log_area_offset(pos - info.head,
                                                            info.head_log_area_offset as int,
                                                            info.log_area_len as int);
                    &&& pos >= info.head
                    &&& pos + len <= info.head + info.log_length
                    &&& len <= max_len_without_wrapping
                    &&& addr == ABSOLUTE_POS_OF_LOG_AREA +
                           relative_log_pos_to_log_area_offset(pos - info.head as int,
                                                               info.head_log_area_offset as int,
                                                               info.log_area_len as int)
                })
            ensures
                ({
                    let log = self@;
                    &&& pm_region_view.no_outstanding_writes_in_range(addr, addr + len)
                    &&& pm_region_view.committed().subrange(addr, addr + len)
                           == log.log.subrange(pos - log.head, pos + len - log.head)
                })
        {
            let info = self.info;
            let s = self.state@;

            // The key to the proof is that we need to reason about how
            // addresses in the log area correspond to relative log
            // positions. This is because the invariant talks about
            // relative log positions but this lemma is proving things
            // about addresses in the log area.

            lemma_addresses_in_log_area_correspond_to_relative_log_positions(pm_region_view, info);
            assert(pm_region_view.committed().subrange(addr, addr + len) =~=
                   s.log.subrange(pos - s.head, pos + len - s.head));
        }

        // The `read` method reads part of the log, returning a vector
        // containing the read bytes. It doesn't guarantee that those
        // bytes aren't corrupted by persistent memory corruption. See
        // `README.md` for more documentation and examples of its use.
        pub exec fn read<Perm, PMRegion>(
            &self,
            wrpm_region: &WriteRestrictedPersistentMemoryRegion<Perm, PMRegion>,
            pos: u128,
            len: u64,
            Ghost(log_id): Ghost<u128>,
        ) -> (result: Result<(Vec<u8>, Ghost<Seq<int>>), LogErr>)
            where
                Perm: CheckPermission<Seq<u8>>,
                PMRegion: PersistentMemoryRegion,
            requires
                self.inv(wrpm_region, log_id),
                pos + len <= u128::MAX
            ensures
                ({
                    let log = self@;
                    match result {
                        Ok((bytes, addrs)) => {
                            let true_bytes = self@.read(pos as int, len as int);
                            &&& pos >= log.head
                            &&& pos + len <= log.head + log.log.len()
                            &&& read_correct_modulo_corruption(bytes@, true_bytes,
                                                              wrpm_region.constants().impervious_to_corruption)
                        },
                        Err(LogErr::CantReadBeforeHead{ head: head_pos }) => {
                            &&& pos < log.head
                            &&& head_pos == log.head
                        },
                        Err(LogErr::CantReadPastTail{ tail }) => {
                            &&& pos + len > log.head + log.log.len()
                            &&& tail == log.head + log.log.len()
                        },
                        _ => false,
                    }
                })
        {
            assume(false);
            // Handle error cases due to improper parameters passed to the
            // function.

            let info = &self.info;
            if pos < info.head {
                return Err(LogErr::CantReadBeforeHead{ head: info.head })
            }
            if len > info.log_length { // We have to do this check first to avoid underflow in the next comparison
                return Err(LogErr::CantReadPastTail{ tail: info.head + info.log_length as u128 })
            }
            if pos - info.head > (info.log_length - len) as u128 { // we know `info.log_length - len` can't underflow
                return Err(LogErr::CantReadPastTail{ tail: info.head + info.log_length as u128 })
            }

            let ghost s = self.state@;
            let ghost true_bytes = s.log.subrange(pos - s.head, pos + len - s.head);

            if len == 0 {
                // Case 0: The trivial case where we're being asked to read zero bytes.

                assert (true_bytes =~= Seq::<u8>::empty());
                assert (maybe_corrupted(Seq::<u8>::empty(), true_bytes, Seq::<int>::empty()));
                return Ok((Vec::<u8>::new(), Ghost(Seq::empty())));
            }

            let pm_region = wrpm_region.get_pm_region_ref();

            let log_area_len: u64 = info.log_area_len;
            let relative_pos: u64 = (pos - info.head) as u64;
            if relative_pos >= log_area_len - info.head_log_area_offset {

                // Case 1: The position we're being asked to read appears
                // in the log area before the log head. So the read doesn't
                // need to wrap.
                //
                // We could compute the address to write to with:
                //
                // `write_addr = ABSOLUTE_POS_OF_LOG_AREA + pos % info.log_area_len;`
                //
                // But we can replace the expensive modulo operation above with two subtraction
                // operations as follows. This is somewhat subtle, but we have verification backing
                // us up and proving this optimization correct.

                let addr = ABSOLUTE_POS_OF_LOG_AREA + relative_pos - (info.log_area_len - info.head_log_area_offset);
                proof { self.lemma_read_of_continuous_range(pm_region@, log_id, pos as int,
                                                            len as int, addr as int); }
                let bytes = match pm_region.read_unaligned(addr, len) {
                    Ok(bytes) => bytes,
                    Err(e) => {
                        assert(e == PmemError::AccessOutOfRange);
                        return Err(LogErr::PmemErr{ err: e });
                    }
                };
                return Ok((bytes, Ghost(Seq::new(len as nat, |i: int| i + addr))));
            }

            // The log area wraps past the point we're reading from, so we
            // need to compute the maximum length we can read without
            // wrapping to be able to figure out whether we need to wrap.

            let max_len_without_wrapping: u64 = log_area_len - info.head_log_area_offset - relative_pos;
            assert(max_len_without_wrapping == info.log_area_len -
                   relative_log_pos_to_log_area_offset(pos - info.head,
                                                       info.head_log_area_offset as int, info.log_area_len as int));

            // Whether we need to wrap or not, we know the address where
            // our read should start, so we can compute that and put it in
            // `addr`.
            //
            // We could compute the address to write to with:
            //
            // `write_addr = ABSOLUTE_POS_OF_LOG_AREA + pos % info.log_area_len;`
            //
            // But we can replace the expensive modulo operation above with
            // one addition operation as follows. This is somewhat subtle,
            // but we have verification backing us up and proving this
            // optimization correct.

            let addr: u64 = ABSOLUTE_POS_OF_LOG_AREA + relative_pos + info.head_log_area_offset;
            assert(addr == ABSOLUTE_POS_OF_LOG_AREA +
                   relative_log_pos_to_log_area_offset(pos - info.head,
                                                       info.head_log_area_offset as int,
                                                       info.log_area_len as int));

            if len <= max_len_without_wrapping {

                // Case 2: We're reading few enough bytes that we don't have to wrap.

                proof { self.lemma_read_of_continuous_range(pm_region@, log_id, pos as int,
                                                            len as int, addr as int); }
                let bytes = match pm_region.read_unaligned(addr, len) {
                    Ok(bytes) => bytes,
                    Err(e) => {
                        assert(e == PmemError::AccessOutOfRange);
                        return Err(LogErr::PmemErr{ err: e });
                    }
                };
                return Ok((bytes, Ghost(Seq::new(len as nat, |i: int| i + addr))));
            }

            // Case 3: We're reading enough bytes that we have to wrap.
            // That necessitates doing two contiguous reads, one from the
            // end of the log area and one from the beginning, and
            // concatenating the results.

            proof {
                self.lemma_read_of_continuous_range(pm_region@, log_id, pos as int,
                                                    max_len_without_wrapping as int, addr as int);
            }

            let mut part1 = match pm_region.read_unaligned(addr, max_len_without_wrapping) {
                Ok(part1) => part1,
                Err(e) => {
                    assert(e == PmemError::AccessOutOfRange);
                    return Err(LogErr::PmemErr{ err: e });
                }
            };

            proof {
                self.lemma_read_of_continuous_range(pm_region@, log_id,
                                                    pos + max_len_without_wrapping,
                                                    len - max_len_without_wrapping,
                                                    ABSOLUTE_POS_OF_LOG_AREA as int);
            }

            let mut part2 = match pm_region.read_unaligned(ABSOLUTE_POS_OF_LOG_AREA, len - max_len_without_wrapping) {
                Ok(part2) => part2,
                Err(e) => {
                    assert(e == PmemError::AccessOutOfRange);
                    return Err(LogErr::PmemErr{ err: e });
                }
            };

            // Now, prove that concatenating them produces the correct
            // bytes to return. The subtle thing in this argument is that
            // the bytes are only correct modulo corruption. And the
            // "correct modulo corruption" specification function talks
            // about the concrete addresses the bytes were read from and
            // demands that those addresses all be distinct.

            proof {
                let true_part1 = s.log.subrange(pos - s.head, pos + max_len_without_wrapping - s.head);
                let true_part2 = s.log.subrange(pos + max_len_without_wrapping - s.head, pos + len - s.head);
                let addrs1 = Seq::<int>::new(max_len_without_wrapping as nat, |i: int| i + addr);
                let addrs2 = Seq::<int>::new((len - max_len_without_wrapping) as nat,
                                           |i: int| i + ABSOLUTE_POS_OF_LOG_AREA);
                assert(true_part1 + true_part2 =~= s.log.subrange(pos - s.head, pos + len - s.head));

                if !pm_region.constants().impervious_to_corruption {
                    assert(maybe_corrupted(part1@ + part2@, true_part1 + true_part2, addrs1 + addrs2));
                    assert(all_elements_unique(addrs1 + addrs2));
                }
            }

            // Append the two byte vectors together and return the result.

            part1.append(&mut part2);
            let addrs = Ghost(Seq::<int>::new(max_len_without_wrapping as nat, |i: int| i + addr) + 
                Seq::<int>::new((len - max_len_without_wrapping) as nat, |i: int| i + ABSOLUTE_POS_OF_LOG_AREA));
            Ok((part1, addrs))
        }

        // The `get_head_tail_and_capacity` method returns the head,
        // tail, and capacity of the log. See `README.md` for more
        // documentation and examples of its use.
        #[allow(unused_variables)]
        pub exec fn get_head_tail_and_capacity<Perm, PMRegion>(
            &self,
            wrpm_region: &WriteRestrictedPersistentMemoryRegion<Perm, PMRegion>,
            Ghost(log_id): Ghost<u128>,
        ) -> (result: Result<(u128, u128, u64), LogErr>)
            where
                Perm: CheckPermission<Seq<u8>>,
                PMRegion: PersistentMemoryRegion
            requires
                self.inv(wrpm_region, log_id)
            ensures
                ({
                    let log = self@;
                    match result {
                        Ok((result_head, result_tail, result_capacity)) => {
                            &&& result_head == log.head
                            &&& result_tail == log.head + log.log.len()
                            &&& result_capacity == log.capacity
                        },
                        _ => false
                    }
                })
        {
            // We cache information in `self.info` that lets us easily
            // compute the return values.

            let info = &self.info;
            Ok((info.head, info.head + info.log_length as u128, info.log_area_len))
        }

    }

}<|MERGE_RESOLUTION|>--- conflicted
+++ resolved
@@ -27,11 +27,6 @@
 
 verus! {
 
-<<<<<<< HEAD
-    // broadcast use pmcopy_axioms;
-
-=======
->>>>>>> e5e717e6
     // This structure, `LogInfo`, is used by `UntrustedLogImpl`
     // to store information about a single log. Its fields are:
     //
@@ -783,11 +778,7 @@
                 wrpm_region.constants() == old(wrpm_region).constants(),
                 self.state == old(self).state,
         {
-<<<<<<< HEAD
-            assume(false);
-=======
             broadcast use pmcopy_axioms;
->>>>>>> e5e717e6
 
             // Set the `unused_metadata_pos` to be the position corresponding to !self.cdb
             // since we're writing in the inactive part of the metadata.
