//! This file contains the implementation of `UntrustedLogImpl`,
//! which implements a provably correct log.
//!
//! The code in this file is verified and untrusted (as indicated by
//! the `_v.rs` suffix), so you don't have to read it to be confident
//! of the system's correctness.

use crate::log::append_v::*;
use crate::log::inv_v::*;
use crate::log::layout_v::*;
use crate::log::logimpl_t::*;
use crate::log::logspec_t::AbstractLogState;
use crate::log::setup_v::write_setup_metadata;
use crate::log::start_v::{read_cdb, read_log_variables};
use crate::pmem::pmemspec_t::*;
use crate::pmem::pmemutil_v::*;
use crate::pmem::pmcopy_t::*;
use crate::pmem::subregion_v::*;
use crate::pmem::wrpm_t::*;
use crate::pmem::traits_t::size_of;
use builtin::*;
use builtin_macros::*;
use vstd::arithmetic::div_mod::*;
use vstd::bytes::*;
use vstd::prelude::*;
use vstd::slice::*;

verus! {

    broadcast use pmcopy_axioms;

    // This structure, `LogInfo`, is used by `UntrustedLogImpl`
    // to store information about a single log. Its fields are:
    //
    // `log_area_len` -- how many bytes are in the log area on
    //     persistent memory
    //
    // `head` -- the logical position of the log's head
    //
    // `head_log_area_offset` -- the offset into the log area
    //     holding the byte at the head position. This is
    //     always equal to `head % log_area_len`, and is
    //     cached in this variable to avoid expensive modulo
    //     operations.
    //
    // `log_length` -- the number of bytes in the log beyond the head
    //
    // `log_plus_pending_length` -- the number of bytes in the log and
    //     the pending appends to the log combined
    pub struct LogInfo {
        pub log_area_len: u64,
        pub head: u128,
        pub head_log_area_offset: u64,
        pub log_length: u64,
        pub log_plus_pending_length: u64,
    }

    impl LogInfo {
        pub open spec fn tentatively_append(self, num_bytes: u64) -> Self
        {
             Self{ log_plus_pending_length: (self.log_plus_pending_length + num_bytes) as u64, ..self }
        }
    }

    // This structure, `UntrustedLogImpl`, implements a
    // log. Its fields are:
    //
    // `num_logs` -- the number of logs in the log
    // `cdb` -- the current value of the corruption-detecting boolean
    // `info` -- the log information
    // `state` -- the abstract view of the log
    pub struct UntrustedLogImpl {
        cdb: bool,
        info: LogInfo,
        state: Ghost<AbstractLogState>,
    }

    impl UntrustedLogImpl
    {
        // This static function specifies how multiple regions'
        // contents should be viewed upon recovery as an abstract
        // log state.
        pub closed spec fn recover(mem: Seq<u8>, log_id: u128) -> Option<AbstractLogState>
        {
            if !metadata_types_set(mem) {
                // If the metadata types aren't properly set up, the log is unrecoverable.
                None
            } else {
                recover_state(mem, log_id)
            }
        }

        // This lemma proves that if the log can be succesfully recovered, then we must have written valid
        // values to its metadata locations.
        pub proof fn lemma_recover_successful_implies_metadata_types_set(mem: Seq<u8>, log_id: u128)
            ensures 
                Self::recover(mem, log_id) is Some ==> metadata_types_set(mem)
        {}

        // This method specifies an invariant on `self` that all
        // `UntrustedLogImpl` methods maintain. It requires this
        // invariant to hold on any method invocation, and ensures it
        // in any method invocation that takes `&mut self`.
        //
        // Most of the conjuncts in this invariant are defined in the
        // file `inv_v.rs`. See that file for detailed explanations.
        pub closed spec fn inv<Perm, PMRegion>(
            &self,
            wrpm_region: &WriteRestrictedPersistentMemoryRegion<Perm, PMRegion>,
            log_id: u128,
        ) -> bool
            where
                Perm: CheckPermission<Seq<u8>>,
                PMRegion: PersistentMemoryRegion
        {
            &&& wrpm_region.inv() // whatever the persistent memory regions require as an invariant
            &&& no_outstanding_writes_to_metadata(wrpm_region@)
            &&& memory_matches_deserialized_cdb(wrpm_region@, self.cdb)
            &&& metadata_consistent_with_info(wrpm_region@, log_id, self.cdb, self.info)
            &&& info_consistent_with_log_area_in_region(wrpm_region@, self.info, self.state@)
            &&& can_only_crash_as_state(wrpm_region@, log_id, self.state@.drop_pending_appends())
            &&& metadata_types_set(wrpm_region@.committed())
        }

        pub proof fn lemma_inv_implies_wrpm_inv<Perm, PMRegion>(
            &self,
            wrpm_region: &WriteRestrictedPersistentMemoryRegion<Perm, PMRegion>,
            log_id: u128
        )
            where
                Perm: CheckPermission<Seq<u8>>,
                PMRegion: PersistentMemoryRegion
            requires
                self.inv(wrpm_region, log_id)
            ensures
                wrpm_region.inv()
        {}

        pub proof fn lemma_inv_implies_can_only_crash_as<Perm, PMRegion>(
            &self,
            wrpm_region: &WriteRestrictedPersistentMemoryRegion<Perm, PMRegion>,
            log_id: u128
        )
            where
                Perm: CheckPermission<Seq<u8>>,
                PMRegion: PersistentMemoryRegion
            requires
                self.inv(wrpm_region, log_id)
            ensures
                can_only_crash_as_state(wrpm_region@, log_id, self@.drop_pending_appends())
        {}

        // This function specifies how to view the in-memory state of
        // `self` as an abstract log state.
        pub closed spec fn view(&self) -> AbstractLogState
        {
            self.state@
        }

        // The `setup` method sets up persistent memory objects `pm_region`
        // to store an initial empty log. It returns the capacity of the log.
        // See `README.md` for more documentation.
        pub exec fn setup<PMRegion>(
            pm_region: &mut PMRegion,
            log_id: u128,
        ) -> (result: Result<u64, LogErr>)
            where
                PMRegion: PersistentMemoryRegion
            requires
                old(pm_region).inv(),
            ensures
                pm_region.inv(),
                pm_region.constants() == old(pm_region).constants(),
                pm_region@.no_outstanding_writes(),
                match result {
                    Ok(log_capacity) => {
                        let state = AbstractLogState::initialize(log_capacity as int);
                        &&& log_capacity@ <= pm_region@.len()
                        &&& pm_region@.len() == old(pm_region)@.len()
                        &&& can_only_crash_as_state(pm_region@, log_id, state)
                        &&& Self::recover(pm_region@.committed(), log_id) == Some(state)
                        &&& Self::recover(pm_region@.flush().committed(), log_id) == Some(state)
                        &&& state == state.drop_pending_appends()
                    },
                    Err(LogErr::InsufficientSpaceForSetup { required_space }) => {
                        &&& pm_region@ == old(pm_region)@.flush()
                        &&& pm_region@.len() < required_space
                    },
                    _ => false
                }
        {
            let ghost original_pm_region = pm_region@;

            // We can't write without proving that there are no
            // outstanding writes where we're writing. So just start
            // out by flushing, so it's clear we can write anywhere.
            //
            // Why can't we write without proving there isn't a
            // conflicting outstanding write, you ask? Two reasons:
            //
            // First, to simplify the specification of how persistent
            // memory behaves, in `pmem::pmemspec_t.rs` we don't specify
            // what happens when there are multiple outstanding writes
            // to the same address. Instead, we just forbid that
            // case.
            //
            // Second, even if we did specify what happened in that
            // case, in this function we have no idea what's already
            // been written. If there were outstanding writes and they
            // got reordered after our writes, the resulting state
            // might be invalid. So we need to flush before writing
            // anything anyway.

            pm_region.flush();

            // Get the list of region sizes and make sure they support
            // storing a log. If not, return an appropriate
            // error.

            let region_size = pm_region.get_region_size();
            if region_size < ABSOLUTE_POS_OF_LOG_AREA + MIN_LOG_AREA_SIZE {
                return Err(LogErr::InsufficientSpaceForSetup{
                    required_space: ABSOLUTE_POS_OF_LOG_AREA + MIN_LOG_AREA_SIZE
                });
            }

            // Compute log capacities so we can return them.

            let log_capacity = region_size - ABSOLUTE_POS_OF_LOG_AREA;

            // Write setup metadata.

            write_setup_metadata(pm_region, region_size, Ghost(log_capacity), log_id);

            proof {
                // Prove various postconditions about how we can
                // crash. Specifically, (1) we can only crash as
                // `AbstractLogState::initialize(log_capacities@)`,
                // (2) if we recover after flushing then we get that
                // state, and (3) that state has no pending appends.

                let state = AbstractLogState::initialize(log_capacity as int);
                assert(state =~= state.drop_pending_appends());
                lemma_if_no_outstanding_writes_to_region_then_flush_is_idempotent(pm_region@);
                lemma_if_no_outstanding_writes_then_persistent_memory_view_can_only_crash_as_committed(
                    pm_region@);
            }

            Ok(log_capacity)
        }

        // The `start` static method creates an
        // `UntrustedLogImpl` out of a set of persistent memory
        // regions. It's assumed that those regions were initialized
        // with `setup` and then only `UntrustedLogImpl` methods
        // were allowed to mutate them. See `README.md` for more
        // documentation and an example of its use.
        //
        // This method is passed a write-restricted collection of
        // persistent memory regions `wrpm_region`. This restricts
        // how we can write `wrpm_region`. This is moot, though,
        // because we don't ever write to the memory.
        pub exec fn start<PMRegion>(
            wrpm_region: &mut WriteRestrictedPersistentMemoryRegion<TrustedPermission, PMRegion>,
            log_id: u128,
            Tracked(perm): Tracked<&TrustedPermission>,
            Ghost(state): Ghost<AbstractLogState>,
        ) -> (result: Result<Self, LogErr>)
            where
                PMRegion: PersistentMemoryRegion
            requires
                Self::recover(old(wrpm_region)@.flush().committed(), log_id) == Some(state),
                old(wrpm_region).inv(),
                forall |s| #[trigger] perm.check_permission(s) <==> Self::recover(s, log_id) == Some(state),
            ensures
                wrpm_region.inv(),
                wrpm_region.constants() == old(wrpm_region).constants(),
                match result {
                    Ok(log_impl) => {
                        &&& log_impl.inv(wrpm_region, log_id)
                        &&& log_impl@ == state
                        &&& can_only_crash_as_state(wrpm_region@, log_id, state.drop_pending_appends())
                    },
                    Err(LogErr::CRCMismatch) => !wrpm_region.constants().impervious_to_corruption,
                    Err(e) => e == LogErr::PmemErr{ err: PmemError::AccessOutOfRange },
                }
        {
            // The invariants demand that there are no outstanding
            // writes to various location. To make sure of this, we
            // flush all memory regions.

            wrpm_region.flush();

            // Out of paranoia, we check to make sure that the number
            // of regions is sensible. Both cases are technically
            // precluded by the assumptions about how `start` is
            // invoked, since it's assumed the user invokes `start` on
            // a properly set-up collection of persistent memory
            // regions. We check for them anyway in case that
            // assumption doesn't hold.

            let pm_region = wrpm_region.get_pm_region_ref();

            // First, we read the corruption-detecting boolean and
            // return an error if that fails.

            let cdb = read_cdb(pm_region)?;

            // Second, we read the log variables to store in `info`.
            // If that fails, we return an error.

            let info = read_log_variables(pm_region, log_id, cdb)?;
            proof {
                // We have to prove that we can only crash as the given abstract
                // state with all pending appends dropped. We prove this with two
                // lemmas. The first says that since we've established certain
                // invariants, we can only crash as `state`. The second says that,
                // because this is a recovered state, it's unaffected by dropping
                // all pending appends.

                lemma_invariants_imply_crash_recover_forall(pm_region@, log_id, cdb, info, state);
                lemma_recovered_state_is_crash_idempotent(wrpm_region@.committed(), log_id);

                assert(no_outstanding_writes_to_metadata(pm_region@));
                lemma_metadata_set_after_crash(pm_region@, cdb);
            }
            Ok(Self{ cdb, info, state: Ghost(state) })
        }

        // The `tentatively_append_to_log` method is called by
        // `tentatively_append` to perform writes to the log area.
        // It's passed a `subregion` that frames access to only that
        // log area, and only to offsets within that log area that are
        // unreachable during recovery.
        exec fn tentatively_append_to_log<PMRegion>(
            &self,
            wrpm_region: &mut WriteRestrictedPersistentMemoryRegion<TrustedPermission, PMRegion>,
            subregion: &WriteRestrictedPersistentMemorySubregion,
            bytes_to_append: &[u8],
            Tracked(perm): Tracked<&TrustedPermission>,
        ) -> (result: Result<u128, LogErr>)
            where
                PMRegion: PersistentMemoryRegion
            requires
                bytes_to_append.len() <= self.info.log_area_len - self.info.log_plus_pending_length,
                self.info.head + self.info.log_plus_pending_length + bytes_to_append.len() <= u128::MAX,
                subregion.inv(&*old(wrpm_region), perm),
                subregion.start() == ABSOLUTE_POS_OF_LOG_AREA,
                subregion.len() == self.info.log_area_len,
                info_consistent_with_log_area(subregion.view(&*old(wrpm_region)), self.info, self.state@),
                forall |log_area_offset: int|
                    #[trigger] subregion.is_writable_relative_addr(log_area_offset) <==>
                    log_area_offset_unreachable_during_recovery(self.info.head_log_area_offset as int,
                                                                self.info.log_area_len as int,
                                                                self.info.log_length as int,
                                                                log_area_offset),
            ensures
                subregion.inv(wrpm_region, perm),
                match result {
                    Ok(offset) => {
                        &&& offset == self.info.head + self.info.log_plus_pending_length
                        &&& info_consistent_with_log_area(
                            subregion.view(wrpm_region),
                            self.info.tentatively_append(bytes_to_append.len() as u64),
                            self.state@.tentatively_append(bytes_to_append@)
                        )
                    },
                    Err(LogErr::InsufficientSpaceForAppend { available_space }) => {
                        &&& subregion.view(wrpm_region) == subregion.view(&*old(wrpm_region))
                        &&& available_space < bytes_to_append@.len()
                        &&& {
                               ||| available_space == self@.capacity - self@.log.len() - self@.pending.len()
                               ||| available_space == u128::MAX - self@.head - self@.log.len() - self@.pending.len()
                           }
                    },
                    _ => false
                }
        {
            let info = &self.info;

            // Compute the current logical offset of the end of the
            // log, including any earlier pending appends. This is the
            // offset at which we'll be logically appending, and so is
            // the offset we're expected to return. After all, the
            // caller wants to know what virtual log position they
            // need to use to read this data in the future.

            let old_pending_tail: u128 = info.head + info.log_plus_pending_length as u128;

            // The simple case is that we're being asked to append the
            // empty string. If so, do nothing and return.

            let num_bytes: u64 = bytes_to_append.len() as u64;
            if num_bytes == 0 {
                assert(forall |a: Seq<u8>, b: Seq<u8>| b == Seq::<u8>::empty() ==> a + b == a);
                assert(bytes_to_append@ =~= Seq::<u8>::empty());
                assert(self.info.tentatively_append(bytes_to_append.len() as u64) =~= self.info);
                assert(self.state@.tentatively_append(bytes_to_append@) =~= self.state@);
                assert(info_consistent_with_log_area(
                    subregion.view(wrpm_region),
                    self.info.tentatively_append(bytes_to_append.len() as u64),
                    self.state@.tentatively_append(bytes_to_append@)
                ));
                return Ok(old_pending_tail);
            }

            let ghost state = self.state@;

            // If the number of bytes in the log plus pending appends
            // is at least as many bytes as are beyond the head in the
            // log area, there's obviously enough room to append all
            // the bytes without wrapping. So just write the bytes
            // there.

            if info.log_plus_pending_length >= info.log_area_len - info.head_log_area_offset {

                // We could compute the address to write to with:
                //
                // `write_addr = old_pending_tail % info.log_area_len;`
                //
                // But we can replace the expensive modulo operation above with two subtraction
                // operations as follows. This is somewhat subtle, but we have verification backing
                // us up and proving this optimization correct.

                let write_addr: u64 =
                    info.log_plus_pending_length - (info.log_area_len - info.head_log_area_offset);
                assert(write_addr ==
                       relative_log_pos_to_log_area_offset(info.log_plus_pending_length as int,
                                                           info.head_log_area_offset as int,
                                                           info.log_area_len as int));

                proof {
                    lemma_tentatively_append(subregion.view(wrpm_region), bytes_to_append@, self.info, self.state@);
                }
                subregion.write_relative(wrpm_region, write_addr, bytes_to_append, Tracked(perm));
            }
            else {
                // We could compute the address to write to with:
                //
                // `write_addr = old_pending_tail % info.log_area_len`
                //
                // But we can replace the expensive modulo operation above with an addition
                // operation as follows. This is somewhat subtle, but we have verification backing
                // us up and proving this optimization correct.

                let write_addr: u64 = info.log_plus_pending_length + info.head_log_area_offset;
                assert(write_addr ==
                       relative_log_pos_to_log_area_offset(info.log_plus_pending_length as int,
                                                           info.head_log_area_offset as int,
                                                           info.log_area_len as int));

                // There's limited space beyond the pending bytes in the log area, so as we write
                // the bytes we may have to wrap around the end of the log area. So we must compute
                // how many bytes we can write without having to wrap:

                let max_len_without_wrapping: u64 =
                    info.log_area_len - info.head_log_area_offset - info.log_plus_pending_length;
                assert(max_len_without_wrapping == info.log_area_len -
                       relative_log_pos_to_log_area_offset(info.log_plus_pending_length as int,
                                                           info.head_log_area_offset as int, info.log_area_len as int));

                if num_bytes <= max_len_without_wrapping {

                    // If there's room for all the bytes we need to write, we just need one write.

                    proof {
                        lemma_tentatively_append(subregion.view(wrpm_region), bytes_to_append@,
                                                 self.info, self.state@);
                    }
                    subregion.write_relative(wrpm_region, write_addr, bytes_to_append, Tracked(perm));
                }
                else {

                    // If there isn't room for all the bytes we need to write, we need two writes,
                    // one writing the first `max_len_without_wrapping` bytes to address
                    // `write_addr` and the other writing the remaining bytes to the beginning of
                    // the log area.
                    //
                    // There are a lot of things we have to prove about these writes, like the fact
                    // that they're both permitted by `perm`. We offload those proofs to a lemma in
                    // `append_v.rs` that we invoke here.

                    proof {
                        lemma_tentatively_append_wrapping(subregion.view(wrpm_region),
                                                          bytes_to_append@, self.info, self.state@);
                    }
                    subregion.write_relative(
                        wrpm_region,
                        write_addr,
                        slice_subrange(bytes_to_append, 0, max_len_without_wrapping as usize),
                        Tracked(perm)
                    );
                    subregion.write_relative(
                        wrpm_region,
                        0u64,
                        slice_subrange(bytes_to_append, max_len_without_wrapping as usize, bytes_to_append.len()),
                        Tracked(perm)
                    );
                }
            }

            Ok(old_pending_tail)
        }
        
        // The `tentatively_append` method tentatively appends
        // `bytes_to_append` to the end of the log. It's tentative in
        // that crashes will undo the appends, and reads aren't
        // allowed in the tentative part of the log. See `README.md` for
        // more documentation and examples of its use.
        //
        // This method is passed a write-restricted persistent memory
        // region `wrpm_region`. This restricts how it can write
        // `wrpm_region`. It's only given permission (in `perm`) to
        // write if it can prove that any crash after initiating the
        // write is safe. That is, any such crash must put the memory
        // in a state that recovers as the current abstract state with
        // all pending appends dropped.
        pub exec fn tentatively_append<PMRegion>(
            &mut self,
            wrpm_region: &mut WriteRestrictedPersistentMemoryRegion<TrustedPermission, PMRegion>,
            bytes_to_append: &[u8],
            Ghost(log_id): Ghost<u128>,
            Tracked(perm): Tracked<&TrustedPermission>,
        ) -> (result: Result<u128, LogErr>)
            where
                PMRegion: PersistentMemoryRegion
            requires
                old(self).inv(&*old(wrpm_region), log_id),
                forall |s| #[trigger] perm.check_permission(s) <==>
                    Self::recover(s, log_id) == Some(old(self)@.drop_pending_appends()),
            ensures
                self.inv(wrpm_region, log_id),
                wrpm_region.constants() == old(wrpm_region).constants(),
                can_only_crash_as_state(wrpm_region@, log_id, self@.drop_pending_appends()),
                match result {
                    Ok(offset) => {
                        let state = old(self)@;
                        &&& offset == state.head + state.log.len() + state.pending.len()
                        &&& self@ == old(self)@.tentatively_append(bytes_to_append@)
                    },
                    Err(LogErr::InsufficientSpaceForAppend { available_space }) => {
                        &&& self@ == old(self)@
                        &&& available_space < bytes_to_append@.len()
                        &&& {
                               ||| available_space == self@.capacity - self@.log.len() - self@.pending.len()
                               ||| available_space == u128::MAX - self@.head - self@.log.len() - self@.pending.len()
                           }
                    },
                    _ => false
                },
        {
            // One useful invariant implies that
            // `info.log_plus_pending_length <= info.log_area_len`, so
            // we know we can safely do the following subtraction
            // without underflow.

            let info = &self.info;
            let available_space: u64 = info.log_area_len - info.log_plus_pending_length as u64;

            // Check to make sure we have enough available space, and
            // return an error otherwise. There are two ways we might
            // not have available space. The first is that doing the
            // append would overfill the log area. The second (which
            // will probably never happen) is that doing this append
            // and a subsequent commit would make the logical tail
            // exceed u128::MAX.

            let num_bytes: u64 = bytes_to_append.len() as u64;
            if num_bytes > available_space {
                return Err(LogErr::InsufficientSpaceForAppend{ available_space })
            }
            if num_bytes as u128 > u128::MAX - info.log_plus_pending_length as u128 - info.head {
                return Err(LogErr::InsufficientSpaceForAppend{
                    available_space: (u128::MAX - info.log_plus_pending_length as u128 - info.head) as u64
                })
            }

            // Create a `WriteRestrictedPersistentMemorySubregion` that only provides
            // access to the log area, and that places a simpler
            // restriction on writes: one can only use it to overwrite
            // log addresses not accessed by the recovery view. That
            // is, one can only use it to overwrite parts of the log
            // beyond the current tail.

            let ghost is_writable_absolute_addr_fn =
                |addr: int| log_area_offset_unreachable_during_recovery(self.info.head_log_area_offset as int,
                                                                      self.info.log_area_len as int,
                                                                      self.info.log_length as int,
                                                                      addr - ABSOLUTE_POS_OF_LOG_AREA);
            assert forall |alt_region_view: PersistentMemoryRegionView, crash_state: Seq<u8>| {
                &&& #[trigger] alt_region_view.can_crash_as(crash_state)
                &&& wrpm_region@.len() == alt_region_view.len()
                &&& views_differ_only_where_subregion_allows(wrpm_region@, alt_region_view,
                                                           ABSOLUTE_POS_OF_LOG_AREA as int,
                                                           info.log_area_len as int,
                                                           is_writable_absolute_addr_fn)
            } implies perm.check_permission(crash_state) by {
                lemma_if_view_differs_only_in_log_area_parts_not_accessed_by_recovery_then_recover_state_matches(
                    wrpm_region@, alt_region_view, crash_state, log_id, self.cdb, self.info, self.state@,
                    is_writable_absolute_addr_fn
                );
                assert(wrpm_region@.committed().subrange(ABSOLUTE_POS_OF_GLOBAL_METADATA as int, ABSOLUTE_POS_OF_LOG_AREA as int) ==
                    alt_region_view.committed().subrange(ABSOLUTE_POS_OF_GLOBAL_METADATA as int, ABSOLUTE_POS_OF_LOG_AREA as int));
                lemma_establish_extract_bytes_equivalence(wrpm_region@.committed(), alt_region_view.committed());
                lemma_header_bytes_equal_implies_active_metadata_bytes_equal(wrpm_region@.committed(), alt_region_view.committed());
                lemma_metadata_matches_implies_metadata_types_set(wrpm_region@, alt_region_view, self.cdb);
                lemma_metadata_set_after_crash(alt_region_view, self.cdb);
            }
            let subregion = WriteRestrictedPersistentMemorySubregion::new(
                wrpm_region, Tracked(perm), ABSOLUTE_POS_OF_LOG_AREA,
                Ghost(self.info.log_area_len as int), Ghost(is_writable_absolute_addr_fn)
            );

            // Call `tentatively_append_to_log` to do the real work of this function,
            // providing it the subregion created above so it doesn't have to think
            // about anything but the log area and so it doesn't have to reason about
            // the overall recovery view to perform writes.
            let ghost old_wrpm_region = wrpm_region@;
            let result = self.tentatively_append_to_log(wrpm_region, &subregion, bytes_to_append, Tracked(perm));

            // We now update our `info` field to reflect the new
            // `log_plus_pending_length` value.

            let num_bytes: u64 = bytes_to_append.len() as u64;
            self.info.log_plus_pending_length = (self.info.log_plus_pending_length + num_bytes) as u64;

            // We update our `state` field to reflect the tentative append.

            self.state = Ghost(self.state@.tentatively_append(bytes_to_append@));

            proof {
                subregion.lemma_reveal_opaque_inv(wrpm_region, perm);
                lemma_establish_extract_bytes_equivalence(subregion.initial_region_view().committed(),
                                                          wrpm_region@.committed());
                assert(views_differ_only_where_subregion_allows(old_wrpm_region, wrpm_region@,
                ABSOLUTE_POS_OF_LOG_AREA as int, self.info.log_area_len as int, is_writable_absolute_addr_fn));
                assert(old_wrpm_region.committed().subrange(ABSOLUTE_POS_OF_GLOBAL_METADATA as int, ABSOLUTE_POS_OF_LOG_AREA as int) ==
                    wrpm_region@.committed().subrange(ABSOLUTE_POS_OF_GLOBAL_METADATA as int, ABSOLUTE_POS_OF_LOG_AREA as int));
                lemma_header_bytes_equal_implies_active_metadata_bytes_equal(old_wrpm_region.committed(), wrpm_region@.committed());
                lemma_metadata_matches_implies_metadata_types_set(old_wrpm_region, wrpm_region@, self.cdb);
            }

            result
        }

        // This local helper method updates the inactive log metadata
        // on persistent memory to be consistent with `self.info` and
        // `self.state`. It's passed a subregion that gives it permission
        // to do arbitrary writes to the inactive log metadata portion
        // of the persistent memory.
        exec fn update_inactive_log_metadata<PMRegion>(
            &self,
            wrpm_region: &mut WriteRestrictedPersistentMemoryRegion<TrustedPermission, PMRegion>,
            subregion: &WriteRestrictedPersistentMemorySubregion,
            Ghost(log_id): Ghost<u128>,
            Ghost(prev_info): Ghost<LogInfo>,
            Ghost(prev_state): Ghost<AbstractLogState>,
            Tracked(perm): Tracked<&TrustedPermission>,
        )
            where
                PMRegion: PersistentMemoryRegion,
            requires
                subregion.inv(old::<&mut _>(wrpm_region), perm),
                subregion.len() == LogMetadata::spec_size_of() + u64::spec_size_of(),
                subregion.view(old::<&mut _>(wrpm_region)).no_outstanding_writes(),
                forall |addr: int| #[trigger] subregion.is_writable_absolute_addr_fn()(addr),
            ensures
                subregion.inv(wrpm_region, perm),
                ({
                    let state_after_flush = subregion.view(wrpm_region).flush().committed();
                    let log_metadata_bytes = extract_bytes(state_after_flush, 0, LogMetadata::spec_size_of());
                    let log_crc_bytes = extract_bytes(state_after_flush, LogMetadata::spec_size_of(), u64::spec_size_of());
                    let log_metadata = LogMetadata::spec_from_bytes(log_metadata_bytes);
                    let log_crc = u64::spec_from_bytes(log_crc_bytes);
                    let new_metadata = LogMetadata {
                        head: self.info.head,
                        _padding: 0,
                        log_length: self.info.log_length,
                    };
                    let new_crc = new_metadata.spec_crc();

                    &&& log_crc == log_metadata.spec_crc()
                    &&& log_metadata.head == self.info.head
                    &&& log_metadata.log_length == self.info.log_length

                    &&& log_metadata_bytes == new_metadata.spec_to_bytes()
                    &&& log_crc_bytes == new_crc.spec_to_bytes()
                }),
        {
            // Encode the log metadata as bytes, and compute the CRC of those bytes

            let info = &self.info;
            let log_metadata = LogMetadata {
                head: info.head,
                _padding: 0,
                log_length: info.log_length
            };
            let log_crc = calculate_crc(&log_metadata);

            assert(log_metadata.spec_to_bytes().len() == LogMetadata::spec_size_of());
            assert(log_crc.spec_to_bytes().len() == u64::spec_size_of());

            // Write the new metadata to the inactive header (without the CRC)
            subregion.serialize_and_write_relative(wrpm_region, 0, &log_metadata, Tracked(perm));
            subregion.serialize_and_write_relative(wrpm_region, size_of::<LogMetadata>() as u64, &log_crc, Tracked(perm));

            // Prove that after the flush, the log metadata will be reflected in the subregion's
            // state.

            proof {
                let state_after_flush = subregion.view(wrpm_region).flush().committed();
                assert(extract_bytes(state_after_flush, 0, LogMetadata::spec_size_of() as int)
                       =~= log_metadata.spec_to_bytes());
                assert(extract_bytes(state_after_flush, LogMetadata::spec_size_of() as int, CRC_SIZE as int)
                       =~= log_crc.spec_to_bytes());
            }
        }

        // This local helper method updates the log metadata on
        // persistent memory to be consistent with `self.info` and
        // `self.state`. It does so in the following steps: (1) update
        // the log metadata corresponding to the inactive CDB; (2)
        // flush; (3) swap the CDB in region #0; (4) flush again.
        //
        // The first of these steps only writes to inactive metadata, i.e.,
        // metadata that's ignored during recovery. So even if a crash
        // happens during or immediately after this call, recovery will be
        // unaffected.
        //
        // Before calling this function, the caller should make sure that
        // `self.info` and `self.state` contain the data that the inactive
        // log metadata should reflect. But, since this function has to
        // reason about crashes, it also needs to know things about the
        // *previous* values of `self.info` and `self.state`, since those
        // are the ones that the active log metadata is consistent with
        // and will stay consistent with until we write the new CDB. These
        // previous values are passed as ghost parameters since they're
        // only needed for proving things.
        //
        // The caller of this function is responsible for making sure that
        // the contents of the log area are compatible with both the old
        // and the new `info` and `state`. However, the log area contents
        // only need to be compatible with the new `info` and `state`
        // after the next flush, since we're going to be doing a flush.
        // This weaker requirement allows a performance optimization: the
        // caller doesn't have to flush before calling this function.
        exec fn update_log_metadata<PMRegion>(
            &mut self,
            wrpm_region: &mut WriteRestrictedPersistentMemoryRegion<TrustedPermission, PMRegion>,
            Ghost(log_id): Ghost<u128>,
            Ghost(prev_info): Ghost<LogInfo>,
            Ghost(prev_state): Ghost<AbstractLogState>,
            Tracked(perm): Tracked<&TrustedPermission>,
        )
            where
                PMRegion: PersistentMemoryRegion
            requires
                old(wrpm_region).inv(),
                memory_matches_deserialized_cdb(old(wrpm_region)@, old(self).cdb),
                no_outstanding_writes_to_metadata(old(wrpm_region)@),
                metadata_consistent_with_info(old(wrpm_region)@, log_id, old(self).cdb, prev_info),
                info_consistent_with_log_area_in_region(old(wrpm_region)@.flush(), old(self).info, old(self).state@),
                info_consistent_with_log_area_in_region(old(wrpm_region)@, prev_info, prev_state),
                old(self).info.log_area_len == prev_info.log_area_len,
                forall |s| {
                          ||| Self::recover(s, log_id) == Some(prev_state.drop_pending_appends())
                          ||| Self::recover(s, log_id) == Some(old(self).state@.drop_pending_appends())
                      } ==> #[trigger] perm.check_permission(s),
                metadata_types_set(old(wrpm_region)@.committed()),
            ensures
                self.inv(wrpm_region, log_id),
                wrpm_region.constants() == old(wrpm_region).constants(),
                self.state == old(self).state,
        {
            assume(false);

            // Set the `unused_metadata_pos` to be the position corresponding to !self.cdb
            // since we're writing in the inactive part of the metadata.

            let ghost old_wrpm = wrpm_region@;
            let unused_metadata_pos = if self.cdb { ABSOLUTE_POS_OF_LOG_METADATA_FOR_CDB_FALSE }
                                      else { ABSOLUTE_POS_OF_LOG_METADATA_FOR_CDB_TRUE };
            assert(unused_metadata_pos == get_log_metadata_pos(!self.cdb));

            // Update the inactive log metadata by creating a
            // subregion and invoking `update_inactive_log_metadata`.
            // The main interesting part of creating the subregion is
            // establishing a condition `condition` such that (1)
            // `condition(crash_state) ==>
            // perm.check_permission(crash_state)` and (2) `condition`
            // is preserved by updating writable addresses within the
            // subregion.

            let ghost is_writable_absolute_addr_fn = |addr: int| true;
            let ghost condition = |mem: Seq<u8>| {
                &&& mem.len() >= ABSOLUTE_POS_OF_LOG_AREA
                &&& recover_cdb(mem) == Some(self.cdb)
                &&& recover_state(mem, log_id) == Some(prev_state.drop_pending_appends())
                &&& metadata_types_set(mem)
            };
<<<<<<< HEAD
            let log_crc = calculate_crc(&log_metadata);

            let ghost log_metadata_bytes = log_metadata.spec_to_bytes();
            let ghost log_crc_bytes = log_crc.spec_to_bytes();

            // Prove that updating the inactive metadata+CRC maintains
            // all invariants that held before. We prove this separately
            // for metadata and CRC because they are updated in two separate
            // writes.

            proof {
                lemma_updating_inactive_metadata_maintains_invariants(
                    wrpm_region@, log_id, self.cdb, prev_info, prev_state, log_metadata_bytes
                );

                let wrpm_region_new = wrpm_region@.write(unused_metadata_pos as int, log_metadata_bytes);
                lemma_updating_inactive_crc_maintains_invariants(
                    wrpm_region_new, log_id, self.cdb, prev_info, prev_state, log_crc_bytes
=======
            assert forall |s1: Seq<u8>, s2: Seq<u8>| {
                &&& condition(s1)
                &&& s1.len() == s2.len() == wrpm_region@.len()
                &&& #[trigger] memories_differ_only_where_subregion_allows(s1, s2, unused_metadata_pos as int,
                    LogMetadata::spec_size_of() + u64::spec_size_of(), is_writable_absolute_addr_fn)
            } implies condition(s2) by {
                lemma_if_only_differences_in_memory_are_inactive_metadata_then_recover_state_matches(
                    s1, s2, log_id, self.cdb
>>>>>>> 05d28071
                );
            }
            assert forall |crash_state: Seq<u8>| wrpm_region@.can_crash_as(crash_state) implies condition(crash_state) by {
                lemma_invariants_imply_crash_recover_forall(wrpm_region@, log_id, self.cdb, prev_info, prev_state);
            }
            let subregion = WriteRestrictedPersistentMemorySubregion::new_with_condition(
                wrpm_region, Tracked(perm), unused_metadata_pos,
                Ghost(LogMetadata::spec_size_of() + u64::spec_size_of()), Ghost(is_writable_absolute_addr_fn),
                Ghost(condition),
            );
<<<<<<< HEAD
            assert forall |crash_bytes| wrpm_region_new.can_crash_as(crash_bytes)
                       implies #[trigger] perm.check_permission(crash_bytes) by {
                lemma_invariants_imply_crash_recover_forall(
                    wrpm_region_new, log_id, self.cdb, prev_info, prev_state);
            }

            wrpm_region.serialize_and_write(unused_metadata_pos + LENGTH_OF_LOG_METADATA, &log_crc, Tracked(perm));

            // Prove that after the flush, the log metadata corresponding to the unused CDB will
            // be reflected in memory.

            let ghost flushed = wrpm_region_new.flush();
            assert (metadata_consistent_with_info(flushed, log_id, !self.cdb, self.info)) by {
                let mem1 = wrpm_region@.committed();
                let mem2 = flushed.committed();
                lemma_establish_extract_bytes_equivalence(mem1, mem2);
                lemma_write_reflected_after_flush_committed(wrpm_region@, unused_metadata_pos as int,
                                                            log_metadata_bytes + log_crc_bytes);
                assert(extract_log_metadata(mem2, !self.cdb) =~= log_metadata_bytes);
                assert(extract_log_crc(mem2, !self.cdb) =~= log_crc_bytes);
                assert(deserialize_log_metadata(mem2, !self.cdb) == log_metadata);
                assert(deserialize_log_crc(mem2, !self.cdb) == log_crc);
            }
=======
            self.update_inactive_log_metadata(wrpm_region, &subregion, Ghost(log_id), Ghost(prev_info),
                                              Ghost(prev_state), Tracked(perm));
>>>>>>> 05d28071

            // We've updated the inactive log metadata now, so it's a good time to
            // mention some relevant facts about the consequent state.
            
            proof {
                let mem1 = old_wrpm.committed();
                let mem2 = wrpm_region@.committed();
                subregion.lemma_reveal_opaque_inv(wrpm_region, perm);
                lemma_establish_extract_bytes_equivalence(mem1, mem2);
        
                assert(wrpm_region.inv());
                assert(wrpm_region.constants() == old(wrpm_region).constants());
                assert(unused_metadata_pos == get_log_metadata_pos(!self.cdb));
                assert(memory_matches_deserialized_cdb(wrpm_region@, self.cdb));
                assert(metadata_consistent_with_info(wrpm_region@, log_id, self.cdb, prev_info));
                assert(info_consistent_with_log_area_in_region(wrpm_region@, prev_info, prev_state));
                assert(info_consistent_with_log_area_in_region(wrpm_region@.flush(), self.info, self.state@));
                assert(forall |s| Self::recover(s, log_id) == Some(prev_state.drop_pending_appends()) ==>
                           #[trigger] perm.check_permission(s));
                assert(self.info.log_area_len == prev_info.log_area_len);
                assert(metadata_consistent_with_info(wrpm_region@.flush(), log_id, !self.cdb, self.info)) by {
                    let mem3 = wrpm_region@.flush().committed();
                    lemma_establish_extract_bytes_equivalence(mem1, mem3);
                    assert(extract_bytes(mem3, unused_metadata_pos as int, LogMetadata::spec_size_of())
                           =~= extract_bytes(subregion.view(wrpm_region).flush().committed(), 0,
                                            LogMetadata::spec_size_of() as int));
                    assert(extract_bytes(mem3, unused_metadata_pos + LogMetadata::spec_size_of(), u64::spec_size_of())
                           =~= extract_bytes(subregion.view(wrpm_region).flush().committed(),
                                            LogMetadata::spec_size_of(),  u64::spec_size_of()));
                }

                assert(inactive_metadata_types_set(wrpm_region@.flush().committed())) by {
                    let mem = wrpm_region@.flush().committed();
                    
                    lemma_flushing_metadata_maintains_invariants(wrpm_region@, log_id, self.cdb, prev_info, prev_state);

                    // Construct the new inactive log metadata contents to show that the types for the inactive metadata
                    // and crc are set.
                    let new_metadata = LogMetadata {
                        head: self.info.head,
                        _padding: 0,
                        log_length: self.info.log_length,
                    };
                    let new_crc = new_metadata.spec_crc();

                    let inactive_metadata_pos = get_log_metadata_pos(!self.cdb);
                    assert(extract_bytes(mem, inactive_metadata_pos as int, LogMetadata::spec_size_of()) == new_metadata.spec_to_bytes());
                    assert(extract_bytes(mem, inactive_metadata_pos + LogMetadata::spec_size_of(), u64::spec_size_of()) == new_crc.spec_to_bytes());
                }
            }

            // Prove that after the flush we're about to do, all our
            // invariants will continue to hold (using the still-unchanged
            // CDB and the old metadata, infos, and state).

            proof {
                lemma_flushing_metadata_maintains_invariants(wrpm_region@, log_id, self.cdb, prev_info, prev_state);
            }

            // Next, flush all outstanding writes to memory. This is
            // necessary so that those writes are ordered before the update
            // to the CDB.
            wrpm_region.flush();

            // Next, compute the new encoded CDB to write.
            let new_cdb = if self.cdb { CDB_FALSE } else { CDB_TRUE };
            let ghost new_cdb_bytes = new_cdb.spec_to_bytes();

            // Show that after writing and flushing, the CDB will be !self.cdb

            let ghost pm_region_after_write = wrpm_region@.write(ABSOLUTE_POS_OF_LOG_CDB as int, new_cdb_bytes);
            let ghost flushed_mem_after_write = pm_region_after_write.flush();
            assert(memory_matches_deserialized_cdb(flushed_mem_after_write, !self.cdb)) by {
                let flushed_region = pm_region_after_write.flush();
                lemma_write_reflected_after_flush_committed(wrpm_region@, ABSOLUTE_POS_OF_LOG_CDB as int,
                                                            new_cdb_bytes);
            }

            // Show that after writing and flushing, our invariants will
            // hold for each log if we flip `self.cdb`.

            let ghost pm_region_after_flush = pm_region_after_write.flush();
            assert ({
                &&& metadata_consistent_with_info(pm_region_after_flush, log_id, !self.cdb, self.info)
                &&& info_consistent_with_log_area_in_region(pm_region_after_flush, self.info, self.state@)
                &&& metadata_types_set(pm_region_after_flush.committed())
            }) by {
                lemma_establish_extract_bytes_equivalence(wrpm_region@.committed(),
                                                          pm_region_after_flush.committed());

                lemma_metadata_consistent_with_info_after_cdb_update(
                    wrpm_region@,
                    pm_region_after_flush,
                    log_id,
                    new_cdb_bytes,
                    !self.cdb,
                    self.info
                );
                lemma_metadata_types_set_after_cdb_update(
                    wrpm_region@,
                    pm_region_after_flush,
                    log_id,
                    new_cdb_bytes,
                    self.cdb
                )
            }
            assert(memory_matches_deserialized_cdb(pm_region_after_flush, !self.cdb));

            // Show that if we crash after the write and flush, we recover
            // to an abstract state corresponding to `self.state@` after
            // dropping pending appends.

            proof {
                lemma_invariants_imply_crash_recover_forall(pm_region_after_flush, log_id,
                                                            !self.cdb, self.info, self.state@);
            }

            // Show that if we crash after initiating the write of the CDB,
            // we'll recover to a permissible state. There are two cases:
            //
            // If we crash without any updating, then we'll recover to
            // state `prev_state.drop_pending_appends()` with the current
            // CDB.
            //
            // If we crash after writing, then we'll recover to state
            // `self.state@.drop_pending_appends()` with the flipped CDB.
            //
            // Because we're only writing within the persistence
            // granularity of the persistent memory, a crash in the middle
            // will either leave the persistent memory in the pre-state or
            // the post-state.
            //
            // This means we're allowed to do the write because if we
            // crash, we'll either be in state wrpm_region@.committed() or
            // pm_region_after_write.flush().committed(). In the former
            // case, we'll be in state `prev_state.drop_pending_appends()`
            // and in the latter case, as shown above, we'll be in state
            // `self.state@.drop_pending_appends()`.

            assert forall |crash_bytes| pm_region_after_write.can_crash_as(crash_bytes) implies
                       #[trigger] perm.check_permission(crash_bytes) by {
                lemma_invariants_imply_crash_recover_forall(wrpm_region@, log_id,
                                                            self.cdb, prev_info, prev_state);
                lemma_single_write_crash_effect_on_pm_region_view(wrpm_region@, ABSOLUTE_POS_OF_LOG_CDB as int,
                                                                  new_cdb_bytes);
                if crash_bytes == wrpm_region@.committed() {
                    assert(wrpm_region@.can_crash_as(crash_bytes));
                }
                else {
                    assert(pm_region_after_flush.can_crash_as(crash_bytes));
                }
            }

            // Finally, update the CDB, then flush, then flip `self.cdb`.
            // There's no need to flip `self.cdb` atomically with the write
            // since the flip of `self.cdb` is happening in local
            // non-persistent memory so if we crash it'll be lost anyway.
            // wrpm_region.write(0, ABSOLUTE_POS_OF_LOG_CDB, new_cdb.as_slice(), Tracked(perm));
            wrpm_region.serialize_and_write(ABSOLUTE_POS_OF_LOG_CDB, &new_cdb, Tracked(perm));
            wrpm_region.flush();
            self.cdb = !self.cdb;
        }

        // The `commit` method commits all tentative appends that have been
        // performed since the last one. See `README.md` for more
        // documentation and examples of its use.
        //
        // This method is passed a write-restricted persistent memory
        // region `wrpm_region`. This restricts how it can write
        // `wrpm_region`. It's only given permission (in `perm`) to
        // write if it can prove that any crash after initiating the
        // write is safe. That is, any such crash must put the memory
        // in a state that recovers as either (1) the current abstract
        // state with all pending appends dropped, or (2) the abstract
        // state after all pending appends are committed.
        pub exec fn commit<PMRegion>(
            &mut self,
            wrpm_region: &mut WriteRestrictedPersistentMemoryRegion<TrustedPermission, PMRegion>,
            Ghost(log_id): Ghost<u128>,
            Tracked(perm): Tracked<&TrustedPermission>,
        ) -> (result: Result<(), LogErr>)
            where
                PMRegion: PersistentMemoryRegion
            requires
                old(self).inv(&*old(wrpm_region), log_id),
                forall |s| #[trigger] perm.check_permission(s) <==> {
                    ||| Self::recover(s, log_id) == Some(old(self)@.drop_pending_appends())
                    ||| Self::recover(s, log_id) == Some(old(self)@.commit().drop_pending_appends())
                },
            ensures
                self.inv(wrpm_region, log_id),
                wrpm_region.constants() == old(wrpm_region).constants(),
                can_only_crash_as_state(wrpm_region@, log_id, self@.drop_pending_appends()),
                result is Ok,
                self@ == old(self)@.commit(),
        {
            let ghost prev_info = self.info;
            let ghost prev_state = self.state@;

            self.state = Ghost(self.state@.commit());

            self.info.log_length = self.info.log_plus_pending_length;

            assert(memory_matches_deserialized_cdb(wrpm_region@, self.cdb));
            assert(metadata_consistent_with_info(wrpm_region@, log_id, self.cdb, prev_info));
            assert(info_consistent_with_log_area_in_region(wrpm_region@, prev_info, prev_state));
            assert(self.state@ == prev_state.commit());
            assert(info_consistent_with_log_area_in_region(wrpm_region@.flush(), self.info, self.state@));

            // Update the inactive metadata on all regions and flush, then
            // swap the CDB to its opposite.

            self.update_log_metadata(wrpm_region, Ghost(log_id), Ghost(prev_info),
                                     Ghost(prev_state), Tracked(perm));

            Ok(())
        }

        // This lemma, used by `advance_head`, gives a mathematical
        // proof that one can compute `new_head % log_area_len`
        // using only linear math operations (`+` and `-`).
        proof fn lemma_check_fast_way_to_compute_head_mod_log_area_len(
            info: LogInfo,
            state: AbstractLogState,
            new_head: u128,
        )
            requires
                info.head <= new_head,
                new_head - info.head <= info.log_length as u128,
                info.log_area_len >= MIN_LOG_AREA_SIZE,
                info.log_length <= info.log_plus_pending_length <= info.log_area_len,
                info.head_log_area_offset == info.head as int % info.log_area_len as int,
            ensures
                ({
                    let amount_of_advancement: u64 = (new_head - info.head) as u64;
                    new_head as int % info.log_area_len as int ==
                        if amount_of_advancement < info.log_area_len - info.head_log_area_offset {
                            amount_of_advancement + info.head_log_area_offset
                        }
                        else {
                            amount_of_advancement - (info.log_area_len - info.head_log_area_offset)
                        }
                }),
        {
            let amount_of_advancement: u64 = (new_head - info.head) as u64;
            let new_head_log_area_offset =
                if amount_of_advancement < info.log_area_len - info.head_log_area_offset {
                    amount_of_advancement + info.head_log_area_offset
                }
                else {
                    amount_of_advancement - (info.log_area_len - info.head_log_area_offset)
                };

            let n = info.log_area_len as int;
            let advancement = amount_of_advancement as int;
            let head = info.head as int;
            let head_mod_n = info.head_log_area_offset as int;
            let supposed_new_head_mod_n = new_head_log_area_offset as int;

            // First, observe that `advancement` plus `head` is
            // congruent modulo n to `advancement` plus `head` % n.

            assert((advancement + head) % n == (advancement + head_mod_n) % n) by {
                assert(head == n * (head / n) + head % n) by {
                    lemma_fundamental_div_mod(head, n);
                }
                assert((n * (head / n) + (advancement + head_mod_n)) % n == (advancement + head_mod_n) % n) by {
                    lemma_mod_multiples_vanish(head / n, advancement + head_mod_n, n);
                }
            }

            // Next, observe that `advancement` + `head` % n is
            // congruent modulo n to itself minus n. This is
            // relevant because there are two cases for computing
            // `new_head_mod_log_area_offset`. In one case, it's
            // computed as `advancement` + `head` % n. In the
            // other case, it's that quantity minus n.

            assert((advancement + head % n) % n == (advancement + head_mod_n - n) % n) by {
                lemma_mod_sub_multiples_vanish(advancement + head_mod_n, n);
            }

            // So we know that in either case, `new_head` % n ==
            // `new_head_mod_log_area_offset` % n.

            assert(new_head as int % n == supposed_new_head_mod_n % n);

            // But what we want to prove is that `new_head` % n ==
            // `new_head_mod_log_area_offset`. So we need to show
            // that `new_head_mod_log_area_offset` % n ==
            // `new_head_mod_log_area_offset`.  We can deduce this
            // from the fact that 0 <= `new_head_mod_log_area_offset`
            // < n.

            assert(supposed_new_head_mod_n % n == supposed_new_head_mod_n) by {
                lemma_small_mod(supposed_new_head_mod_n as nat, n as nat);
            }
        }

        // The `advance_head` method advances the head of the log,
        // thereby making more space for appending but making log
        // entries before the new head unavailable for reading. Upon
        // return from this method, the head advancement is durable,
        // i.e., it will survive crashes. See `README.md` for more
        // documentation and examples of its use.
        //
        // This method is passed a write-restricted persistent memory
        // region `wrpm_region`. This restricts how it can write
        // `wrpm_region`. It's only given permission (in `perm`) to
        // write if it can prove that any crash after initiating the
        // write is safe. That is, any such crash must put the memory
        // in a state that recovers as either (1) the current abstract
        // state with all pending appends dropped, or (2) the state
        // after advancing the head and then dropping all pending
        // appends.
        pub exec fn advance_head<PMRegion>(
            &mut self,
            wrpm_region: &mut WriteRestrictedPersistentMemoryRegion<TrustedPermission, PMRegion>,
            new_head: u128,
            Ghost(log_id): Ghost<u128>,
            Tracked(perm): Tracked<&TrustedPermission>,
        ) -> (result: Result<(), LogErr>)
            where
                PMRegion: PersistentMemoryRegion
            requires
                old(self).inv(&*old(wrpm_region), log_id),
                forall |s| #[trigger] perm.check_permission(s) <==> {
                    ||| Self::recover(s, log_id) == Some(old(self)@.drop_pending_appends())
                    ||| Self::recover(s, log_id) ==
                        Some(old(self)@.advance_head(new_head as int).drop_pending_appends())
                },
            ensures
                self.inv(wrpm_region, log_id),
                wrpm_region.constants() == old(wrpm_region).constants(),
                can_only_crash_as_state(wrpm_region@, log_id, self@.drop_pending_appends()),
                match result {
                    Ok(()) => {
                        &&& old(self)@.head <= new_head <= old(self)@.head + old(self)@.log.len()
                        &&& self@ == old(self)@.advance_head(new_head as int)
                    },
                    Err(LogErr::CantAdvanceHeadPositionBeforeHead { head }) => {
                        &&& self@ == old(self)@
                        &&& head == self@.head
                        &&& new_head < head
                    },
                    Err(LogErr::CantAdvanceHeadPositionBeyondTail { tail }) => {
                        &&& self@ == old(self)@
                        &&& tail == self@.head + self@.log.len()
                        &&& new_head > tail
                    },
                    _ => false
                }
        {
            // Even if we return an error code, we still have to prove that
            // upon return the states we can crash into recover into valid
            // abstract states.

            proof {
                lemma_invariants_imply_crash_recover_forall(wrpm_region@, log_id, self.cdb,
                                                            self.info, self.state@);
            }

            // Handle error cases due to improper parameters passed to the
            // function.
            if new_head < self.info.head {
                return Err(LogErr::CantAdvanceHeadPositionBeforeHead{ head: self.info.head })
            }
            if new_head - self.info.head > self.info.log_length as u128 {
                return Err(LogErr::CantAdvanceHeadPositionBeyondTail{
                    tail: self.info.head + self.info.log_length as u128
                })
            }

            // To compute the new head mod n (where n is the log area
            // length), take the old head mod n, add the amount by
            // which the head is advancing, then subtract n if
            // necessary.

            let amount_of_advancement: u64 = (new_head - self.info.head) as u64;
            let new_head_log_area_offset =
                if amount_of_advancement < self.info.log_area_len - self.info.head_log_area_offset {
                    amount_of_advancement + self.info.head_log_area_offset
                }
                else {
                    // To compute `self.info.head_log_area_offset` [the old
                    // head] plus `amount_of_advancement` [the amount
                    // by which the head is advancing] minus
                    // `self.info.log_area_len` [the log area length], we
                    // do it in the following order that guarantees no
                    // overflow/underflow.
                    amount_of_advancement - (self.info.log_area_len - self.info.head_log_area_offset)
                };

            assert(new_head_log_area_offset == new_head as int % self.info.log_area_len as int) by {
                Self::lemma_check_fast_way_to_compute_head_mod_log_area_len(self.info, self.state@, new_head);
            }

            // Update `self.self.info` to reflect the change to the head
            // position. This necessitates updating all the fields
            // except the log area length.

            let ghost prev_info = self.info;
            self.info.head = new_head;
            self.info.head_log_area_offset = new_head_log_area_offset;
            self.info.log_length = self.info.log_length - amount_of_advancement;
            self.info.log_plus_pending_length = self.info.log_plus_pending_length - amount_of_advancement;

            // Update the abstract `self.state` to reflect the head update.

            let ghost prev_state = self.state@;
            self.state = Ghost(self.state@.advance_head(new_head as int));

            // To prove that the log area for log number `which_log` is
            // compatible with the new `self.infos` and `self.state`, we
            // need to reason about how addresses in the log area
            // correspond to relative log positions. That's because the
            // invariants we know about the log area talk about log
            // positions relative to the old head, but we want to know
            // things about log positions relative to the new head. What
            // connects those together is that they both talk about the
            // same addresses in the log area.

            assert (info_consistent_with_log_area_in_region(wrpm_region@.flush(), self.info, self.state@)) by {
                lemma_addresses_in_log_area_correspond_to_relative_log_positions(wrpm_region@, prev_info);
            }

            // Update the inactive metadata on all regions and flush, then
            // swap the CDB to its opposite. We have to update the metadata
            // on all regions, even though we're only advancing the head on
            // one, for the following reason. The only way available to us
            // to update the active metadata is to flip the CDB, but this
            // flips which metadata is active on *all* regions. So we have
            // to update the inactive metadata on all regions.

            self.update_log_metadata(wrpm_region, Ghost(log_id), Ghost(prev_info), Ghost(prev_state),
                                     Tracked(perm));

            Ok(())
        }

        // This local helper method proves that we can read a portion of
        // the abstract log by reading a continuous range of the log area.
        // It requires that the position being read from is correct, and
        // that the read is short enough to not require wrapping around the
        // end of the log area.
        proof fn lemma_read_of_continuous_range(
            &self,
            pm_region_view: PersistentMemoryRegionView,
            log_id: u128,
            pos: int,
            len: int,
            addr: int,
        )
            requires
                len > 0,
                metadata_consistent_with_info(pm_region_view, log_id, self.cdb, self.info),
                info_consistent_with_log_area_in_region(pm_region_view, self.info, self.state@),
                ({
                    let info = self.info;
                    let max_len_without_wrapping = info.log_area_len -
                        relative_log_pos_to_log_area_offset(pos - info.head,
                                                            info.head_log_area_offset as int,
                                                            info.log_area_len as int);
                    &&& pos >= info.head
                    &&& pos + len <= info.head + info.log_length
                    &&& len <= max_len_without_wrapping
                    &&& addr == ABSOLUTE_POS_OF_LOG_AREA +
                           relative_log_pos_to_log_area_offset(pos - info.head as int,
                                                               info.head_log_area_offset as int,
                                                               info.log_area_len as int)
                })
            ensures
                ({
                    let log = self@;
                    &&& pm_region_view.no_outstanding_writes_in_range(addr, addr + len)
                    &&& pm_region_view.committed().subrange(addr, addr + len)
                           == log.log.subrange(pos - log.head, pos + len - log.head)
                })
        {
            let info = self.info;
            let s = self.state@;

            // The key to the proof is that we need to reason about how
            // addresses in the log area correspond to relative log
            // positions. This is because the invariant talks about
            // relative log positions but this lemma is proving things
            // about addresses in the log area.

            lemma_addresses_in_log_area_correspond_to_relative_log_positions(pm_region_view, info);
            assert(pm_region_view.committed().subrange(addr, addr + len) =~=
                   s.log.subrange(pos - s.head, pos + len - s.head));
        }

        // The `read` method reads part of the log, returning a vector
        // containing the read bytes. It doesn't guarantee that those
        // bytes aren't corrupted by persistent memory corruption. See
        // `README.md` for more documentation and examples of its use.
        pub exec fn read<Perm, PMRegion>(
            &self,
            wrpm_region: &WriteRestrictedPersistentMemoryRegion<Perm, PMRegion>,
            pos: u128,
            len: u64,
            Ghost(log_id): Ghost<u128>,
        ) -> (result: Result<(Vec<u8>, Ghost<Seq<int>>), LogErr>)
            where
                Perm: CheckPermission<Seq<u8>>,
                PMRegion: PersistentMemoryRegion,
            requires
                self.inv(wrpm_region, log_id),
                pos + len <= u128::MAX
            ensures
                ({
                    let log = self@;
                    match result {
                        Ok((bytes, addrs)) => {
                            let true_bytes = self@.read(pos as int, len as int);
                            &&& pos >= log.head
                            &&& pos + len <= log.head + log.log.len()
                            &&& read_correct_modulo_corruption(bytes@, true_bytes,
                                                              wrpm_region.constants().impervious_to_corruption)
                        },
                        Err(LogErr::CantReadBeforeHead{ head: head_pos }) => {
                            &&& pos < log.head
                            &&& head_pos == log.head
                        },
                        Err(LogErr::CantReadPastTail{ tail }) => {
                            &&& pos + len > log.head + log.log.len()
                            &&& tail == log.head + log.log.len()
                        },
                        _ => false,
                    }
                })
        {
            assume(false);
            // Handle error cases due to improper parameters passed to the
            // function.

            let info = &self.info;
            if pos < info.head {
                return Err(LogErr::CantReadBeforeHead{ head: info.head })
            }
            if len > info.log_length { // We have to do this check first to avoid underflow in the next comparison
                return Err(LogErr::CantReadPastTail{ tail: info.head + info.log_length as u128 })
            }
            if pos - info.head > (info.log_length - len) as u128 { // we know `info.log_length - len` can't underflow
                return Err(LogErr::CantReadPastTail{ tail: info.head + info.log_length as u128 })
            }

            let ghost s = self.state@;
            let ghost true_bytes = s.log.subrange(pos - s.head, pos + len - s.head);

            if len == 0 {
                // Case 0: The trivial case where we're being asked to read zero bytes.

                assert (true_bytes =~= Seq::<u8>::empty());
                assert (maybe_corrupted(Seq::<u8>::empty(), true_bytes, Seq::<int>::empty()));
                return Ok((Vec::<u8>::new(), Ghost(Seq::empty())));
            }

            let pm_region = wrpm_region.get_pm_region_ref();

            let log_area_len: u64 = info.log_area_len;
            let relative_pos: u64 = (pos - info.head) as u64;
            if relative_pos >= log_area_len - info.head_log_area_offset {

                // Case 1: The position we're being asked to read appears
                // in the log area before the log head. So the read doesn't
                // need to wrap.
                //
                // We could compute the address to write to with:
                //
                // `write_addr = ABSOLUTE_POS_OF_LOG_AREA + pos % info.log_area_len;`
                //
                // But we can replace the expensive modulo operation above with two subtraction
                // operations as follows. This is somewhat subtle, but we have verification backing
                // us up and proving this optimization correct.

                let addr = ABSOLUTE_POS_OF_LOG_AREA + relative_pos - (info.log_area_len - info.head_log_area_offset);
                proof { self.lemma_read_of_continuous_range(pm_region@, log_id, pos as int,
                                                            len as int, addr as int); }
<<<<<<< HEAD
                let bytes = pm_region.read_unaligned(addr, len).map_err(|e| LogErr::PmemErr { err: e })?;
                // TODO: don't convert to vec?
=======
                let bytes = match pm_region.read_unaligned(addr, len) {
                    Ok(bytes) => bytes,
                    Err(e) => {
                        assert(e == PmemError::AccessOutOfRange);
                        return Err(LogErr::PmemErr{ err: e });
                    }
                };
>>>>>>> 05d28071
                return Ok((bytes, Ghost(Seq::new(len as nat, |i: int| i + addr))));
            }

            // The log area wraps past the point we're reading from, so we
            // need to compute the maximum length we can read without
            // wrapping to be able to figure out whether we need to wrap.

            let max_len_without_wrapping: u64 = log_area_len - info.head_log_area_offset - relative_pos;
            assert(max_len_without_wrapping == info.log_area_len -
                   relative_log_pos_to_log_area_offset(pos - info.head,
                                                       info.head_log_area_offset as int, info.log_area_len as int));

            // Whether we need to wrap or not, we know the address where
            // our read should start, so we can compute that and put it in
            // `addr`.
            //
            // We could compute the address to write to with:
            //
            // `write_addr = ABSOLUTE_POS_OF_LOG_AREA + pos % info.log_area_len;`
            //
            // But we can replace the expensive modulo operation above with
            // one addition operation as follows. This is somewhat subtle,
            // but we have verification backing us up and proving this
            // optimization correct.

            let addr: u64 = ABSOLUTE_POS_OF_LOG_AREA + relative_pos + info.head_log_area_offset;
            assert(addr == ABSOLUTE_POS_OF_LOG_AREA +
                   relative_log_pos_to_log_area_offset(pos - info.head,
                                                       info.head_log_area_offset as int,
                                                       info.log_area_len as int));

            if len <= max_len_without_wrapping {

                // Case 2: We're reading few enough bytes that we don't have to wrap.

                proof { self.lemma_read_of_continuous_range(pm_region@, log_id, pos as int,
                                                            len as int, addr as int); }
<<<<<<< HEAD
                let bytes = pm_region.read_unaligned(addr, len).map_err(|e| LogErr::PmemErr { err: e })?;
                // TODO: don't convert to vec?
=======
                let bytes = match pm_region.read_unaligned(addr, len) {
                    Ok(bytes) => bytes,
                    Err(e) => {
                        assert(e == PmemError::AccessOutOfRange);
                        return Err(LogErr::PmemErr{ err: e });
                    }
                };
>>>>>>> 05d28071
                return Ok((bytes, Ghost(Seq::new(len as nat, |i: int| i + addr))));
            }

            // Case 3: We're reading enough bytes that we have to wrap.
            // That necessitates doing two contiguous reads, one from the
            // end of the log area and one from the beginning, and
            // concatenating the results.

            proof {
                self.lemma_read_of_continuous_range(pm_region@, log_id, pos as int,
                                                    max_len_without_wrapping as int, addr as int);
            }

<<<<<<< HEAD
            let mut part1 = pm_region.read_unaligned(addr, max_len_without_wrapping).map_err(|e| LogErr::PmemErr { err: e })?;
=======
            let mut part1 = match pm_region.read_unaligned(addr, max_len_without_wrapping) {
                Ok(part1) => part1,
                Err(e) => {
                    assert(e == PmemError::AccessOutOfRange);
                    return Err(LogErr::PmemErr{ err: e });
                }
            };
>>>>>>> 05d28071

            proof {
                self.lemma_read_of_continuous_range(pm_region@, log_id,
                                                    pos + max_len_without_wrapping,
                                                    len - max_len_without_wrapping,
                                                    ABSOLUTE_POS_OF_LOG_AREA as int);
            }

<<<<<<< HEAD
            let mut part2 = pm_region.read_unaligned(addr, len - max_len_without_wrapping).map_err(|e| LogErr::PmemErr { err: e })?;
=======
            let mut part2 = match pm_region.read_unaligned(ABSOLUTE_POS_OF_LOG_AREA, len - max_len_without_wrapping) {
                Ok(part2) => part2,
                Err(e) => {
                    assert(e == PmemError::AccessOutOfRange);
                    return Err(LogErr::PmemErr{ err: e });
                }
            };
>>>>>>> 05d28071

            // Now, prove that concatenating them produces the correct
            // bytes to return. The subtle thing in this argument is that
            // the bytes are only correct modulo corruption. And the
            // "correct modulo corruption" specification function talks
            // about the concrete addresses the bytes were read from and
            // demands that those addresses all be distinct.

            proof {
                let true_part1 = s.log.subrange(pos - s.head, pos + max_len_without_wrapping - s.head);
                let true_part2 = s.log.subrange(pos + max_len_without_wrapping - s.head, pos + len - s.head);
                let addrs1 = Seq::<int>::new(max_len_without_wrapping as nat, |i: int| i + addr);
                let addrs2 = Seq::<int>::new((len - max_len_without_wrapping) as nat,
                                           |i: int| i + ABSOLUTE_POS_OF_LOG_AREA);
                assert(true_part1 + true_part2 =~= s.log.subrange(pos - s.head, pos + len - s.head));

                if !pm_region.constants().impervious_to_corruption {
                    assert(maybe_corrupted(part1@ + part2@, true_part1 + true_part2, addrs1 + addrs2));
                    assert(all_elements_unique(addrs1 + addrs2));
                }
            }

            // Append the two byte vectors together and return the result.

            part1.append(&mut part2);
            let addrs = Ghost(Seq::<int>::new(max_len_without_wrapping as nat, |i: int| i + addr) + 
                Seq::<int>::new((len - max_len_without_wrapping) as nat, |i: int| i + ABSOLUTE_POS_OF_LOG_AREA));
            Ok((part1, addrs))
        }

        // The `get_head_tail_and_capacity` method returns the head,
        // tail, and capacity of the log. See `README.md` for more
        // documentation and examples of its use.
        #[allow(unused_variables)]
        pub exec fn get_head_tail_and_capacity<Perm, PMRegion>(
            &self,
            wrpm_region: &WriteRestrictedPersistentMemoryRegion<Perm, PMRegion>,
            Ghost(log_id): Ghost<u128>,
        ) -> (result: Result<(u128, u128, u64), LogErr>)
            where
                Perm: CheckPermission<Seq<u8>>,
                PMRegion: PersistentMemoryRegion
            requires
                self.inv(wrpm_region, log_id)
            ensures
                ({
                    let log = self@;
                    match result {
                        Ok((result_head, result_tail, result_capacity)) => {
                            &&& result_head == log.head
                            &&& result_tail == log.head + log.log.len()
                            &&& result_capacity == log.capacity
                        },
                        _ => false
                    }
                })
        {
            // We cache information in `self.info` that lets us easily
            // compute the return values.

            let info = &self.info;
            Ok((info.head, info.head + info.log_length as u128, info.log_area_len))
        }

    }

}<|MERGE_RESOLUTION|>--- conflicted
+++ resolved
@@ -711,7 +711,7 @@
                 let state_after_flush = subregion.view(wrpm_region).flush().committed();
                 assert(extract_bytes(state_after_flush, 0, LogMetadata::spec_size_of() as int)
                        =~= log_metadata.spec_to_bytes());
-                assert(extract_bytes(state_after_flush, LogMetadata::spec_size_of() as int, CRC_SIZE as int)
+                assert(extract_bytes(state_after_flush, LogMetadata::spec_size_of() as int, u64::spec_size_of() as int)
                        =~= log_crc.spec_to_bytes());
             }
         }
@@ -798,26 +798,6 @@
                 &&& recover_state(mem, log_id) == Some(prev_state.drop_pending_appends())
                 &&& metadata_types_set(mem)
             };
-<<<<<<< HEAD
-            let log_crc = calculate_crc(&log_metadata);
-
-            let ghost log_metadata_bytes = log_metadata.spec_to_bytes();
-            let ghost log_crc_bytes = log_crc.spec_to_bytes();
-
-            // Prove that updating the inactive metadata+CRC maintains
-            // all invariants that held before. We prove this separately
-            // for metadata and CRC because they are updated in two separate
-            // writes.
-
-            proof {
-                lemma_updating_inactive_metadata_maintains_invariants(
-                    wrpm_region@, log_id, self.cdb, prev_info, prev_state, log_metadata_bytes
-                );
-
-                let wrpm_region_new = wrpm_region@.write(unused_metadata_pos as int, log_metadata_bytes);
-                lemma_updating_inactive_crc_maintains_invariants(
-                    wrpm_region_new, log_id, self.cdb, prev_info, prev_state, log_crc_bytes
-=======
             assert forall |s1: Seq<u8>, s2: Seq<u8>| {
                 &&& condition(s1)
                 &&& s1.len() == s2.len() == wrpm_region@.len()
@@ -826,7 +806,6 @@
             } implies condition(s2) by {
                 lemma_if_only_differences_in_memory_are_inactive_metadata_then_recover_state_matches(
                     s1, s2, log_id, self.cdb
->>>>>>> 05d28071
                 );
             }
             assert forall |crash_state: Seq<u8>| wrpm_region@.can_crash_as(crash_state) implies condition(crash_state) by {
@@ -837,34 +816,8 @@
                 Ghost(LogMetadata::spec_size_of() + u64::spec_size_of()), Ghost(is_writable_absolute_addr_fn),
                 Ghost(condition),
             );
-<<<<<<< HEAD
-            assert forall |crash_bytes| wrpm_region_new.can_crash_as(crash_bytes)
-                       implies #[trigger] perm.check_permission(crash_bytes) by {
-                lemma_invariants_imply_crash_recover_forall(
-                    wrpm_region_new, log_id, self.cdb, prev_info, prev_state);
-            }
-
-            wrpm_region.serialize_and_write(unused_metadata_pos + LENGTH_OF_LOG_METADATA, &log_crc, Tracked(perm));
-
-            // Prove that after the flush, the log metadata corresponding to the unused CDB will
-            // be reflected in memory.
-
-            let ghost flushed = wrpm_region_new.flush();
-            assert (metadata_consistent_with_info(flushed, log_id, !self.cdb, self.info)) by {
-                let mem1 = wrpm_region@.committed();
-                let mem2 = flushed.committed();
-                lemma_establish_extract_bytes_equivalence(mem1, mem2);
-                lemma_write_reflected_after_flush_committed(wrpm_region@, unused_metadata_pos as int,
-                                                            log_metadata_bytes + log_crc_bytes);
-                assert(extract_log_metadata(mem2, !self.cdb) =~= log_metadata_bytes);
-                assert(extract_log_crc(mem2, !self.cdb) =~= log_crc_bytes);
-                assert(deserialize_log_metadata(mem2, !self.cdb) == log_metadata);
-                assert(deserialize_log_crc(mem2, !self.cdb) == log_crc);
-            }
-=======
             self.update_inactive_log_metadata(wrpm_region, &subregion, Ghost(log_id), Ghost(prev_info),
                                               Ghost(prev_state), Tracked(perm));
->>>>>>> 05d28071
 
             // We've updated the inactive log metadata now, so it's a good time to
             // mention some relevant facts about the consequent state.
@@ -1445,10 +1398,6 @@
                 let addr = ABSOLUTE_POS_OF_LOG_AREA + relative_pos - (info.log_area_len - info.head_log_area_offset);
                 proof { self.lemma_read_of_continuous_range(pm_region@, log_id, pos as int,
                                                             len as int, addr as int); }
-<<<<<<< HEAD
-                let bytes = pm_region.read_unaligned(addr, len).map_err(|e| LogErr::PmemErr { err: e })?;
-                // TODO: don't convert to vec?
-=======
                 let bytes = match pm_region.read_unaligned(addr, len) {
                     Ok(bytes) => bytes,
                     Err(e) => {
@@ -1456,7 +1405,6 @@
                         return Err(LogErr::PmemErr{ err: e });
                     }
                 };
->>>>>>> 05d28071
                 return Ok((bytes, Ghost(Seq::new(len as nat, |i: int| i + addr))));
             }
 
@@ -1494,10 +1442,6 @@
 
                 proof { self.lemma_read_of_continuous_range(pm_region@, log_id, pos as int,
                                                             len as int, addr as int); }
-<<<<<<< HEAD
-                let bytes = pm_region.read_unaligned(addr, len).map_err(|e| LogErr::PmemErr { err: e })?;
-                // TODO: don't convert to vec?
-=======
                 let bytes = match pm_region.read_unaligned(addr, len) {
                     Ok(bytes) => bytes,
                     Err(e) => {
@@ -1505,7 +1449,6 @@
                         return Err(LogErr::PmemErr{ err: e });
                     }
                 };
->>>>>>> 05d28071
                 return Ok((bytes, Ghost(Seq::new(len as nat, |i: int| i + addr))));
             }
 
@@ -1519,9 +1462,6 @@
                                                     max_len_without_wrapping as int, addr as int);
             }
 
-<<<<<<< HEAD
-            let mut part1 = pm_region.read_unaligned(addr, max_len_without_wrapping).map_err(|e| LogErr::PmemErr { err: e })?;
-=======
             let mut part1 = match pm_region.read_unaligned(addr, max_len_without_wrapping) {
                 Ok(part1) => part1,
                 Err(e) => {
@@ -1529,7 +1469,6 @@
                     return Err(LogErr::PmemErr{ err: e });
                 }
             };
->>>>>>> 05d28071
 
             proof {
                 self.lemma_read_of_continuous_range(pm_region@, log_id,
@@ -1538,9 +1477,6 @@
                                                     ABSOLUTE_POS_OF_LOG_AREA as int);
             }
 
-<<<<<<< HEAD
-            let mut part2 = pm_region.read_unaligned(addr, len - max_len_without_wrapping).map_err(|e| LogErr::PmemErr { err: e })?;
-=======
             let mut part2 = match pm_region.read_unaligned(ABSOLUTE_POS_OF_LOG_AREA, len - max_len_without_wrapping) {
                 Ok(part2) => part2,
                 Err(e) => {
@@ -1548,7 +1484,6 @@
                     return Err(LogErr::PmemErr{ err: e });
                 }
             };
->>>>>>> 05d28071
 
             // Now, prove that concatenating them produces the correct
             // bytes to return. The subtle thing in this argument is that
