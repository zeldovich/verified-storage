use builtin::*;
use builtin_macros::*;
use vstd::prelude::*;
use vstd::slice::*;
use vstd::arithmetic::{mul::*, div_mod::*};

use crate::kv::durable::inv_v::*;
use crate::kv::kvimpl_t::KvError;
use crate::kv::layout_v::*;
use crate::pmem::{pmemspec_t::*, pmcopy_t::*, pmemutil_v::*, wrpm_t::*, subregion_v::*, traits_t::{size_of, PmSized, ConstPmSized, UnsafeSpecPmSized, PmSafe}};
use crate::log2::{append_v::*, layout_v::*, start_v::*, inv_v::*};
use crate::pmem::wrpm_t::WriteRestrictedPersistentMemoryRegion;
use crate::util_v::*;

verus! {
// An `AbstractLogState` is an abstraction of a single log. Its
// fields are:
//
// `head` -- the logical position of the first accessible byte
// in the log
//
// `log` -- the accessible bytes in the log, logically starting
// at position `head`
//
// `pending` -- the bytes tentatively appended past the end of the
// log, which will not become part of the log unless committed
// and which will be discarded on a crash
//
// `capacity` -- the maximum length of the `log` field
#[verifier::ext_equal]
pub struct AbstractLogState {
    pub head: int,
    pub log: Seq<u8>,
    pub pending: Seq<u8>,
    pub capacity: int,
}

impl AbstractLogState {

    // This is the specification for the initial state of an
    // abstract log.
    pub open spec fn initialize(capacity: int) -> Self {
        Self {
            head: 0int,
            log: Seq::<u8>::empty(),
            pending: Seq::<u8>::empty(),
            capacity: capacity
        }
    }

    // This is the specification for what it means to tentatively
    // append to a log. It appends the given bytes to the
    // `pending` field.
    pub open spec fn tentatively_append(self, bytes: Seq<u8>) -> Self {
        Self { pending: self.pending + bytes, ..self }
    }

    // This is the specification for what it means to commit a
    // log.  It adds all pending bytes to the log and clears the
    // pending bytes.
    pub open spec fn commit(self) -> Self {
        Self { log: self.log + self.pending, pending: Seq::<u8>::empty(), ..self }
    }

    // This is the specification for what it means to advance the
    // head to a given new value `new_value`.
    pub open spec fn advance_head(self, new_head: int) -> Self
    {
        let new_log = self.log.subrange(new_head - self.head, self.log.len() as int);
        Self { head: new_head, log: new_log, ..self }
    }

    // This is the specification for what it means to read `len`
    // bytes from a certain virtual position `pos` in the abstract
    // log.
    pub open spec fn read(self, pos: int, len: int) -> Seq<u8>
    {
        self.log.subrange(pos - self.head, pos - self.head + len)
    }

    // This is the specification for what it means to drop pending
    // appends. (This isn't a user-invokable operation; it's what
    // happens on a crash.)
    pub open spec fn drop_pending_appends(self) -> Self
    {
        Self { pending: Seq::<u8>::empty(), ..self }
    }
}

// This is the specification that `LogImpl` (TODO UPDATE) provides for data
// bytes it reads. It says that those bytes are correct unless
// there was corruption on the persistent memory between the last
// write and this read.
pub open spec fn read_correct_modulo_corruption(bytes: Seq<u8>, true_bytes: Seq<u8>,
    addrs: Seq<int>, impervious_to_corruption: bool) -> bool
{
    &&& all_elements_unique(addrs)
    &&& if impervious_to_corruption {
            // If the region is impervious to corruption, the bytes read
            // must match the true bytes, i.e., the bytes last written.
            bytes == true_bytes
        }
        else {
            // Otherwise, there must exist a sequence of distinct
            // addresses `addrs` such that the nth byte of `bytes` is
            // a possibly corrupted version of the nth byte of
            // `true_bytes` read from the nth address in `addrs`.  We
            // don't require the sequence of addresses to be
            // contiguous because the data might not be contiguous on
            // disk (e.g., if it wrapped around the log area).
            maybe_corrupted(bytes, true_bytes, addrs)
        }
}


// This enumeration represents the various errors that can be
// returned from log operations. They're self-explanatory.
#[derive(Debug)]
pub enum LogErr {
    InsufficientSpaceForSetup { required_space: u64 },
    StartFailedDueToLogIDMismatch { log_id_expected: u128, log_id_read: u128 },
    StartFailedDueToRegionSizeMismatch { region_size_expected: u64, region_size_read: u64 },
    StartFailedDueToProgramVersionNumberUnsupported { version_number: u64, max_supported: u64 },
    StartFailedDueToInvalidMemoryContents,
    CRCMismatch,
    InsufficientSpaceForAppend { available_space: u64 },
    CantReadBeforeHead { head: u128 },
    CantReadPastTail { tail: u128 },
    CantAdvanceHeadPositionBeforeHead { head: u128 },
    CantAdvanceHeadPositionBeyondTail { tail: u128 },
    PmemErr { err: PmemError } 
}

// This structure, `LogInfo`, is used by `UntrustedLogImpl`
// to store information about a single log. Its fields are:
//
// `log_area_len` -- how many bytes are in the log area on
//     persistent memory
//
// `head` -- the logical position of the log's head
//
// `head_log_area_offset` -- the offset into the log area
//     holding the byte at the head position. This is
//     always equal to `head % log_area_len`, and is
//     cached in this variable to avoid expensive modulo
//     operations.
//
// `log_length` -- the number of bytes in the log beyond the head
//
// `log_plus_pending_length` -- the number of bytes in the log and
//     the pending appends to the log combined
pub struct LogInfo {
    pub log_area_len: u64,
    pub head: u128,
    pub head_log_area_offset: u64,
    pub log_length: u64,
    pub log_plus_pending_length: u64,
}

impl LogInfo {
    pub open spec fn tentatively_append(self, num_bytes: u64) -> Self
    {
        Self{ log_plus_pending_length: (self.log_plus_pending_length + num_bytes) as u64, ..self }
    }
}

pub struct UntrustedLogImpl {
    cdb: bool,
    info: LogInfo,
    state: Ghost<AbstractLogState>
}

impl UntrustedLogImpl {
    pub closed spec fn spec_cdb(self) -> bool 
    {
        self.cdb
    }

    pub closed spec fn spec_info(self) -> LogInfo 
    {
        self.info
    }

    pub open spec fn recover(mem: Seq<u8>, log_start_addr: nat, log_size: nat) -> Option<AbstractLogState> 
    {
        if !metadata_types_set(mem, log_start_addr) {
            None
        } else {
            recover_state(mem, log_start_addr, log_size)
        }
    }

    pub exec fn get_pending_len<Perm, PM>(&self, wrpm: &WriteRestrictedPersistentMemoryRegion<Perm, PM>, overall_metadata: &OverallMetadata) -> (out: u64)
        where 
            Perm: CheckPermission<Seq<u8>>,
            PM: PersistentMemoryRegion,
        requires 
            self.inv(wrpm@, overall_metadata.log_area_addr as nat, overall_metadata.log_area_size as nat)
        ensures 
            out == self.spec_info().log_plus_pending_length - self.spec_info().log_length,
            out == self@.pending.len(),
    {
        self.info.log_plus_pending_length - self.info.log_length
    }

    // This specification function indicates whether a given view of
    // memory can only crash in a way that, after recovery, leads to a
    // certain abstract state.
    pub open spec fn can_only_crash_as_state(
        pm_region_view: PersistentMemoryRegionView,
        log_start_addr: nat, 
        log_size: nat,
        state: AbstractLogState,
    ) -> bool
    {
        forall |s| #[trigger] pm_region_view.can_crash_as(s) ==>
            UntrustedLogImpl::recover(s, log_start_addr, log_size) == Some(state)
    }

    // This function specifies how to view the in-memory state of
    // `self` as an abstract log state.
    pub closed spec fn view(&self) -> AbstractLogState
    {
        self.state@
    }

    pub closed spec fn inv(self, pm: PersistentMemoryRegionView, log_start_addr: nat, log_size: nat) -> bool
    {
        &&& self@.capacity >= self@.log.len()
        &&& self@.capacity == log_size - spec_log_area_pos()
        &&& no_outstanding_writes_to_metadata(pm, log_start_addr)
        &&& memory_matches_deserialized_cdb(pm, log_start_addr, self.cdb)
        &&& self.info.log_area_len + spec_log_area_pos() == log_size
        &&& log_start_addr + spec_log_area_pos() <= log_start_addr + log_size <= pm.len() <= u64::MAX
        &&& metadata_consistent_with_info(pm, log_start_addr, log_size, self.cdb, self.info)
        &&& info_consistent_with_log_area(pm, log_start_addr, log_size, self.info, self.state@)
        &&& Self::can_only_crash_as_state(pm, log_start_addr, log_size, self.state@.drop_pending_appends())
        &&& metadata_types_set(pm.committed(), log_start_addr)
        &&& self.info.log_plus_pending_length >= self.info.log_length
        &&& self.info.log_plus_pending_length - self.info.log_length == self.state@.pending.len()
    }

    pub proof fn lemma_same_log_view_preserves_invariant<Perm, PM>(
        self,
        wrpm1: WriteRestrictedPersistentMemoryRegion<Perm, PM>,
        wrpm2: WriteRestrictedPersistentMemoryRegion<Perm, PM>,
        log_start_addr: nat,
        log_size: nat,
        region_size: nat,
    )
        where 
            Perm: CheckPermission<Seq<u8>>,
            PM: PersistentMemoryRegion,
        requires 
            wrpm1@.len() == region_size,
            wrpm1@.len() == wrpm2@.len(),
            wrpm1.inv(),
            wrpm2.inv(),
            self.inv(wrpm1@, log_start_addr, log_size),
            get_subregion_view(wrpm1@, log_start_addr, log_size) == 
                get_subregion_view(wrpm2@, log_start_addr, log_size),
            0 <= log_start_addr < log_start_addr + log_size < region_size,
            0 < spec_log_header_area_size() <= spec_log_area_pos() < log_size,
        ensures 
            self.inv(wrpm2@, log_start_addr, log_size)
    {
        Self::lemma_bytes_match_in_equal_subregions(wrpm1@, wrpm2@, log_start_addr, log_size);
        Self::lemma_crash_state_with_matching_log_region_exists(wrpm1@, wrpm2@, log_start_addr, log_size);
        Self::lemma_crash_state_with_matching_log_region_exists(wrpm2@, wrpm1@, log_start_addr, log_size);
        Self::lemma_metadata_types_set_when_views_match_in_log_region(wrpm1@, wrpm2@, log_start_addr, log_size);
        self.lemma_memory_consistent_with_matching_log_region(wrpm1@, wrpm2@, log_start_addr, log_size);
        self.lemma_pm_view_can_only_crash_as_same_log_state_as_matching_view(wrpm1@, wrpm2@, log_start_addr, log_size);
    }

    proof fn lemma_memory_consistent_with_matching_log_region(
        self,
        v1: PersistentMemoryRegionView,
        v2: PersistentMemoryRegionView,
        log_start_addr: nat,
        log_size: nat,
    )
        requires 
            0 <= log_start_addr < log_start_addr + log_size < v1.len(),
            0 < spec_log_header_area_size() <= spec_log_area_pos() < log_size,
            v1.len() == v2.len(),
            get_subregion_view(v1, log_start_addr, log_size) == 
                get_subregion_view(v2, log_start_addr, log_size),
            memory_matches_deserialized_cdb(v1, log_start_addr, self.cdb),
            metadata_consistent_with_info(v1, log_start_addr, log_size, self.cdb, self.info)
        ensures 
            memory_matches_deserialized_cdb(v2, log_start_addr, self.cdb),
            metadata_consistent_with_info(v2, log_start_addr, log_size, self.cdb, self.info)
    {
        lemma_establish_extract_bytes_equivalence(v1.committed(), v2.committed());
        Self::lemma_bytes_match_in_equal_subregions(v1, v2, log_start_addr, log_size);
    }

    proof fn lemma_pm_view_can_only_crash_as_same_log_state_as_matching_view(
        self,
        v1: PersistentMemoryRegionView,
        v2: PersistentMemoryRegionView,
        log_start_addr: nat,
        log_size: nat,
    )
        requires 
            Self::can_only_crash_as_state(v1, log_start_addr, log_size, self.state@.drop_pending_appends()),
            0 <= log_start_addr < log_start_addr + log_size < v1.len(),
            v1.len() == v2.len(),
            get_subregion_view(v1, log_start_addr, log_size) == 
                get_subregion_view(v2, log_start_addr, log_size),
            0 < spec_log_header_area_size() <= spec_log_area_pos() < log_size,
        ensures 
            Self::can_only_crash_as_state(v2, log_start_addr, log_size, self.state@.drop_pending_appends())
    {
        let views_must_match_at_addr = |addr: int| log_start_addr <= addr < log_start_addr + log_size;
        Self::lemma_bytes_match_in_equal_subregions(v1, v2, log_start_addr, log_size);
        
        assert forall |s2| #[trigger] v2.can_crash_as(s2) implies 
            Self::recover(s2, log_start_addr, log_size) == Some(self.state@.drop_pending_appends()) 
        by {
            let s1 = lemma_get_crash_state_given_one_for_other_view_same_at_certain_addresses(
                v2, v1, s2, views_must_match_at_addr);
            assert forall |addr: int| log_start_addr <= addr < log_start_addr + log_size implies s1[addr] == s2[addr] by {
                assert(views_must_match_at_addr(addr));
            }
            assert(extract_bytes(s1, log_start_addr, log_size) == extract_bytes(s2, log_start_addr, log_size));
            Self::lemma_same_log_bytes_recover_to_same_state(s1, s2, log_start_addr, log_size);
        }
    }

    pub proof fn lemma_same_log_bytes_recover_to_same_state(
        s1: Seq<u8>,
        s2: Seq<u8>,
        log_start_addr: nat,
        log_size: nat,
    )
        requires 
            0 <= log_start_addr < log_start_addr + log_size < s1.len(),
            s1.len() == s2.len(),
            0 < spec_log_header_area_size() <= spec_log_area_pos() < log_size,
            extract_bytes(s1, log_start_addr, log_size) == extract_bytes(s2, log_start_addr, log_size),
        ensures 
            Self::recover(s1, log_start_addr, log_size) == Self::recover(s2, log_start_addr, log_size)
    {
        lemma_establish_extract_bytes_equivalence(s1, s2);
        lemma_subrange_of_extract_bytes_equal(s1, log_start_addr, log_start_addr, log_size, u64::spec_size_of());
        let cdb = spec_check_log_cdb(s1, log_start_addr);
        if let Some(cdb) = cdb {
            let metadata_pos = spec_get_active_log_metadata_pos(cdb) + log_start_addr;
            lemma_subrange_of_extract_bytes_equal(s1, log_start_addr, metadata_pos, log_size, LogMetadata::spec_size_of() + u64::spec_size_of());
            lemma_active_metadata_bytes_equal_implies_metadata_types_set(s1, s2, log_start_addr, cdb);
            if metadata_types_set(s1, log_start_addr) {
                let crc_pos = spec_get_active_log_crc_pos(cdb) + log_start_addr;
                lemma_subrange_of_extract_bytes_equal(s1, log_start_addr, crc_pos, log_size, u64::spec_size_of());
                lemma_subrange_of_extract_bytes_equal(s1, log_start_addr, metadata_pos, log_size, LogMetadata::spec_size_of());
                lemma_subrange_of_extract_bytes_equal(s1, log_start_addr, log_start_addr + spec_log_area_pos(), 
                    log_size, (log_size - spec_log_area_pos()) as nat);
            }
        }
    }

    pub proof fn lemma_crash_state_with_matching_log_region_exists(
        v1: PersistentMemoryRegionView,
        v2: PersistentMemoryRegionView,
        log_start_addr: nat,
        log_size: nat,
    )
        requires 
            0 <= log_start_addr < log_start_addr + log_size < v1.len(),
            0 < spec_log_header_area_size() <= spec_log_area_pos() < log_size,
            v1.len() == v2.len(),
            get_subregion_view(v1, log_start_addr, log_size) == 
                get_subregion_view(v2, log_start_addr, log_size),
        ensures 
            forall |s1| #[trigger] v1.can_crash_as(s1) ==> exists |s2| {
                &&& #[trigger] v2.can_crash_as(s2)
                &&& extract_bytes(s1, log_start_addr, log_size) == 
                        extract_bytes(s2, log_start_addr, log_size)
            }
    {
        let views_must_match_at_addr = |addr: int| log_start_addr <= addr < log_start_addr + log_size;
        assert forall |s1| #[trigger] v1.can_crash_as(s1) implies {
            exists |s2| {
                &&& #[trigger] v2.can_crash_as(s2) 
                &&& extract_bytes(s1, log_start_addr, log_size) == 
                        extract_bytes(s2, log_start_addr, log_size)
            }
        } by {
            Self::lemma_bytes_match_in_equal_subregions(v1, v2, log_start_addr, log_size);
            let s2 = lemma_get_crash_state_given_one_for_other_view_same_at_certain_addresses(
                v1, v2, s1, views_must_match_at_addr);
            assert(v2.can_crash_as(s2));
            lemma_establish_extract_bytes_equivalence(s1, s2);  
            assert(forall |addr: int| views_must_match_at_addr(addr) ==> s1[addr] == s2[addr]);
            assert(extract_bytes(s1, log_start_addr, log_size) =~= 
                extract_bytes(s2, log_start_addr, log_size));         
        }
    }

    pub proof fn lemma_bytes_match_in_equal_subregions(
        v1: PersistentMemoryRegionView,
        v2: PersistentMemoryRegionView,
        start: nat,
        len: nat,
    )
        requires 
            v1.len() == v2.len(),
            v1.len() >= start + len,
            get_subregion_view(v1, start, len) == 
                get_subregion_view(v2, start, len),
        ensures 
            forall |addr: int| start <= addr < start + len ==> v1.state[addr] == v2.state[addr]
    {
        assert forall |addr: int| start <= addr < start + len implies v1.state[addr] == v2.state[addr] by {
            let subregion1 = get_subregion_view(v1, start, len);
            let subregion2 = get_subregion_view(v2, start, len);
            assert(subregion1.state[addr - start] == subregion2.state[addr - start]);
        }
    }

    pub proof fn lemma_metadata_types_set_when_views_match_in_log_region(
        v1: PersistentMemoryRegionView,
        v2: PersistentMemoryRegionView,
        log_start_addr: nat,
        log_size: nat,
    )
        requires
            metadata_types_set(v1.committed(), log_start_addr),
            ({
                let v1_subregion = get_subregion_view(v1, log_start_addr, log_size);
                let v2_subregion = get_subregion_view(v2, log_start_addr, log_size);
                forall |addr: int| 0 <= addr < v1_subregion.len() ==> 
                    #[trigger] v1.state[addr + log_start_addr] == v2.state[addr + log_start_addr] 
            }),
            forall |addr: int| log_start_addr <= addr < log_start_addr + log_size ==> v1.state[addr] == v2.state[addr],
            0 <= log_start_addr < log_start_addr + log_size < v1.len(),
            0 < spec_log_header_area_size() <= spec_log_area_pos() < log_size,
            v1.len() == v2.len(),
            spec_check_log_cdb(v1.committed(), log_start_addr) is Some,
        ensures 
            metadata_types_set(v2.committed(), log_start_addr),
    {
            broadcast use pmcopy_axioms;
            let v1_subregion = get_subregion_view(v1, log_start_addr, log_size);
            let v2_subregion = get_subregion_view(v2, log_start_addr, log_size);
            lemma_establish_extract_bytes_equivalence(v1.committed(), v2.committed());

            assert forall |addr: int| 0 <= addr < v1_subregion.len() implies 
                #[trigger] v1.state[addr + log_start_addr].state_at_last_flush == v1.state[addr + log_start_addr].state_at_last_flush
            by {
                assert(v1_subregion.state[addr].state_at_last_flush == v2_subregion.state[addr].state_at_last_flush);
                assert(v1_subregion.state[addr].state_at_last_flush == v1.state[addr + log_start_addr].state_at_last_flush);
                assert(v2_subregion.state[addr].state_at_last_flush == v2.state[addr + log_start_addr].state_at_last_flush);
            }

            lemma_subrange_of_extract_bytes_equal(v1.committed(), log_start_addr, log_start_addr, log_size, u64::spec_size_of());
            let cdb1 = spec_check_log_cdb(v1.committed(), log_start_addr).unwrap();
            let metadata_pos = spec_get_active_log_metadata_pos(cdb1) + log_start_addr;
            lemma_subrange_of_extract_bytes_equal(v1.committed(), log_start_addr, metadata_pos, log_size, LogMetadata::spec_size_of() + u64::spec_size_of());
            assert(extract_bytes(v1.committed(), metadata_pos, LogMetadata::spec_size_of() + u64::spec_size_of()) ==
                extract_bytes(v2.committed(), metadata_pos, LogMetadata::spec_size_of() + u64::spec_size_of()));
            assert(active_metadata_bytes_are_equal(v1.committed(), v2.committed(), log_start_addr));
            lemma_active_metadata_bytes_equal_implies_metadata_types_set(v1.committed(), v2.committed(), log_start_addr, cdb1);
    }

    pub proof fn lemma_same_bytes_preserve_log_invariant<Perm, PM>(
        self,
        wrpm1: WriteRestrictedPersistentMemoryRegion<Perm, PM>,
        wrpm2: WriteRestrictedPersistentMemoryRegion<Perm, PM>,
        log_start_addr: nat,
        log_size: nat,
        region_size: nat,
    )
        where 
            Perm: CheckPermission<Seq<u8>>,
            PM: PersistentMemoryRegion,
        requires 
            wrpm1@.len() == region_size,
            wrpm1@.len() == wrpm2@.len(),
            wrpm1.inv(),
            wrpm2.inv(),
            self.inv(wrpm1@, log_start_addr, log_size),
            wrpm1@.no_outstanding_writes(),
            wrpm2@.no_outstanding_writes(),
            self@ == self@.drop_pending_appends(),
            extract_bytes(wrpm1@.committed(), log_start_addr, log_size) == 
                extract_bytes(wrpm2@.committed(), log_start_addr, log_size),
            0 <= log_start_addr < log_start_addr + log_size < region_size,
            0 < spec_log_header_area_size() <= spec_log_area_pos() < log_size,

        ensures 
            self.inv(wrpm2@, log_start_addr, log_size)
    {
        broadcast use pmcopy_axioms;

        let mem1 = wrpm1@.committed();
        let mem2 = wrpm2@.committed();
        lemma_establish_extract_bytes_equivalence(mem1, mem2);

        lemma_same_log_bytes_recover_to_same_state(mem1, mem2, log_start_addr, log_size, region_size);

        lemma_subrange_of_extract_bytes_equal(mem1, log_start_addr, log_start_addr, log_size, u64::spec_size_of());
        let cdb1 = spec_check_log_cdb(mem1, log_start_addr);
        if let Some(cdb1) = cdb1 {
            let metadata_pos = spec_get_active_log_metadata_pos(cdb1); 
            let crc_pos = metadata_pos + LogMetadata::spec_size_of();
            // Proves that metadata, CRC, and log area are the same
            lemma_subrange_of_extract_bytes_equal(mem1, log_start_addr, log_start_addr + metadata_pos, log_size, LogMetadata::spec_size_of());
            lemma_subrange_of_extract_bytes_equal(mem1, log_start_addr, log_start_addr + crc_pos, log_size, u64::spec_size_of());
            lemma_subrange_of_extract_bytes_equal(mem1, log_start_addr, log_start_addr + spec_log_area_pos(), log_size, (log_size - spec_log_area_pos()) as nat);
        } 
        // else, notj are none.

        lemma_wherever_no_outstanding_writes_persistent_memory_view_can_only_crash_as_committed(wrpm2@);

        assert(forall |s| wrpm2@.can_crash_as(s) ==> s == wrpm2@.committed());
        
        let recover1 = UntrustedLogImpl::recover(wrpm1@.committed(), log_start_addr, log_size).unwrap();
        let recover2 = UntrustedLogImpl::recover(wrpm2@.committed(), log_start_addr, log_size).unwrap();
        assert(recover1 == recover2);
        assert(recover1.log == self.state@.drop_pending_appends().log);
        assert(recover1.log == recover2.log);

        assert(Self::can_only_crash_as_state(wrpm2@, log_start_addr, log_size, self.state@.drop_pending_appends()));
        
        assert(forall |pos_relative_to_head: int| {
            let log_area_offset =
                #[trigger] relative_log_pos_to_log_area_offset(pos_relative_to_head,
                                                                self.info.head_log_area_offset as int,
                                                                self.info.log_area_len as int);
            let absolute_addr = log_start_addr + spec_log_area_pos() + log_area_offset;
            let pmb = wrpm1@.state[absolute_addr];
            self.info.log_length <= pos_relative_to_head < self.info.log_plus_pending_length ==>
                    pmb.flush_byte() == self.state@.pending[pos_relative_to_head - self.info.log_length]
        });

        assert(info_consistent_with_log_area(wrpm2@, log_start_addr, log_size, self.info, self.state@));
    }

    // This lemma makes some facts about non-private fields of self visible
    pub proof fn lemma_reveal_log_inv<Perm, PM>(self, pm: WriteRestrictedPersistentMemoryRegion<Perm, PM>, log_start_addr: nat, log_size: nat) 
        where 
            Perm: CheckPermission<Seq<u8>>,
            PM: PersistentMemoryRegion,
        requires
            self.inv(pm@, log_start_addr, log_size),
        ensures
            log_start_addr + spec_log_area_pos() <= log_start_addr + log_size <= pm@.len() <= u64::MAX,
            metadata_types_set(pm@.committed(), log_start_addr),
            self@.capacity == log_size - spec_log_area_pos()
    {}

    pub proof fn lemma_inv_implies_current_and_recovery_metadata_match<Perm, PM>(
        self,
        wrpm_region: WriteRestrictedPersistentMemoryRegion<Perm, PM>,
        log_start_addr: nat,
        log_size: nat
    )
        where 
            Perm: CheckPermission<Seq<u8>>,
            PM: PersistentMemoryRegion,
        requires 
            self.inv(wrpm_region@, log_start_addr, log_size)
        ensures 
            ({
                let recovery_view = Self::recover(wrpm_region@.committed(), log_start_addr, log_size);
                &&& recovery_view matches Some(recovery_view)
                &&& recovery_view.head == self@.head
                &&& recovery_view.capacity == self@.capacity
            })
    {}

    pub proof fn lemma_all_crash_states_recover_to_drop_pending_appends<Perm, PM>(
        self,
        wrpm_region: WriteRestrictedPersistentMemoryRegion<Perm, PM>,
        log_start_addr: nat,
        log_size: nat,
    )
        where 
            Perm: CheckPermission<Seq<u8>>,
            PM: PersistentMemoryRegion,
        requires 
            self.inv(wrpm_region@, log_start_addr, log_size)
        ensures 
            forall |s| #[trigger] wrpm_region@.can_crash_as(s) ==> 
                UntrustedLogImpl::recover(s, log_start_addr, log_size) == Some(self@.drop_pending_appends())
    {
        broadcast use pmcopy_axioms;
        lemma_wherever_no_outstanding_writes_persistent_memory_view_can_only_crash_as_committed(wrpm_region@);
        assert forall |s| #[trigger] wrpm_region@.can_crash_as(s) implies 
            UntrustedLogImpl::recover(s, log_start_addr, log_size) == Some(self@.drop_pending_appends())
        by {
            let recover_log_state = UntrustedLogImpl::recover(s, log_start_addr, log_size).unwrap();
            let current_state = UntrustedLogImpl::recover(wrpm_region@.committed(), log_start_addr, log_size).unwrap();
    
            assert(extract_bytes(s, log_start_addr, spec_log_area_pos()) == extract_bytes(wrpm_region@.committed(), log_start_addr, spec_log_area_pos()));
            assert(extract_bytes(s, log_start_addr, u64::spec_size_of()) == extract_bytes(wrpm_region@.committed(), log_start_addr, u64::spec_size_of()));
    
            let current_cdb = recover_cdb(wrpm_region@.committed(), log_start_addr);
            let recover_cdb = recover_cdb(s, log_start_addr);
            assert(current_cdb == recover_cdb);
    
            let metadata_pos = spec_get_active_log_metadata_pos(current_cdb.unwrap());
            let crc_pos = spec_get_active_log_crc_pos(current_cdb.unwrap());
            lemma_metadata_fits_in_log_header_area();
            lemma_subrange_of_extract_bytes_equal(s, log_start_addr, metadata_pos + log_start_addr, spec_log_area_pos(), LogMetadata::spec_size_of());
            assert(extract_bytes(s, metadata_pos + log_start_addr, LogMetadata::spec_size_of()) == extract_bytes(wrpm_region@.committed(), metadata_pos + log_start_addr, LogMetadata::spec_size_of()));
            assert(extract_bytes(s, crc_pos + log_start_addr, u64::spec_size_of()) == extract_bytes(wrpm_region@.committed(), crc_pos + log_start_addr, u64::spec_size_of()));
    
            let current_metadata = spec_get_active_log_metadata(wrpm_region@.committed(), log_start_addr, current_cdb.unwrap());
            let recover_metadata = spec_get_active_log_metadata(s, log_start_addr, current_cdb.unwrap());
            assert(current_metadata == recover_metadata);
    
            let recovered_crash_log = recover_log(s, log_start_addr, log_size, current_metadata.head as int, current_metadata.log_length as int).unwrap();
            let recovered_current_log = recover_log(wrpm_region@.committed(), log_start_addr, log_size, current_metadata.head as int, current_metadata.log_length as int).unwrap();
            assert(recovered_crash_log == recovered_current_log);
            assert(self@.log == recovered_current_log.log);
    
            self.lemma_reveal_log_inv(wrpm_region, log_start_addr, log_size);
    
            self.lemma_inv_implies_current_and_recovery_metadata_match(wrpm_region, log_start_addr, log_size);
        }
    }

    // This lemma proves that updating the inactive metadata and crc is crash safe.
    proof fn lemma_update_inactive_metadata_and_crc_crash_states_allowed_by_perm<Perm>(
        self,
        old_pm: PersistentMemoryRegionView,
        new_pm1: PersistentMemoryRegionView,
        new_pm2: PersistentMemoryRegionView,
        new_metadata: LogMetadata,
        inactive_metadata_pos: int,
        new_crc: u64,
        inactive_crc_pos: int,
        log_start_addr: nat,
        log_size: nat,
        prev_info: LogInfo,
        prev_state: AbstractLogState,
        perm: &Perm,
        crash_pred: spec_fn(Seq<u8>) -> bool,
    )
        where 
            Perm: CheckPermission<Seq<u8>>,
        requires 
            new_pm1 == old_pm.write(inactive_metadata_pos, new_metadata.spec_to_bytes()),
            new_pm2 == old_pm.write(inactive_metadata_pos, new_metadata.spec_to_bytes()).write(inactive_crc_pos, new_crc.spec_to_bytes()),
            forall |s| #[trigger] old_pm.can_crash_as(s) ==> crash_pred(s),
            log_start_addr as int % const_persistence_chunk_size() == 0,
            log_size as int % const_persistence_chunk_size() == 0,
            info_consistent_with_log_area(old_pm, log_start_addr as nat, log_size as nat, prev_info, prev_state),
            no_outstanding_writes_to_metadata(old_pm, log_start_addr as nat),
            metadata_consistent_with_info(old_pm, log_start_addr as nat, log_size as nat, self.cdb, prev_info),
            memory_matches_deserialized_cdb(old_pm, log_start_addr as nat, self.cdb),
            metadata_types_set(old_pm.committed(), log_start_addr as nat),
            inactive_crc_pos == spec_get_inactive_log_crc_pos(self.cdb) + log_start_addr,
            inactive_metadata_pos == spec_get_inactive_log_metadata_pos(self.cdb) + log_start_addr,
            forall |s1: Seq<u8>, s2: Seq<u8>| {
                &&& s1.len() == s2.len() 
                &&& #[trigger] crash_pred(s1)
                &&& states_differ_only_in_log_region(s1, s2, log_start_addr as nat, log_size as nat)
                &&& Self::recover(s1, log_start_addr as nat, log_size as nat) == Some(prev_state.drop_pending_appends())
<<<<<<< HEAD
                &&& Self::recover(s2, log_start_addr as nat, log_size as nat) == Some(prev_state.drop_pending_appends()) 
=======
                &&& Self::recover(s2, log_start_addr as nat, log_size as nat) == Some(prev_state.drop_pending_appends()) // or committed?
>>>>>>> f971df9c
            } ==> #[trigger] crash_pred(s2),
            forall |s| crash_pred(s) ==> perm.check_permission(s),
            forall |s| #[trigger] old_pm.can_crash_as(s) ==> 
                UntrustedLogImpl::recover(s, log_start_addr as nat, log_size as nat) == Some(prev_state.drop_pending_appends())
        ensures 
            forall |s| #[trigger] new_pm1.can_crash_as(s) ==> crash_pred(s),
            forall |s| #[trigger] new_pm2.can_crash_as(s) ==> crash_pred(s)
    {
        broadcast use pmcopy_axioms;
        lemma_metadata_fits_in_log_header_area();

        assert forall |s| #[trigger] new_pm1.can_crash_as(s) implies crash_pred(s) by {
            lemma_establish_extract_bytes_equivalence(s, old_pm.committed());
            lemma_wherever_no_outstanding_writes_persistent_memory_view_can_only_crash_as_committed(new_pm1);
            assert(UntrustedLogImpl::recover(s, log_start_addr as nat, log_size as nat) == Some(prev_state.drop_pending_appends()));
            lemma_crash_state_differing_only_in_log_region_exists(old_pm, new_pm1, 
                inactive_metadata_pos as int, new_metadata.spec_to_bytes(), log_start_addr as nat, log_size as nat);
        }

        assert forall |s| #[trigger] new_pm2.can_crash_as(s) implies crash_pred(s) by {
            lemma_establish_extract_bytes_equivalence(s, old_pm.committed());
            lemma_wherever_no_outstanding_writes_persistent_memory_view_can_only_crash_as_committed(new_pm2);
            assert(UntrustedLogImpl::recover(s, log_start_addr as nat, log_size as nat) == Some(prev_state.drop_pending_appends()));
            lemma_crash_state_differing_only_in_log_region_exists_wrapping(old_pm, new_pm2, 
                inactive_metadata_pos, new_metadata.spec_to_bytes(), inactive_crc_pos, 
                new_crc.spec_to_bytes(), log_start_addr as nat, log_size as nat);
        }
    }

    // This lemma proves that a write to WRPM for a non-wrapping log append is crash safe
    proof fn lemma_tentatively_append_is_crash_safe<Perm, PM>(
        self,
        wrpm_region:  WriteRestrictedPersistentMemoryRegion<Perm, PM>,
        log_start_addr: nat,
        log_size: nat,
        write_addr: int,
        bytes_to_append: Seq<u8>,
        is_writable_absolute_addr: spec_fn(int) -> bool,
        crash_pred: spec_fn(Seq<u8>) -> bool,
    )
        where
            Perm: CheckPermission<Seq<u8>>,
            PM: PersistentMemoryRegion,
        requires
            // TODO: refactor/clean up; much of this is the same as precond of tentatively_append_to_log
            self.inv(wrpm_region@, log_start_addr, log_size),
            wrpm_region.inv(),
            no_outstanding_writes_to_metadata(wrpm_region@, log_start_addr),
            memory_matches_deserialized_cdb(wrpm_region@, log_start_addr, self.cdb),
            metadata_consistent_with_info(wrpm_region@, log_start_addr, log_size, self.cdb, self.info),
            info_consistent_with_log_area(wrpm_region@, log_start_addr, log_size, self.info, self.state@),
            metadata_types_set(wrpm_region@.committed(), log_start_addr),
            log_start_addr + spec_log_header_area_size() < log_start_addr + spec_log_area_pos() <= wrpm_region@.len(),
            forall |addr: int| #[trigger] is_writable_absolute_addr(addr) <==> {
                &&& log_start_addr + spec_log_area_pos() <= addr < log_start_addr + spec_log_area_pos() + log_size
                &&& log_area_offset_unreachable_during_recovery(self.info.head_log_area_offset as int,
                        self.info.log_area_len as int,
                        self.info.log_length as int,
                        addr - (log_start_addr + spec_log_area_pos()))
            },
            forall |i: int| log_start_addr <= i < log_start_addr + spec_log_area_pos() ==> !(#[trigger] is_writable_absolute_addr(i)),
            log_size == self.info.log_area_len + spec_log_area_pos(),
            log_start_addr < log_start_addr + spec_log_header_area_size() < log_start_addr + spec_log_area_pos(),
            bytes_to_append.len() <= self.info.log_area_len - self.info.log_plus_pending_length,
            self.info.head + self.info.log_plus_pending_length + bytes_to_append.len() <= u128::MAX,
            write_addr == relative_log_pos_to_log_area_offset(self.info.log_plus_pending_length as int,
                                self.info.head_log_area_offset as int, self.info.log_area_len as int),
            bytes_to_append.len() > 0,
            log_start_addr as int % const_persistence_chunk_size() == 0,
            log_size as int % const_persistence_chunk_size() == 0,
            forall |s| #[trigger] wrpm_region@.can_crash_as(s) ==> crash_pred(s),
            forall |s1: Seq<u8>, s2: Seq<u8>| {
                &&& s1.len() == s2.len() 
                &&& #[trigger] crash_pred(s1)
                &&& states_differ_only_in_log_region(s1, s2, log_start_addr as nat, log_size as nat)
                &&& Self::recover(s1, log_start_addr as nat, log_size as nat) == Some(self@.drop_pending_appends())
                &&& Self::recover(s2, log_start_addr as nat, log_size as nat) == Some(self@.drop_pending_appends())
            } ==> #[trigger] crash_pred(s2),
            forall |s| #[trigger] wrpm_region@.can_crash_as(s) ==> 
                UntrustedLogImpl::recover(s, log_start_addr as nat, log_size as nat) == Some(self.state@.drop_pending_appends()),
            ({
                ||| {
                        &&& self.info.log_plus_pending_length >= self.info.log_area_len - self.info.head_log_area_offset
                        &&& write_addr == self.info.log_plus_pending_length - (self.info.log_area_len - self.info.head_log_area_offset)
                    }
                ||| {
                        &&& bytes_to_append.len() <= self.info.log_area_len - self.info.head_log_area_offset - self.info.log_plus_pending_length
                        &&& write_addr == self.info.log_plus_pending_length + self.info.head_log_area_offset
                    }
            }),
        ensures 
            ({
                let log_area_start_addr = log_start_addr + spec_log_area_pos();
                let new_pm = wrpm_region@.write(log_area_start_addr + write_addr, bytes_to_append);
                &&& forall |s2| #[trigger] new_pm.can_crash_as(s2) ==> crash_pred(s2)
                &&& forall |s| #[trigger] new_pm.can_crash_as(s) ==> 
                        UntrustedLogImpl::recover(s, log_start_addr, log_size) == Some(self.state@.drop_pending_appends())
                &&& Self::can_only_crash_as_state(wrpm_region@, log_start_addr, log_size, self.state@.drop_pending_appends())
            })

    {
        let log_area_start_addr = log_start_addr + spec_log_area_pos();
        let new_pm = wrpm_region@.write(log_area_start_addr + write_addr, bytes_to_append);
        assert(views_differ_only_where_subregion_allows(wrpm_region@, new_pm, log_start_addr + spec_log_area_pos(),
                                                    self.info.log_area_len as nat, is_writable_absolute_addr));
        lemma_append_crash_states_do_not_modify_reachable_state(
            wrpm_region@, new_pm, log_start_addr, log_size, self.info, 
            self.state@, self.cdb, is_writable_absolute_addr
        );
        assert forall |s2| #[trigger] new_pm.can_crash_as(s2) implies crash_pred(s2) by {
            lemma_crash_state_differing_only_in_log_region_exists(wrpm_region@, new_pm, 
                log_area_start_addr + write_addr, bytes_to_append, log_start_addr, log_size);
            let witness = choose |s1: Seq<u8>| {
                &&& wrpm_region@.can_crash_as(s1)
                &&& #[trigger] s1.len() == s2.len()
                &&& states_differ_only_in_log_region(s1, s2, log_start_addr, log_size)
            };
            assert(wrpm_region@.can_crash_as(witness));
            assert(crash_pred(witness));
        }
    }

    pub exec fn setup<PM, K>(
        pm_region: &mut PM,
        log_start_addr: u64,
        log_size: u64, 
    ) -> (result: Result<(), crate::kv::kvimpl_t::KvError<K>>) 
        where 
            PM: PersistentMemoryRegion,
            K: std::fmt::Debug,
        requires 
            old(pm_region).inv(),
            log_start_addr + log_size <= old(pm_region)@.len() <= u64::MAX,
            old(pm_region)@.no_outstanding_writes_in_range(log_start_addr as int, log_start_addr + log_size),
            log_size >= spec_log_area_pos() + MIN_LOG_AREA_SIZE
        ensures 
            pm_region.inv(),
            ({
                // Bytes outside the specified log region have not changed
                let old_pm_bytes = old(pm_region)@.flush().committed();
                let new_pm_bytes = pm_region@.flush().committed();
                &&& extract_bytes(new_pm_bytes, 0, log_start_addr as nat) == extract_bytes(old_pm_bytes, 0, log_start_addr as nat)
                &&& extract_bytes(new_pm_bytes, (log_start_addr + log_size) as nat, (pm_region@.len() - (log_start_addr + log_size)) as nat) == 
                        extract_bytes(old_pm_bytes, (log_start_addr + log_size) as nat, (pm_region@.len() - (log_start_addr + log_size)) as nat)
            }),
            match result {
                Ok(()) => {
                    let pm = pm_region@.flush().committed();
                    let state = AbstractLogState::initialize(log_size - spec_log_area_pos());
                    &&& Self::recover(pm, log_start_addr as nat, log_size as nat) matches Some(recovered_state)
                    &&& state == recovered_state
                    &&& pm_region@.len() == old(pm_region)@.len()
                }
                Err(_) => false
            } 
    {
        // Initialize CDB and log metadata
        let log_metadata = LogMetadata {
            head: 0,
            log_length: 0
        };
        let log_crc = calculate_crc(&log_metadata);
        let log_cdb = CDB_FALSE;

        assert(spec_log_area_pos() >= spec_log_header_area_size()) by {
            reveal(spec_padding_needed);
        }

        // Write the CDB, metadata, and CRC to PM. Since PM isn't write restricted right now,
        // we don't have to prove that these updates are crash safe.
        pm_region.serialize_and_write(log_start_addr, &log_cdb);
        pm_region.serialize_and_write(log_start_addr + log_header_pos_cdb_false(), &log_metadata);
        pm_region.serialize_and_write(log_start_addr + log_header_pos_cdb_false() + size_of::<LogMetadata>() as u64, &log_crc);

        proof { 
            broadcast use pmcopy_axioms;

            // Prove that we have not modified any bytes that do not fall in the log region
            lemma_establish_extract_bytes_equivalence(old(pm_region)@.flush().committed(), pm_region@.flush().committed()); 

            // Prove that the resulting log, when recovered, is initialized
            let pm = pm_region@.flush().committed();
            let log_region = extract_bytes(pm, log_start_addr as nat, log_size as nat);
            let recovered_state = Self::recover(pm, log_start_addr as nat, log_size as nat);
            
            // Prove that we can recover a valid log
            // First, prove that the return value of recover is not None
            assert(log_region.len() > u64::spec_size_of());

            // Prove that we wrote a valid CDB
            let cdb_bytes = extract_bytes(pm, log_start_addr as nat, u64::spec_size_of());
            assert(cdb_bytes == log_cdb.spec_to_bytes());
            lemma_subrange_of_extract_bytes_equal(pm, log_start_addr as nat, log_start_addr as nat, log_size as nat, u64::spec_size_of());
            let cdb = if log_cdb == CDB_FALSE { false } else { true };

            // Prove that the CRC we wrote matches the metadata that we wrote
            let metadata = spec_get_active_log_metadata(pm, log_start_addr as nat, cdb);
            let metadata_bytes = extract_bytes(pm, (log_start_addr + spec_log_header_pos_cdb_false()) as nat, LogMetadata::spec_size_of());
            let crc = spec_get_active_log_crc(pm, log_start_addr as nat, cdb);
            let crc_bytes = extract_bytes(pm, (log_start_addr + spec_log_header_pos_cdb_false() + LogMetadata::spec_size_of()) as nat, u64::spec_size_of());
            assert(metadata_bytes == log_metadata.spec_to_bytes());
            lemma_subrange_of_extract_bytes_equal(pm, log_start_addr as nat, (log_start_addr + spec_log_header_pos_cdb_false()) as nat, log_size as nat, LogMetadata::spec_size_of());
            lemma_subrange_of_extract_bytes_equal(pm, 
                log_start_addr as nat, 
                (log_start_addr + spec_log_header_pos_cdb_false() + LogMetadata::spec_size_of()) as nat,
                log_size as nat, 
                u64::spec_size_of());
            assert(crc == metadata.spec_crc());

            // Once we have proven that the log recovers to a valid abstract state, extensional equality takes care of the rest of the proof
            assert(recovered_state is Some);
            assert(recovered_state.unwrap() =~= AbstractLogState::initialize(log_size - spec_log_area_pos()));
        }
    
        Ok(())
    }

    // TODO: rename TrustedKvPermission to TrustedPermission
    // or use a trait
    pub fn start<Perm, PM>(
        pm_region: &WriteRestrictedPersistentMemoryRegion<Perm, PM>,
        log_start_addr: u64,
        log_size: u64, 
        Ghost(state): Ghost<AbstractLogState>,
    ) -> (result: Result<Self, LogErr>)
        where 
            Perm: CheckPermission<Seq<u8>>,
            PM: PersistentMemoryRegion,
        requires
            Self::recover(pm_region@.committed(), log_start_addr as nat, log_size as nat) == Some(state),
            pm_region.inv(),
            pm_region@.no_outstanding_writes(),
            log_start_addr + log_size <= pm_region@.len() <= u64::MAX,
            log_size >= spec_log_area_pos() + MIN_LOG_AREA_SIZE,
            state == state.drop_pending_appends(),
        ensures
            ({
                match result {
                    Ok(log_impl) => {
                        &&& log_impl@ == state
                        &&& log_impl.inv(pm_region@, log_start_addr as nat, log_size as nat)
                    }
                    Err(LogErr::CRCMismatch) => !pm_region.constants().impervious_to_corruption,
                    Err(e) => e == LogErr::PmemErr{ err: PmemError::AccessOutOfRange },
                }
            })   
    {
        // First, we read the corruption-detecting boolean and
        // return an error if that fails.

        let cdb = read_cdb(pm_region.get_pm_region_ref(), log_start_addr, log_size)?;

        let info = read_log_variables(pm_region.get_pm_region_ref(), log_start_addr, log_size, cdb)?;

        proof {
            // prove that we establish the part of the invariant that says that the only possible crash state is the one
            // with all pending appends dropped
            lemma_wherever_no_outstanding_writes_persistent_memory_view_can_only_crash_as_committed(pm_region@);
            assert(forall |s| pm_region@.can_crash_as(s) ==> s == pm_region@.committed());
        }

        Ok(Self { cdb, info, state: Ghost(state) })
    }  

    // The `tentatively_append_to_log` method is called by
    // `tentatively_append` to perform writes to the log area.
    // It's passed a `subregion` that frames access to only that
    // log area, and only to offsets within that log area that are
    // unreachable during recovery.
    exec fn tentatively_append_to_log<Perm, PMRegion>(
        &self,
        wrpm_region: &mut WriteRestrictedPersistentMemoryRegion<Perm, PMRegion>,
        log_start_addr: u64,
        log_size: u64,
        bytes_to_append: &[u8],
        Ghost(crash_pred): Ghost<spec_fn(Seq<u8>) -> bool>,
        Tracked(perm): Tracked<&Perm>,
        Ghost(is_writable_absolute_addr): Ghost<spec_fn(int) -> bool>,
    ) -> (result: Result<u128, LogErr>)
        where
            Perm: CheckPermission<Seq<u8>>,
            PMRegion: PersistentMemoryRegion,
        requires
            self.inv(old(wrpm_region)@, log_start_addr as nat, log_size as nat),
            bytes_to_append.len() <= self.info.log_area_len - self.info.log_plus_pending_length,
            self.info.head + self.info.log_plus_pending_length + bytes_to_append.len() <= u128::MAX,
            old(wrpm_region).inv(),
            log_size == self.info.log_area_len + spec_log_area_pos(),
            metadata_consistent_with_info(old(wrpm_region)@, log_start_addr as nat, log_size as nat, self.cdb, self.info),
            info_consistent_with_log_area(old(wrpm_region)@, log_start_addr as nat, log_size as nat, self.info, self.state@),
            forall |addr: int|
                #[trigger] is_writable_absolute_addr(addr) <==> {
                    &&& log_start_addr + spec_log_area_pos() <= addr < log_start_addr + spec_log_area_pos() + log_size
                    &&& log_area_offset_unreachable_during_recovery(self.info.head_log_area_offset as int,
                            self.info.log_area_len as int,
                            self.info.log_length as int,
                            addr - (log_start_addr + spec_log_area_pos()))
                },
            log_start_addr < log_start_addr + spec_log_header_area_size() < log_start_addr + spec_log_area_pos(),
            no_outstanding_writes_to_metadata(old(wrpm_region)@, log_start_addr as nat),
            log_start_addr as int % const_persistence_chunk_size() == 0,
            log_size as int % const_persistence_chunk_size() == 0,
            forall |s| #[trigger] old(wrpm_region)@.can_crash_as(s) ==> crash_pred(s),
            forall |s| #[trigger] old(wrpm_region)@.can_crash_as(s) ==> 
                Self::recover(s, log_start_addr as nat, log_size as nat) == Some(self@.drop_pending_appends()),
            forall |s1: Seq<u8>, s2: Seq<u8>| {
                &&& s1.len() == s2.len() 
                &&& #[trigger] crash_pred(s1)
                &&& states_differ_only_in_log_region(s1, s2, log_start_addr as nat, log_size as nat)
                &&& Self::recover(s1, log_start_addr as nat, log_size as nat) == Some(self@.drop_pending_appends())
                &&& Self::recover(s2, log_start_addr as nat, log_size as nat) == Some(self@.drop_pending_appends())
            } ==> #[trigger] crash_pred(s2),
            forall |s| crash_pred(s) ==> perm.check_permission(s),
        ensures
            spec_check_log_cdb(wrpm_region@.committed(), log_start_addr as nat) == spec_check_log_cdb(old(wrpm_region)@.committed(), log_start_addr as nat),
            wrpm_region.inv(),
            no_outstanding_writes_to_metadata(wrpm_region@, log_start_addr as nat),
            log_start_addr + spec_log_area_pos() <= log_start_addr + log_size <= wrpm_region@.len() <= u64::MAX,
            wrpm_region.constants() == old(wrpm_region).constants(),
            wrpm_region@.len() == old(wrpm_region)@.len(),
            Self::recover(old(wrpm_region)@.committed(), log_start_addr as nat, log_size as nat) 
                == Self::recover(wrpm_region@.committed(), log_start_addr as nat, log_size as nat),
            views_differ_only_in_log_region(old(wrpm_region)@, wrpm_region@, 
                log_start_addr as nat, log_size as nat),
            Self::can_only_crash_as_state(wrpm_region@, log_start_addr as nat, log_size as nat, self@.drop_pending_appends()),
            forall |s| #[trigger] wrpm_region@.can_crash_as(s) ==> crash_pred(s),
            states_differ_only_in_log_region(old(wrpm_region)@.flush().committed(), wrpm_region@.flush().committed(), log_start_addr as nat, log_size as nat),
            match result {
                Ok(offset) => {
                    &&& offset == self.info.head + self.info.log_plus_pending_length
                    &&& info_consistent_with_log_area(
                        wrpm_region@,
                        log_start_addr as nat,
                        log_size as nat,
                        self.info.tentatively_append(bytes_to_append.len() as u64),
                        self.state@.tentatively_append(bytes_to_append@)
                    )
                    &&& metadata_consistent_with_info(wrpm_region@, log_start_addr as nat, log_size as nat, self.cdb, self.info)
                    &&& metadata_types_set(wrpm_region@.committed(), log_start_addr as nat)
                },
                Err(LogErr::InsufficientSpaceForAppend { available_space }) => {
                    &&& wrpm_region@ == old(wrpm_region)@
                    &&& available_space < bytes_to_append@.len()
                    &&& {
                            ||| available_space == self@.capacity - self@.log.len() - self@.pending.len()
                            ||| available_space == u128::MAX - self@.head - self@.log.len() - self@.pending.len()
                        }
                },
                _ => false
            }
    {
        let info = &self.info;
        let log_area_start_addr = log_start_addr + log_area_pos();
        let ghost old_wrpm_region = wrpm_region@;

        // writable fn should not allow changes to metadata
        assert(forall |i: int| log_start_addr <= i < log_start_addr + spec_log_area_pos() ==> !(#[trigger] is_writable_absolute_addr(i)));

        // Compute the current logical offset of the end of the
        // log, including any earlier pending appends. This is the
        // offset at which we'll be logically appending, and so is
        // the offset we're expected to return. After all, the
        // caller wants to know what virtual log position they
        // need to use to read this data in the future.

        let old_pending_tail: u128 = info.head + info.log_plus_pending_length as u128;

        // The simple case is that we're being asked to append the
        // empty string. If so, do nothing and return.

        let num_bytes: u64 = bytes_to_append.len() as u64;
        if num_bytes == 0 {
            return Ok(old_pending_tail);
        }

        let ghost state = self.state@;

        // If the number of bytes in the log plus pending appends
        // is at least as many bytes as are beyond the head in the
        // log area, there's obviously enough room to append all
        // the bytes without wrapping. So just write the bytes
        // there.

        if info.log_plus_pending_length >= info.log_area_len - info.head_log_area_offset {

            // We could compute the address to write to with:
            //
            // `write_addr = old_pending_tail % info.log_area_len;`
            //
            // But we can replace the expensive modulo operation above with two subtraction
            // operations as follows. This is somewhat subtle, but we have verification backing
            // us up and proving this optimization correct.

            let write_addr: u64 =
                info.log_plus_pending_length - (info.log_area_len - info.head_log_area_offset);
            assert(write_addr ==
                    relative_log_pos_to_log_area_offset(info.log_plus_pending_length as int,
                                                        info.head_log_area_offset as int,
                                                        info.log_area_len as int));

            proof {
                lemma_tentatively_append(wrpm_region@, bytes_to_append@, log_start_addr as nat, log_size as nat, self.info, self.state@);
                self.lemma_tentatively_append_is_crash_safe(*wrpm_region, log_start_addr as nat, log_size as nat, 
                    write_addr as int, bytes_to_append@, is_writable_absolute_addr, crash_pred);
            }
            wrpm_region.write(log_area_start_addr + write_addr, &bytes_to_append, Tracked(perm));
        }
        else {
            // We could compute the address to write to with:
            //
            // `write_addr = old_pending_tail % info.log_area_len`
            //
            // But we can replace the expensive modulo operation above with an addition
            // operation as follows. This is somewhat subtle, but we have verification backing
            // us up and proving this optimization correct.

            let write_addr: u64 = info.log_plus_pending_length + info.head_log_area_offset;
            assert(write_addr ==
                    relative_log_pos_to_log_area_offset(info.log_plus_pending_length as int,
                                                        info.head_log_area_offset as int,
                                                        info.log_area_len as int));

            // There's limited space beyond the pending bytes in the log area, so as we write
            // the bytes we may have to wrap around the end of the log area. So we must compute
            // how many bytes we can write without having to wrap:

            let max_len_without_wrapping: u64 =
                info.log_area_len - info.head_log_area_offset - info.log_plus_pending_length;
            assert(max_len_without_wrapping == info.log_area_len -
                    relative_log_pos_to_log_area_offset(info.log_plus_pending_length as int,
                                                        info.head_log_area_offset as int, info.log_area_len as int));

            if num_bytes <= max_len_without_wrapping {

                // If there's room for all the bytes we need to write, we just need one write.
                proof {
                    lemma_tentatively_append(wrpm_region@, bytes_to_append@, log_start_addr as nat, log_size as nat, self.info, self.state@);
                    self.lemma_tentatively_append_is_crash_safe(*wrpm_region, log_start_addr as nat, log_size as nat, 
                        write_addr as int, bytes_to_append@, is_writable_absolute_addr, crash_pred);
                }
                wrpm_region.write(log_area_start_addr + write_addr, &bytes_to_append, Tracked(perm));
            }
            else {

                // If there isn't room for all the bytes we need to write, we need two writes,
                // one writing the first `max_len_without_wrapping` bytes to address
                // `write_addr` and the other writing the remaining bytes to the beginning of
                // the log area.
                //
                // There are a lot of things we have to prove about these writes, like the fact
                // that they're both permitted by `perm`. We offload those proofs to a lemma in
                // `append_v.rs` that we invoke here.

                proof {
                    lemma_tentatively_append_wrapping(wrpm_region@, bytes_to_append@, log_start_addr as nat, log_size as nat, self.info, self.state@);

                    let new_pm1 = wrpm_region@.write(log_area_start_addr + write_addr, extract_bytes(bytes_to_append@, 
                        0, max_len_without_wrapping as nat));
                    let new_pm2 = new_pm1.write(log_area_start_addr as int, extract_bytes(bytes_to_append@, 
                        max_len_without_wrapping as nat, (bytes_to_append@.len() - max_len_without_wrapping) as nat));

                    lemma_append_crash_states_do_not_modify_reachable_state(
                        wrpm_region@, new_pm2, log_start_addr as nat, log_size as nat, 
                        self.info, self.state@, self.cdb, is_writable_absolute_addr
                    );
                    
                    assert forall |s2| #[trigger] new_pm1.can_crash_as(s2) implies crash_pred(s2) by {
                         lemma_append_crash_states_do_not_modify_reachable_state(
                            wrpm_region@, new_pm1, log_start_addr as nat, log_size as nat, 
                            self.info, self.state@, self.cdb, is_writable_absolute_addr
                        );
                        assert(Self::recover(s2, log_start_addr as nat, log_size as nat) == Some(self@.drop_pending_appends()));
                        lemma_crash_state_differing_only_in_log_region_exists(wrpm_region@, new_pm1, 
                            log_area_start_addr + write_addr, extract_bytes(bytes_to_append@, 0, max_len_without_wrapping as nat), 
                            log_start_addr as nat, log_size as nat);
                    }

                    assert forall |s2| #[trigger] new_pm2.can_crash_as(s2) implies crash_pred(s2) by {
                        assert(Self::recover(s2, log_start_addr as nat, log_size as nat) == Some(self@.drop_pending_appends()));
                        lemma_crash_state_differing_only_in_log_region_exists_wrapping(wrpm_region@, new_pm2, 
                            log_area_start_addr + write_addr, extract_bytes(bytes_to_append@, 0, max_len_without_wrapping as nat), 
                            log_area_start_addr as int, 
                            extract_bytes(bytes_to_append@, max_len_without_wrapping as nat, (bytes_to_append@.len() - max_len_without_wrapping) as nat), 
                            log_start_addr as nat, log_size as nat);
                    }
                }
                wrpm_region.write(log_area_start_addr + write_addr, slice_subrange(bytes_to_append, 0, max_len_without_wrapping as usize), Tracked(perm));
                wrpm_region.write(log_area_start_addr, slice_subrange(bytes_to_append, max_len_without_wrapping as usize, bytes_to_append.len()), Tracked(perm));
            }
        }

        proof {
            // Proves that the log metadata is unchanged by the tentative append
            lemma_establish_extract_bytes_equivalence(wrpm_region@.committed(), old_wrpm_region.committed());
        }

        Ok(old_pending_tail)
    }

    // The `tentatively_append` method tentatively appends
    // `bytes_to_append` to the end of the log. It's tentative in
    // that crashes will undo the appends, and reads aren't
    // allowed in the tentative part of the log. See `README.md` for
    // more documentation and examples of its use.
    //
    // This method is passed a write-restricted persistent memory
    // region `wrpm_region`. This restricts how it can write
    // `wrpm_region`. It's only given permission (in `perm`) to
    // write if it can prove that any crash after initiating the
    // write is safe. That is, any such crash must put the memory
    // in a state that recovers as the current abstract state with
    // all pending appends dropped.
    pub exec fn tentatively_append<Perm, PM>(
        &mut self,
        wrpm_region: &mut WriteRestrictedPersistentMemoryRegion<Perm, PM>,
        log_start_addr: u64,
        log_size: u64,
        bytes_to_append: &[u8],
        Ghost(crash_pred): Ghost<spec_fn(Seq<u8>) -> bool>,
        Tracked(perm): Tracked<&Perm>,
    ) -> (result: Result<u128, LogErr>)
        where
            Perm: CheckPermission<Seq<u8>>,
            PM: PersistentMemoryRegion,
        requires
            old(self).inv(old(wrpm_region)@, log_start_addr as nat, log_size as nat),
            old(wrpm_region).inv(),
            log_start_addr as int % const_persistence_chunk_size() == 0,
            log_size as int % const_persistence_chunk_size() == 0,
            forall |s| #[trigger] old(wrpm_region)@.can_crash_as(s) ==> crash_pred(s),
            forall |s| #[trigger] old(wrpm_region)@.can_crash_as(s) ==> 
                Self::recover(s, log_start_addr as nat, log_size as nat) == Some(old(self)@.drop_pending_appends()),
            forall |s1: Seq<u8>, s2: Seq<u8>| {
                &&& s1.len() == s2.len() 
                &&& #[trigger] crash_pred(s1)
                &&& states_differ_only_in_log_region(s1, s2, log_start_addr as nat, log_size as nat)
                &&& Self::recover(s1, log_start_addr as nat, log_size as nat) == Some(old(self)@.drop_pending_appends())
                &&& Self::recover(s2, log_start_addr as nat, log_size as nat) == Some(old(self)@.drop_pending_appends())
            } ==> #[trigger] crash_pred(s2),
            forall |s| crash_pred(s) ==> perm.check_permission(s),
            no_outstanding_writes_to_metadata(old(wrpm_region)@, log_start_addr as nat),
        ensures
            self.inv(wrpm_region@, log_start_addr as nat, log_size as nat),
            wrpm_region@.len() == old(wrpm_region)@.len(),
            wrpm_region.constants() == old(wrpm_region).constants(),
            wrpm_region.inv(),
            forall |s| #[trigger] wrpm_region@.can_crash_as(s) ==> crash_pred(s),
            Self::recover(old(wrpm_region)@.committed(), log_start_addr as nat, log_size as nat) 
                == Self::recover(wrpm_region@.committed(), log_start_addr as nat, log_size as nat),
            views_differ_only_in_log_region(old(wrpm_region)@, wrpm_region@, 
                log_start_addr as nat, log_size as nat),
            Self::can_only_crash_as_state(wrpm_region@, log_start_addr as nat, log_size as nat, self@.drop_pending_appends()),
            no_outstanding_writes_to_metadata(wrpm_region@, log_start_addr as nat),
            states_differ_only_in_log_region(old(wrpm_region)@.flush().committed(), wrpm_region@.flush().committed(), log_start_addr as nat, log_size as nat),
            match result {
                Ok(offset) => {
                    let state = old(self)@;
                    &&& offset == state.head + state.log.len() + state.pending.len()
                    &&& self@ == old(self)@.tentatively_append(bytes_to_append@)
                },
                Err(LogErr::InsufficientSpaceForAppend { available_space }) => {
                    &&& self@ == old(self)@
                    &&& wrpm_region@ == old(wrpm_region)@
                    &&& available_space < bytes_to_append@.len()
                    &&& {
                            ||| available_space == self@.capacity - self@.log.len() - self@.pending.len()
                            ||| available_space == u128::MAX - self@.head - self@.log.len() - self@.pending.len()
                        }
                },
                _ => false
            },
    {
        // One useful invariant implies that
        // `info.log_plus_pending_length <= info.log_area_len`, so
        // we know we can safely do the following subtraction
        // without underflow.

        let info = &self.info;
        let available_space: u64 = info.log_area_len - info.log_plus_pending_length as u64;

        // Check to make sure we have enough available space, and
        // return an error otherwise. There are two ways we might
        // not have available space. The first is that doing the
        // append would overfill the log area. The second (which
        // will probably never happen) is that doing this append
        // and a subsequent commit would make the logical tail
        // exceed u128::MAX.

        let num_bytes: u64 = bytes_to_append.len() as u64;
        if num_bytes > available_space {
            return Err(LogErr::InsufficientSpaceForAppend{ available_space })
        }
        if num_bytes as u128 > u128::MAX - info.log_plus_pending_length as u128 - info.head {
            return Err(LogErr::InsufficientSpaceForAppend{
                available_space: (u128::MAX - info.log_plus_pending_length as u128 - info.head) as u64
            })
        }

        // Create a closure that indicates which bytes in the log region we are allowed to write to.
        // We'll use this in the same way that subregions do to prove that the append is crash consistent.

        let ghost is_writable_absolute_addr_fn = |addr: int| {
            &&& log_start_addr + spec_log_area_pos() <= addr < log_start_addr + spec_log_area_pos() + log_size
            &&& log_area_offset_unreachable_during_recovery(self.info.head_log_area_offset as int,
                    self.info.log_area_len as int,
                    self.info.log_length as int,
                    addr - (log_start_addr + spec_log_area_pos()))
        };

        // Call `tentatively_append_to_log` to do the real work of this function,
        // providing it the subregion created above so it doesn't have to think
        // about anything but the log area and so it doesn't have to reason about
        // the overall recovery view to perform writes.
        let ghost old_wrpm_region = wrpm_region@;
        assert(spec_log_header_area_size() < spec_log_area_pos()) by { reveal(spec_padding_needed); }
        let result = self.tentatively_append_to_log(wrpm_region, log_start_addr, log_size, bytes_to_append, Ghost(crash_pred), Tracked(perm), Ghost(is_writable_absolute_addr_fn));

        // We now update our `info` field to reflect the new
        // `log_plus_pending_length` value.

        let num_bytes: u64 = bytes_to_append.len() as u64;
        self.info.log_plus_pending_length = (self.info.log_plus_pending_length + num_bytes) as u64;

        // We update our `state` field to reflect the tentative append.

        self.state = Ghost(self.state@.tentatively_append(bytes_to_append@));

        result
    }

    // This local helper method proves that we can read a portion of
    // the abstract log by reading a continuous range of the log area.
    // It requires that the position being read from is correct, and
    // that the read is short enough to not require wrapping around the
    // end of the log area.
    proof fn lemma_read_of_continuous_range(
        &self,
        pm_region_view: PersistentMemoryRegionView,
        log_start_addr: nat,
        log_size: nat,
        pos: nat,
        len: nat,
        addr: nat,
    )
        requires
            len > 0,
            metadata_consistent_with_info(pm_region_view, log_start_addr, log_size, self.cdb, self.info),
            info_consistent_with_log_area(pm_region_view, log_start_addr, log_size, self.info, self.state@),
            log_start_addr + spec_log_area_pos() + self.info.log_area_len <= pm_region_view.len(),
            log_start_addr + spec_log_area_pos() <= addr < addr + len <= pm_region_view.len(),
            addr + len <= log_start_addr + log_size,
            ({
                let info = self.info;
                let max_len_without_wrapping = info.log_area_len -
                    relative_log_pos_to_log_area_offset(pos - info.head,
                                                        info.head_log_area_offset as int,
                                                        info.log_area_len as int);
                &&& pos >= info.head
                &&& pos + len <= info.head + info.log_length
                &&& len <= max_len_without_wrapping
                &&& addr == log_start_addr + spec_log_area_pos() +
                        relative_log_pos_to_log_area_offset(pos - info.head as int,
                                                            info.head_log_area_offset as int,
                                                            info.log_area_len as int)
                &&& info.log_length < log_size
            })
        ensures
            ({
                let log = self@;
                &&& pm_region_view.no_outstanding_writes_in_range(addr as int, (addr + len) as int)
                &&& extract_bytes(pm_region_view.committed(), addr, len) == 
                        extract_bytes(log.log, (pos - log.head) as nat, len)
            })
    {
        let info = self.info;
        let s = self.state@;

        // The key to the proof is that we need to reason about how
        // addresses in the log area correspond to relative log
        // positions. This is because the invariant talks about
        // relative log positions but this lemma is proving things
        // about addresses in the log area.

        lemma_addresses_in_log_area_correspond_to_relative_log_positions(pm_region_view, log_start_addr, log_size, info);
        assert(extract_bytes(pm_region_view.committed(), addr, len) =~= extract_bytes(s.log, (pos - s.head) as nat, len));
    }

    // This lemma, used by `advance_head`, gives a mathematical
    // proof that one can compute `new_head % log_area_len`
    // using only linear math operations (`+` and `-`).
    proof fn lemma_check_fast_way_to_compute_head_mod_log_area_len(
        info: LogInfo,
        state: AbstractLogState,
        new_head: u128,
    )
        requires
            info.head <= new_head,
            new_head - info.head <= info.log_length as u128,
            info.log_area_len >= MIN_LOG_AREA_SIZE,
            info.log_length <= info.log_plus_pending_length <= info.log_area_len,
            info.head_log_area_offset == info.head as int % info.log_area_len as int,
        ensures
            ({
                let amount_of_advancement: u64 = (new_head - info.head) as u64;
                new_head as int % info.log_area_len as int ==
                    if amount_of_advancement < info.log_area_len - info.head_log_area_offset {
                        amount_of_advancement + info.head_log_area_offset
                    }
                    else {
                        amount_of_advancement - (info.log_area_len - info.head_log_area_offset)
                    }
            }),
    {
        let amount_of_advancement: u64 = (new_head - info.head) as u64;
        let new_head_log_area_offset =
            if amount_of_advancement < info.log_area_len - info.head_log_area_offset {
                amount_of_advancement + info.head_log_area_offset
            }
            else {
                amount_of_advancement - (info.log_area_len - info.head_log_area_offset)
            };

        let n = info.log_area_len as int;
        let advancement = amount_of_advancement as int;
        let head = info.head as int;
        let head_mod_n = info.head_log_area_offset as int;
        let supposed_new_head_mod_n = new_head_log_area_offset as int;

        // First, observe that `advancement` plus `head` is
        // congruent modulo n to `advancement` plus `head` % n.

        assert((advancement + head) % n == (advancement + head_mod_n) % n) by {
            assert(head == n * (head / n) + head % n) by {
                lemma_fundamental_div_mod(head, n);
            }
            assert((n * (head / n) + (advancement + head_mod_n)) % n == (advancement + head_mod_n) % n) by {
                lemma_mod_multiples_vanish(head / n, advancement + head_mod_n, n);
            }
        }

        // Next, observe that `advancement` + `head` % n is
        // congruent modulo n to itself minus n. This is
        // relevant because there are two cases for computing
        // `new_head_mod_log_area_offset`. In one case, it's
        // computed as `advancement` + `head` % n. In the
        // other case, it's that quantity minus n.

        assert((advancement + head % n) % n == (advancement + head_mod_n - n) % n) by {
            lemma_mod_sub_multiples_vanish(advancement + head_mod_n, n);
        }

        // So we know that in either case, `new_head` % n ==
        // `new_head_mod_log_area_offset` % n.

        assert(new_head as int % n == supposed_new_head_mod_n % n);

        // But what we want to prove is that `new_head` % n ==
        // `new_head_mod_log_area_offset`. So we need to show
        // that `new_head_mod_log_area_offset` % n ==
        // `new_head_mod_log_area_offset`.  We can deduce this
        // from the fact that 0 <= `new_head_mod_log_area_offset`
        // < n.

        assert(supposed_new_head_mod_n % n == supposed_new_head_mod_n) by {
            lemma_small_mod(supposed_new_head_mod_n as nat, n as nat);
        }
    }

    // The `advance_head` method advances the head of the log,
    // thereby making more space for appending but making log
    // entries before the new head unavailable for reading. Upon
    // return from this method, the head advancement is durable,
    // i.e., it will survive crashes. See `README.md` for more
    // documentation and examples of its use.
    //
    // This method is passed a write-restricted persistent memory
    // region `wrpm_region`. This restricts how it can write
    // `wrpm_region`. It's only given permission (in `perm`) to
    // write if it can prove that any crash after initiating the
    // write is safe. That is, any such crash must put the memory
    // in a state that recovers as either (1) the current abstract
    // state with all pending appends dropped, or (2) the state
    // after advancing the head and then dropping all pending
    // appends.
    pub exec fn advance_head<Perm, PM>(
        &mut self,
        wrpm_region: &mut WriteRestrictedPersistentMemoryRegion<Perm, PM>,
        new_head: u128,
        log_start_addr: u64,
        log_size: u64,
        Ghost(crash_pred): Ghost<spec_fn(Seq<u8>) -> bool>,
        Tracked(perm): Tracked<&Perm>,
    ) -> (result: Result<(), LogErr>)
        where
            Perm: CheckPermission<Seq<u8>>,
            PM: PersistentMemoryRegion,
        requires
            old(self).inv(old(wrpm_region)@, log_start_addr as nat, log_size as nat),
            old(wrpm_region).inv(),
            forall |s| #[trigger] old(wrpm_region)@.can_crash_as(s) ==> crash_pred(s),
            Self::recover(old(wrpm_region)@.committed(), log_start_addr as nat, log_size as nat) == Some(old(self)@.drop_pending_appends()),
            forall |s| #[trigger] old(wrpm_region)@.can_crash_as(s) ==> 
                Self::recover(s, log_start_addr as nat, log_size as nat) == Some(old(self)@.drop_pending_appends()),
            forall |s2: Seq<u8>| {
                let current_state = old(wrpm_region)@.flush().committed();
                &&& current_state.len() == s2.len() 
                &&& states_differ_only_in_log_region(s2, current_state, log_start_addr as nat, log_size as nat)
                &&& {
                        ||| Self::recover(s2, log_start_addr as nat, log_size as nat) == Some(old(self)@.drop_pending_appends())
                        ||| Self::recover(s2, log_start_addr as nat, log_size as nat) == Some(old(self)@.advance_head(new_head as int).drop_pending_appends())
                    }
            } ==> perm.check_permission(s2),
            forall |s1: Seq<u8>, s2: Seq<u8>| {
                &&& s1.len() == s2.len() 
                &&& #[trigger] crash_pred(s1)
                &&& states_differ_only_in_log_region(s1, s2, log_start_addr as nat, log_size as nat)
                &&& Self::recover(s1, log_start_addr as nat, log_size as nat) == Some(old(self)@.drop_pending_appends())
                &&& Self::recover(s2, log_start_addr as nat, log_size as nat) == Some(old(self)@.drop_pending_appends())
            } ==> #[trigger] crash_pred(s2),
            forall |s| crash_pred(s) ==> perm.check_permission(s),
            log_start_addr as int % const_persistence_chunk_size() == 0,
            log_size as int % const_persistence_chunk_size() == 0,
        ensures
            self.inv(wrpm_region@, log_start_addr as nat, log_size as nat),
            wrpm_region@.len() == old(wrpm_region)@.len(),
            wrpm_region.constants() == old(wrpm_region).constants(),
            Self::can_only_crash_as_state(wrpm_region@, log_start_addr as nat, log_size as nat, self@.drop_pending_appends()),
            no_outstanding_writes_to_metadata(wrpm_region@, log_start_addr as nat),
            match result {
                Ok(()) => {
                    &&& old(self)@.head <= new_head <= old(self)@.head + old(self)@.log.len()
                    &&& self@ == old(self)@.advance_head(new_head as int)
                },
                Err(LogErr::CantAdvanceHeadPositionBeforeHead { head }) => {
                    &&& self@ == old(self)@
                    &&& head == self@.head
                    &&& new_head < head
                },
                Err(LogErr::CantAdvanceHeadPositionBeyondTail { tail }) => {
                    &&& self@ == old(self)@
                    &&& tail == self@.head + self@.log.len()
                    &&& new_head > tail
                },
                _ => false
            }
    {
        // Even if we return an error code, we still have to prove that
        // upon return the states we can crash into recover into valid
        // abstract states.

        proof {
            lemma_invariants_imply_crash_recover_forall(wrpm_region@, log_start_addr as nat, log_size as nat, self.cdb,
                                                        self.info, self.state@);
        }

        // Handle error cases due to improper parameters passed to the
        // function.
        if new_head < self.info.head {
            return Err(LogErr::CantAdvanceHeadPositionBeforeHead{ head: self.info.head })
        }
        if new_head - self.info.head > self.info.log_length as u128 {
            return Err(LogErr::CantAdvanceHeadPositionBeyondTail{
                tail: self.info.head + self.info.log_length as u128
            })
        }

        // To compute the new head mod n (where n is the log area
        // length), take the old head mod n, add the amount by
        // which the head is advancing, then subtract n if
        // necessary.

        let amount_of_advancement: u64 = (new_head - self.info.head) as u64;
        let new_head_log_area_offset =
            if amount_of_advancement < self.info.log_area_len - self.info.head_log_area_offset {
                amount_of_advancement + self.info.head_log_area_offset
            }
            else {
                // To compute `self.info.head_log_area_offset` [the old
                // head] plus `amount_of_advancement` [the amount
                // by which the head is advancing] minus
                // `self.info.log_area_len` [the log area length], we
                // do it in the following order that guarantees no
                // overflow/underflow.
                amount_of_advancement - (self.info.log_area_len - self.info.head_log_area_offset)
            };

        assert(new_head_log_area_offset == new_head as int % self.info.log_area_len as int) by {
            Self::lemma_check_fast_way_to_compute_head_mod_log_area_len(self.info, self.state@, new_head);
        }

        // Update `self.self.info` to reflect the change to the head
        // position. This necessitates updating all the fields
        // except the log area length.

        let ghost prev_info = self.info;
        self.info.head = new_head;
        self.info.head_log_area_offset = new_head_log_area_offset;
        self.info.log_length = self.info.log_length - amount_of_advancement;
        self.info.log_plus_pending_length = self.info.log_plus_pending_length - amount_of_advancement;

        // Update the abstract `self.state` to reflect the head update.

        let ghost prev_state = self.state@;
        self.state = Ghost(self.state@.advance_head(new_head as int));

        // To prove that the log area for log number `which_log` is
        // compatible with the new `self.infos` and `self.state`, we
        // need to reason about how addresses in the log area
        // correspond to relative log positions. That's because the
        // invariants we know about the log area talk about log
        // positions relative to the old head, but we want to know
        // things about log positions relative to the new head. What
        // connects those together is that they both talk about the
        // same addresses in the log area.

        proof {
            lemma_log_area_consistent_with_new_info_and_state_advance_head(wrpm_region@, log_start_addr as nat, log_size as nat, new_head as int,
                prev_info, self.info, prev_state, self.state@);
        }

        // Update the inactive metadata on all regions and flush, then
        // swap the CDB to its opposite. We have to update the metadata
        // on all regions, even though we're only advancing the head on
        // one, for the following reason. The only way available to us
        // to update the active metadata is to flip the CDB, but this
        // flips which metadata is active on *all* regions. So we have
        // to update the inactive metadata on all regions.

        self.update_log_metadata(wrpm_region, log_start_addr, log_size, Ghost(prev_info), Ghost(prev_state),
                                    Ghost(crash_pred), Tracked(perm));

        Ok(())
    }

    // The `read` method reads part of the log, returning a vector
    // containing the read bytes. It doesn't guarantee that those
    // bytes aren't corrupted by persistent memory corruption. See
    // `README.md` for more documentation and examples of its use.
    pub exec fn read<Perm, PM>(
        &self,
        pm_region: &WriteRestrictedPersistentMemoryRegion<Perm, PM>,
        log_start_addr: u64,
        log_size: u64, 
        pos: u128,
        len: u64,
    ) -> (result: Result<(Vec<u8>, Ghost<Seq<int>>), LogErr>)
        where
            Perm: CheckPermission<Seq<u8>>,
            PM: PersistentMemoryRegion,
        requires
            self.inv(pm_region@, log_start_addr as nat, log_size as nat),
            pm_region.inv(),
            pos + len <= u128::MAX,
            log_start_addr + spec_log_area_pos() <= pm_region@.len() <= u64::MAX,
        ensures
            ({
                let log = self@;
                match result {
                    Ok((bytes, addrs)) => {
                        let true_bytes = self@.read(pos as int, len as int);
                        &&& true_bytes == Seq::new(addrs@.len(), |i: int| pm_region@.committed()[addrs@[i] as int])
                        &&& true_bytes == extract_bytes(self@.log, (pos - self@.head) as nat, len as nat)
                        &&& pos >= log.head
                        &&& pos + len <= log.head + log.log.len()
                        &&& read_correct_modulo_corruption(bytes@, true_bytes, addrs@, pm_region.constants().impervious_to_corruption)
                        &&& addrs@.len() == len
                    },
                    Err(LogErr::CantReadBeforeHead{ head: head_pos }) => {
                        &&& pos < log.head
                        &&& head_pos == log.head
                    },
                    Err(LogErr::CantReadPastTail{ tail }) => {
                        &&& pos + len > log.head + log.log.len()
                        &&& tail == log.head + log.log.len()
                    },
                    _ => false,
                }
            })
    {        
        // Handle error cases due to improper parameters passed to the
        // function.

        let info = &self.info;
        if pos < info.head {
            return Err(LogErr::CantReadBeforeHead{ head: info.head })
        }
        if len > info.log_length { // We have to do this check first to avoid underflow in the next comparison
            return Err(LogErr::CantReadPastTail{ tail: info.head + info.log_length as u128 })
        }
        if pos - info.head > (info.log_length - len) as u128 { // we know `info.log_length - len` can't underflow
            return Err(LogErr::CantReadPastTail{ tail: info.head + info.log_length as u128 })
        }

        let ghost s = self.state@;
        // let ghost true_bytes = s.log.subrange(pos - s.head, pos + len - s.head);
        let ghost true_bytes = extract_bytes(s.log, (pos - s.head) as nat, len as nat);

        if len == 0 {
            // Case 0: The trivial case where we're being asked to read zero bytes.
            let ghost addrs = Seq::empty();
            assert(true_bytes =~= Seq::<u8>::empty());
            assert(true_bytes == Seq::new(addrs.len(), |i: int| pm_region@.committed()[addrs[i] as int]));
            assert(maybe_corrupted(Seq::<u8>::empty(), true_bytes, addrs));
            return Ok((Vec::<u8>::new(), Ghost(addrs)));
        }

        let log_area_len: u64 = info.log_area_len;
        let relative_pos: u64 = (pos - info.head) as u64;
        if relative_pos >= log_area_len - info.head_log_area_offset {

            // Case 1: The position we're being asked to read appears
            // in the log area before the log head. So the read doesn't
            // need to wrap.
            //
            // We could compute the address to write to with:
            //
            // `write_addr = ABSOLUTE_POS_OF_LOG_AREA + pos % info.log_area_len;`
            //
            // But we can replace the expensive modulo operation above with two subtraction
            // operations as follows. This is somewhat subtle, but we have verification backing
            // us up and proving this optimization correct.

            let addr: u64 = log_start_addr + log_area_pos() + relative_pos - (info.log_area_len - info.head_log_area_offset);
            proof { self.lemma_read_of_continuous_range(pm_region@, log_start_addr as nat, log_size as nat, pos as nat,
                                                        len as nat, addr as nat); }
            let bytes = match pm_region.get_pm_region_ref().read_unaligned(addr, len) {
                Ok(bytes) => bytes,
                Err(e) => {
                    assert(e == PmemError::AccessOutOfRange);
                    return Err(LogErr::PmemErr{ err: e });
                }
            };
            let ghost addrs = Seq::new(len as nat, |i: int| i + addr);
            proof {
                let true_bytes = Seq::new(addrs.len(), |i: int| pm_region@.committed()[addrs[i] as int]);
                let read_bytes = self@.read(pos as int, len as int);
                assert(true_bytes =~= read_bytes);
            }
            return Ok((bytes, Ghost(addrs)));
        }

        // The log area wraps past the point we're reading from, so we
        // need to compute the maximum length we can read without
        // wrapping to be able to figure out whether we need to wrap.

        let max_len_without_wrapping: u64 = log_area_len - info.head_log_area_offset - relative_pos;
        assert(max_len_without_wrapping == info.log_area_len -
                relative_log_pos_to_log_area_offset(pos - info.head,
                                                    info.head_log_area_offset as int, info.log_area_len as int));

        // Whether we need to wrap or not, we know the address where
        // our read should start, so we can compute that and put it in
        // `addr`.
        //
        // We could compute the address to write to with:
        //
        // `write_addr = ABSOLUTE_POS_OF_LOG_AREA + pos % info.log_area_len;`
        //
        // But we can replace the expensive modulo operation above with
        // one addition operation as follows. This is somewhat subtle,
        // but we have verification backing us up and proving this
        // optimization correct.

        let addr: u64 = log_start_addr + log_area_pos() + relative_pos + info.head_log_area_offset;
        assert(addr == log_start_addr + spec_log_area_pos() +
                relative_log_pos_to_log_area_offset(pos - info.head,
                                                    info.head_log_area_offset as int,
                                                    info.log_area_len as int));

        if len <= max_len_without_wrapping {

            // Case 2: We're reading few enough bytes that we don't have to wrap.

            proof { self.lemma_read_of_continuous_range(pm_region@, log_start_addr as nat, log_size as nat, pos as nat,
                                                        len as nat, addr as nat); }
            let bytes = match pm_region.get_pm_region_ref().read_unaligned(addr, len) {
                Ok(bytes) => bytes,
                Err(e) => {
                    assert(e == PmemError::AccessOutOfRange);
                    return Err(LogErr::PmemErr{ err: e });
                }
            };
            let ghost addrs = Seq::new(len as nat, |i: int| i + addr);
            proof {
                let true_bytes = Seq::new(addrs.len(), |i: int| pm_region@.committed()[addrs[i] as int]);
                let read_bytes = self@.read(pos as int, len as int);
                assert(true_bytes =~= read_bytes);
            }
            return Ok((bytes, Ghost(addrs)));
        }

        // Case 3: We're reading enough bytes that we have to wrap.
        // That necessitates doing two contiguous reads, one from the
        // end of the log area and one from the beginning, and
        // concatenating the results.

        proof {
            self.lemma_read_of_continuous_range(pm_region@, log_start_addr as nat, log_size as nat, pos as nat,
                                                max_len_without_wrapping as nat, addr as nat);
        }

        let mut part1 = match pm_region.get_pm_region_ref().read_unaligned(addr, max_len_without_wrapping) {
            Ok(part1) => part1,
            Err(e) => {
                assert(e == PmemError::AccessOutOfRange);
                return Err(LogErr::PmemErr{ err: e });
            }
        };
        let ghost addrs_part1 = Seq::<int>::new(max_len_without_wrapping as nat, |i: int| i + addr);
        proof {
            let true_bytes = Seq::new(addrs_part1.len(), |i: int| pm_region@.committed()[addrs_part1[i] as int]);
            let read_bytes = self@.read(pos as int, max_len_without_wrapping as int);
            assert(true_bytes =~= read_bytes);
        }

        proof {
            self.lemma_read_of_continuous_range(pm_region@, log_start_addr as nat,
                                                log_size as nat,
                                                (pos + max_len_without_wrapping) as nat,
                                                (len - max_len_without_wrapping) as nat,
                                                (log_start_addr + spec_log_area_pos()) as nat);
        }

        let mut part2 = match pm_region.get_pm_region_ref().read_unaligned(log_start_addr + log_area_pos(), len - max_len_without_wrapping) {
            Ok(part2) => part2,
            Err(e) => {
                assert(e == PmemError::AccessOutOfRange);
                return Err(LogErr::PmemErr{ err: e });
            }
        };
        let ghost addrs_part2 = Seq::<int>::new((len - max_len_without_wrapping) as nat, |i: int| i + log_start_addr + spec_log_area_pos());

        // Now, prove that concatenating them produces the correct
        // bytes to return. The subtle thing in this argument is that
        // the bytes are only correct modulo corruption. And the
        // "correct modulo corruption" specification function talks
        // about the concrete addresses the bytes were read from and
        // demands that those addresses all be distinct.

        proof {
            let true_part1 = extract_bytes(s.log, (pos - s.head) as nat, max_len_without_wrapping as nat);
            let true_part2 = extract_bytes(s.log, (pos + max_len_without_wrapping - s.head) as nat, (len - max_len_without_wrapping) as nat);
            
            assert(true_part1 + true_part2 =~= s.log.subrange(pos - s.head, pos + len - s.head));

            let addrs = addrs_part1 + addrs_part2;
            assert(true_part1 + true_part2 == Seq::new(len as nat, |i: int| pm_region@.committed()[addrs[i]]));

            if !pm_region.constants().impervious_to_corruption {
                assert(maybe_corrupted(part1@ + part2@, true_part1 + true_part2, addrs));
                assert(all_elements_unique(addrs_part1 + addrs_part2));
            }
        }

        // Append the two byte vectors together and return the result.
        part1.append(&mut part2);
        let addrs = Ghost(addrs_part1 + addrs_part2);
        Ok((part1, addrs))
    }

    // This local helper method updates the log metadata on
    // persistent memory to be consistent with `self.info` and
    // `self.state`. It does so in the following steps: (1) update
    // the log metadata corresponding to the inactive CDB; (2)
    // flush; (3) swap the CDB in region #0; (4) flush again.
    //
    // The first of these steps only writes to inactive metadata, i.e.,
    // metadata that's ignored during recovery. So even if a crash
    // happens during or immediately after this call, recovery will be
    // unaffected.
    //
    // Before calling this function, the caller should make sure that
    // `self.info` and `self.state` contain the data that the inactive
    // log metadata should reflect. But, since this function has to
    // reason about crashes, it also needs to know things about the
    // *previous* values of `self.info` and `self.state`, since those
    // are the ones that the active log metadata is consistent with
    // and will stay consistent with until we write the new CDB. These
    // previous values are passed as ghost parameters since they're
    // only needed for proving things.
    //
    // The caller of this function is responsible for making sure that
    // the contents of the log area are compatible with both the old
    // and the new `info` and `state`. However, the log area contents
    // only need to be compatible with the new `info` and `state`
    // after the next flush, since we're going to be doing a flush.
    // This weaker requirement allows a performance optimization: the
    // caller doesn't have to flush before calling this function.
    exec fn update_log_metadata<Perm, PM>(
        &mut self,
        wrpm_region: &mut WriteRestrictedPersistentMemoryRegion<Perm, PM>,
        log_start_addr: u64,
        log_size: u64,
        Ghost(prev_info): Ghost<LogInfo>,
        Ghost(prev_state): Ghost<AbstractLogState>,
        Ghost(crash_pred): Ghost<spec_fn(Seq<u8>) -> bool>,
        Tracked(perm): Tracked<&Perm>,
    )
        where
            Perm: CheckPermission<Seq<u8>>,
            PM: PersistentMemoryRegion
        requires
            old(wrpm_region).inv(),
            log_start_addr as int % const_persistence_chunk_size() == 0,
            log_size as int % const_persistence_chunk_size() == 0,
            memory_matches_deserialized_cdb(old(wrpm_region)@, log_start_addr as nat, old(self).cdb),
            no_outstanding_writes_to_metadata(old(wrpm_region)@, log_start_addr as nat),
            metadata_consistent_with_info(old(wrpm_region)@, log_start_addr as nat, log_size as nat, old(self).cdb, prev_info),
            info_consistent_with_log_area(old(wrpm_region)@.flush(), log_start_addr as nat, log_size as nat, old(self).info, old(self).state@),
            info_consistent_with_log_area(old(wrpm_region)@, log_start_addr as nat, log_size as nat, prev_info, prev_state),
            old(self).info.log_area_len == prev_info.log_area_len,
            Self::recover(old(wrpm_region)@.committed(), log_start_addr as nat, log_size as nat) == Some(prev_state.drop_pending_appends()),
            forall |s| #[trigger] old(wrpm_region)@.can_crash_as(s) ==> 
                Self::recover(s, log_start_addr as nat, log_size as nat) == Some(prev_state.drop_pending_appends()),
            forall |s| #[trigger] old(wrpm_region)@.can_crash_as(s) ==> crash_pred(s),
            forall |s1: Seq<u8>, s2: Seq<u8>| {
                &&& s1.len() == s2.len() 
                &&& #[trigger] crash_pred(s1)
                &&& states_differ_only_in_log_region(s1, s2, log_start_addr as nat, log_size as nat)
                &&& Self::recover(s1, log_start_addr as nat, log_size as nat) == Some(prev_state.drop_pending_appends())
                &&& Self::recover(s2, log_start_addr as nat, log_size as nat) == Some(prev_state.drop_pending_appends())
            } ==> #[trigger] crash_pred(s2),
            forall |s| crash_pred(s) ==> perm.check_permission(s),
            forall |s2: Seq<u8>| {
                let flushed_state = old(wrpm_region)@.flush().committed();
                &&& flushed_state.len() == s2.len() 
                &&& states_differ_only_in_log_region(flushed_state, s2, log_start_addr as nat, log_size as nat)
                &&& {
                        ||| Self::recover(s2, log_start_addr as nat, log_size as nat) == Some(old(self).state@.drop_pending_appends())
                        ||| Self::recover(s2, log_start_addr as nat, log_size as nat) == Some(prev_state.drop_pending_appends())
                }
            } ==> perm.check_permission(s2),

            metadata_types_set(old(wrpm_region)@.committed(), log_start_addr as nat),
            log_start_addr < log_start_addr + log_size <= old(wrpm_region)@.len() <= u64::MAX,
            log_start_addr as int % const_persistence_chunk_size() == 0,
            // old(self).state@.drop_pending_appends() == prev_state.commit(),
        ensures
            self.inv(wrpm_region@, log_start_addr as nat, log_size as nat),
            wrpm_region.constants() == old(wrpm_region).constants(),
            wrpm_region@.len() == old(wrpm_region)@.len(),
            self.state == old(self).state,
            wrpm_region@.no_outstanding_writes(),
            Self::recover(wrpm_region@.committed(), log_start_addr as nat, log_size as nat) == Some(self@.drop_pending_appends()),
    {
        broadcast use pmcopy_axioms;

        // Set the `unused_metadata_pos` to be the position corresponding to !self.cdb
        // since we're writing in the inactive part of the metadata.

        let ghost old_wrpm = wrpm_region@;
        let unused_metadata_pos = get_inactive_log_metadata_pos(self.cdb);
        assert(unused_metadata_pos == spec_get_active_log_metadata_pos(!self.cdb));

        let ghost inactive_metadata_pos = spec_get_inactive_log_metadata_pos(self.cdb) + log_start_addr;
        let ghost is_writable_absolute_addr = |addr: int| {
            // either the address is in the unreachable log area
            ||| {
                &&& log_start_addr + spec_log_area_pos() <= addr < log_start_addr + spec_log_area_pos() + log_size
                &&& log_area_offset_unreachable_during_recovery(prev_info.head_log_area_offset as int,
                        prev_info.log_area_len as int,
                        prev_info.log_length as int,
                        addr - (log_start_addr + spec_log_area_pos()))
            }
            // or it's in the inactive metadata
            ||| inactive_metadata_pos <= addr < inactive_metadata_pos + LogMetadata::spec_size_of() + u64::spec_size_of()
        };

        assert(Self::recover(wrpm_region@.committed(), log_start_addr as nat, log_size as nat) == Some(prev_state.drop_pending_appends()));
        assert(spec_log_header_area_size() < spec_log_area_pos()) by (compute);

        self.update_inactive_log_metadata(wrpm_region, log_start_addr, log_size, 
            Ghost(prev_info), Ghost(prev_state), Ghost(is_writable_absolute_addr), Ghost(crash_pred), Tracked(perm));

        // Prove that after the flush we're about to do, all our
        // invariants will continue to hold (using the still-unchanged
        // CDB and the old metadata, infos, and state).
        // Also prove that after the flush, there is only one possible
        // crash state.
        proof {
            lemma_flushing_metadata_maintains_invariants(wrpm_region@, log_start_addr as nat, log_size as nat, self.cdb, prev_info, prev_state);
        
            assert(wrpm_region@.can_crash_as(wrpm_region@.flush().committed()));
            assert(forall |s| #[trigger] wrpm_region@.flush().can_crash_as(s) ==> s == wrpm_region@.flush().committed()) by {
                lemma_if_no_outstanding_writes_then_persistent_memory_view_can_only_crash_as_committed(wrpm_region@.flush());
            }
        }

        // Next, flush all outstanding writes to memory. This is
        // necessary so that those writes are ordered before the update
        // to the CDB.
        wrpm_region.flush();

        // Next, compute the new encoded CDB to write.
        let new_cdb = if self.cdb { CDB_FALSE } else { CDB_TRUE };
        let ghost new_cdb_bytes = new_cdb.spec_to_bytes();

        // Show that after writing and flushing, the CDB will be !self.cdb
        let ghost pm_region_after_write = wrpm_region@.write(log_start_addr as int, new_cdb_bytes);
        let ghost flushed_mem_after_write = pm_region_after_write.flush();
        assert(memory_matches_deserialized_cdb(flushed_mem_after_write, log_start_addr as nat, !self.cdb)) by {
            let flushed_region = pm_region_after_write.flush();
            lemma_write_reflected_after_flush_committed(wrpm_region@, log_start_addr as int,
                                                        new_cdb_bytes);
        }

        // Show that after writing and flushing, our invariants will
        // hold for each log if we flip `self.cdb`.

        let ghost pm_region_after_flush = pm_region_after_write.flush();
        assert ({
            &&& metadata_consistent_with_info(pm_region_after_flush, log_start_addr as nat, log_size as nat, !self.cdb, self.info)
            &&& info_consistent_with_log_area(pm_region_after_flush, log_start_addr as nat, log_size as nat, self.info, self.state@)
            &&& metadata_types_set(pm_region_after_flush.committed(), log_start_addr as nat)
        }) by {
            lemma_establish_extract_bytes_equivalence(wrpm_region@.committed(),
                                                    pm_region_after_flush.committed());

            lemma_metadata_consistent_with_info_after_cdb_update(
                wrpm_region@,
                pm_region_after_flush,
                log_start_addr as nat, 
                log_size as nat,
                new_cdb_bytes,
                !self.cdb,
                self.info
            );
            lemma_metadata_types_set_after_cdb_update(
                wrpm_region@,
                pm_region_after_flush,
                log_start_addr as nat, 
                log_size as nat,
                new_cdb_bytes,
                self.cdb
            );
        }

        assert(memory_matches_deserialized_cdb(pm_region_after_flush, log_start_addr as nat, !self.cdb));

        // Show that if we crash after the write and flush, we recover
        // to an abstract state corresponding to `self.state@` after
        // dropping pending appends.

        proof {
            lemma_invariants_imply_crash_recover_forall(pm_region_after_flush, log_start_addr as nat, log_size as nat,
                                                        !self.cdb, self.info, self.state@);
        }

        // Show that if we crash after initiating the write of the CDB,
        // we'll recover to a permissible state. There are two cases:
        //
        // If we crash without any updating, then we'll recover to
        // state `prev_state.drop_pending_appends()` with the current
        // CDB.
        //
        // If we crash after writing, then we'll recover to state
        // `self.state@.drop_pending_appends()` with the flipped CDB.
        //
        // Because we're only writing within the persistence
        // granularity of the persistent memory, a crash in the middle
        // will either leave the persistent memory in the pre-state or
        // the post-state.
        //
        // This means we're allowed to do the write because if we
        // crash, we'll either be in state wrpm_region@.committed() or
        // pm_region_after_write.flush().committed(). In the former
        // case, we'll be in state `prev_state.drop_pending_appends()`
        // and in the latter case, as shown above, we'll be in state
        // `self.state@.drop_pending_appends()`.

        assert forall |s| pm_region_after_write.can_crash_as(s) implies
                    #[trigger] perm.check_permission(s) by {
            lemma_invariants_imply_crash_recover_forall(wrpm_region@, log_start_addr as nat, log_size as nat,
                                                        self.cdb, prev_info, prev_state);
            lemma_single_write_crash_effect_on_pm_region_view(wrpm_region@, log_start_addr as int,
                                                                new_cdb_bytes);
            if s == wrpm_region@.committed() {
                // This case is trivial -- we already know that this is a legal crash state
            } else {
                assert(pm_region_after_flush.can_crash_as(s));
            }
        }

        // Finally, update the CDB, then flush, then flip `self.cdb`.
        // There's no need to flip `self.cdb` atomically with the write
        // since the flip of `self.cdb` is happening in local
        // non-persistent memory so if we crash it'll be lost anyway.
        wrpm_region.serialize_and_write(log_start_addr, &new_cdb, Tracked(perm));
        wrpm_region.flush();
        self.cdb = !self.cdb;

        assert(Self::recover(wrpm_region@.committed(), log_start_addr as nat, log_size as nat) == Some(self@.drop_pending_appends()));
    }

    // This local helper method updates the inactive log metadata
    // on persistent memory to be consistent with `self.info` and
    // `self.state`. It's passed a subregion that gives it permission
    // to do arbitrary writes to the inactive log metadata portion
    // of the persistent memory.
    exec fn update_inactive_log_metadata<Perm, PM>(
        &self,
        wrpm_region: &mut WriteRestrictedPersistentMemoryRegion<Perm, PM>,
        log_start_addr: u64,
        log_size: u64,
        Ghost(prev_info): Ghost<LogInfo>,
        Ghost(prev_state): Ghost<AbstractLogState>,
        Ghost(is_writable_absolute_addr): Ghost<spec_fn(int) -> bool>,
        Ghost(crash_pred): Ghost<spec_fn(Seq<u8>) -> bool>,
        Tracked(perm): Tracked<&Perm>,
    )
        where 
            Perm: CheckPermission<Seq<u8>>,
            PM: PersistentMemoryRegion,
        requires 
            old(wrpm_region).inv(),
            log_start_addr as int % const_persistence_chunk_size() == 0,
            log_size as int % const_persistence_chunk_size() == 0,
            info_consistent_with_log_area(old(wrpm_region)@.flush(), log_start_addr as nat, log_size as nat, self.info, self.state@),
            info_consistent_with_log_area(old(wrpm_region)@, log_start_addr as nat, log_size as nat, prev_info, prev_state),
            no_outstanding_writes_to_metadata(old(wrpm_region)@, log_start_addr as nat),
            metadata_consistent_with_info(old(wrpm_region)@, log_start_addr as nat, log_size as nat, self.cdb, prev_info),
            memory_matches_deserialized_cdb(old(wrpm_region)@, log_start_addr as nat, self.cdb),
            metadata_types_set(old(wrpm_region)@.committed(), log_start_addr as nat),
            log_size == prev_info.log_area_len + spec_log_area_pos(),
            prev_info.log_area_len == self.info.log_area_len,
            log_start_addr + spec_log_area_pos() + prev_info.log_area_len <= old(wrpm_region)@.len(),
            log_start_addr + spec_get_inactive_log_metadata_pos(self.cdb) < log_start_addr + spec_log_area_pos() < old(wrpm_region)@.len() <= u64::MAX,
            ({
                let inactive_metadata_pos = spec_get_inactive_log_metadata_pos(self.cdb) + log_start_addr;
                // the writable closure should allow both inactive metadata and unreachable log bytes to be updated.
                // we won't update unreachable log bytes in this function, but there may be outstanding writes to them,
                // so we need to allow for them to differ from the original state in crash states
                &&& forall |addr: int| #[trigger] is_writable_absolute_addr(addr) <==> {
                        // either the address is in the unreachable log area
                        ||| {
                            &&& log_start_addr + spec_log_area_pos() <= addr < log_start_addr + spec_log_area_pos() + log_size
                            &&& log_area_offset_unreachable_during_recovery(prev_info.head_log_area_offset as int,
                                    prev_info.log_area_len as int,
                                    prev_info.log_length as int,
                                    addr - (log_start_addr + spec_log_area_pos()))
                        }
                        // or it's in the inactive metadata
                        ||| inactive_metadata_pos <= addr < inactive_metadata_pos + LogMetadata::spec_size_of() + u64::spec_size_of()
                    }
            }),
            log_start_addr < log_start_addr + spec_log_header_area_size() < log_start_addr + spec_log_area_pos() < old(wrpm_region)@.len(),

            forall |s| #[trigger] old(wrpm_region)@.can_crash_as(s) ==> 
                Self::recover(s, log_start_addr as nat, log_size as nat) == Some(prev_state.drop_pending_appends()),
            forall |s| #[trigger] old(wrpm_region)@.can_crash_as(s) ==> crash_pred(s),
            forall |s1: Seq<u8>, s2: Seq<u8>| {
                &&& s1.len() == s2.len() 
                &&& #[trigger] crash_pred(s1)
                &&& states_differ_only_in_log_region(s1, s2, log_start_addr as nat, log_size as nat)
<<<<<<< HEAD
                &&& Self::recover(s1, log_start_addr as nat, log_size as nat) == Some(prev_state.drop_pending_appends())
=======
                &&& Self::recover(s1, log_start_addr as nat, log_size as nat) == Some(prev_state.drop_pending_appends()) 
>>>>>>> f971df9c
                &&& Self::recover(s2, log_start_addr as nat, log_size as nat) == Some(prev_state.drop_pending_appends()) // or committed?
            } ==> #[trigger] crash_pred(s2),
            forall |s| crash_pred(s) ==> perm.check_permission(s),
            Self::recover(old(wrpm_region)@.committed(), log_start_addr as nat, log_size as nat) == Some(prev_state.drop_pending_appends())
        ensures
            wrpm_region.inv(),
            wrpm_region@.len() == old(wrpm_region)@.len(),
            wrpm_region.constants() == old(wrpm_region).constants(),
            ({
                let state_after_flush = wrpm_region@.flush().committed();
                let inactive_metadata_pos = spec_get_inactive_log_metadata_pos(self.cdb) + log_start_addr;
                let log_metadata_bytes = extract_bytes(state_after_flush, inactive_metadata_pos as nat, LogMetadata::spec_size_of());
                let log_crc_bytes = extract_bytes(state_after_flush, inactive_metadata_pos as nat + LogMetadata::spec_size_of(), u64::spec_size_of());
                let log_metadata = LogMetadata::spec_from_bytes(log_metadata_bytes);
                let log_crc = u64::spec_from_bytes(log_crc_bytes);
                let new_metadata = LogMetadata {
                    head: self.info.head,
                    log_length: self.info.log_length,
                };
                let new_crc = new_metadata.spec_crc();

                &&& log_crc == log_metadata.spec_crc()
                &&& log_metadata.head == self.info.head
                &&& log_metadata.log_length == self.info.log_length

                &&& log_metadata_bytes == new_metadata.spec_to_bytes()
                &&& log_crc_bytes == new_crc.spec_to_bytes()
                &&& inactive_metadata_types_set(state_after_flush, log_start_addr as nat)
            }),
            metadata_types_set(wrpm_region@.committed(), log_start_addr as nat),
            memory_matches_deserialized_cdb(wrpm_region@, log_start_addr as nat, self.cdb),
            metadata_consistent_with_info(wrpm_region@, log_start_addr as nat, log_size as nat, self.cdb, prev_info),
            info_consistent_with_log_area(wrpm_region@, log_start_addr as nat, log_size as nat, prev_info, prev_state),
            info_consistent_with_log_area(wrpm_region@.flush(), log_start_addr as nat, log_size as nat, self.info, self.state@),
            metadata_consistent_with_info(wrpm_region@.flush(), log_start_addr as nat, log_size as nat, !self.cdb, self.info),
            forall |s| #[trigger] wrpm_region@.can_crash_as(s) ==> perm.check_permission(s),
            views_differ_only_in_log_region(old(wrpm_region)@.flush(), wrpm_region@.flush(), log_start_addr as nat, log_size as nat),
    {
        // Encode the log metadata as bytes, and compute the CRC of those bytes
        let info = &self.info;
        let log_metadata = LogMetadata {
            head: info.head,
            log_length: info.log_length
        };
        let log_crc = calculate_crc(&log_metadata);

        let inactive_metadata_pos = get_inactive_log_metadata_pos(self.cdb) + log_start_addr;

        proof {
            broadcast use pmcopy_axioms;
            lemma_metadata_fits_in_log_header_area();

            let new_pm1 = wrpm_region@.write(inactive_metadata_pos as int, log_metadata.spec_to_bytes());
            let new_pm2 = new_pm1.write(inactive_metadata_pos + LogMetadata::spec_size_of(), log_crc.spec_to_bytes());

            self.lemma_update_inactive_metadata_and_crc_crash_states_allowed_by_perm(wrpm_region@, new_pm1, new_pm2, log_metadata, inactive_metadata_pos as int,
                log_crc, inactive_metadata_pos + LogMetadata::spec_size_of(), log_start_addr as nat, log_size as nat, prev_info, prev_state, perm, crash_pred);
        } 

        // Write the new metadata and CRC
        wrpm_region.serialize_and_write(inactive_metadata_pos, &log_metadata, Tracked(perm));
        wrpm_region.serialize_and_write(inactive_metadata_pos + size_of::<LogMetadata>() as u64, &log_crc, Tracked(perm));

        // Prove that after the flush, the log metadata will be reflected in the subregion's
        // state.
        proof {
            // metadata types are set in both the old and new wrpm committed state; we haven't done any flushes,
            // so the two wrpms have the same committed state
            assert(metadata_types_set(old(wrpm_region)@.committed(), log_start_addr as nat));
            assert(old(wrpm_region)@.committed() == wrpm_region@.committed());

            let state_after_flush = wrpm_region@.flush().committed();
            assert(extract_bytes(state_after_flush, log_start_addr as nat, u64::spec_size_of()) == extract_bytes(old(wrpm_region)@.committed(), log_start_addr as nat, u64::spec_size_of()));
            assert(extract_bytes(state_after_flush, inactive_metadata_pos as nat, LogMetadata::spec_size_of()) =~= log_metadata.spec_to_bytes());
            assert(extract_bytes(state_after_flush, inactive_metadata_pos as nat + LogMetadata::spec_size_of(), u64::spec_size_of()) =~= log_crc.spec_to_bytes());
        }
    }

    // The `commit` method commits all tentative appends that have been
    // performed since the last one. See `README.md` for more
    // documentation and examples of its use.
    //
    // This method is passed a write-restricted persistent memory
    // region `wrpm_region`. This restricts how it can write
    // `wrpm_region`. It's only given permission (in `perm`) to
    // write if it can prove that any crash after initiating the
    // write is safe. That is, any such crash must put the memory
    // in a state that recovers as either (1) the current abstract
    // state with all pending appends dropped, or (2) the abstract
    // state after all pending appends are committed.
    pub exec fn commit<Perm, PM>(
        &mut self,
        wrpm_region: &mut WriteRestrictedPersistentMemoryRegion<Perm, PM>,
        log_start_addr: u64,
        log_size: u64,
        Ghost(crash_pred): Ghost<spec_fn(Seq<u8>) -> bool>,
        Tracked(perm): Tracked<&Perm>,
    ) -> (result: Result<(), LogErr>)
        where
            Perm: CheckPermission<Seq<u8>>,
            PM: PersistentMemoryRegion
        requires
            old(self).inv(old(wrpm_region)@, log_start_addr as nat, log_size as nat),
            old(wrpm_region).inv(),
            log_start_addr as int % const_persistence_chunk_size() == 0,
            log_size as int % const_persistence_chunk_size() == 0,
            Self::recover(old(wrpm_region)@.committed(), log_start_addr as nat, log_size as nat) == Some(old(self)@.drop_pending_appends()),
            forall |s| #[trigger] old(wrpm_region)@.can_crash_as(s) ==> 
                Self::recover(s, log_start_addr as nat, log_size as nat) == Some(old(self)@.drop_pending_appends()),
            forall |s| #[trigger] old(wrpm_region)@.can_crash_as(s) ==> crash_pred(s),
            forall |s2: Seq<u8>| {
                let flushed_state = old(wrpm_region)@.flush().committed();
                &&& flushed_state.len() == s2.len() 
                &&& states_differ_only_in_log_region(flushed_state, s2, log_start_addr as nat, log_size as nat)
                &&& {
                        ||| Self::recover(s2, log_start_addr as nat, log_size as nat) == Some(old(self)@.commit())
                        ||| Self::recover(s2, log_start_addr as nat, log_size as nat) == Some(old(self)@.drop_pending_appends())
                }
            } ==> perm.check_permission(s2),
            forall |s1: Seq<u8>, s2: Seq<u8>| {
                &&& s1.len() == s2.len() 
                &&& #[trigger] crash_pred(s1)
                &&& states_differ_only_in_log_region(s1, s2, log_start_addr as nat, log_size as nat)
                &&& Self::recover(s1, log_start_addr as nat, log_size as nat) == Some(old(self)@.drop_pending_appends())
                &&& Self::recover(s2, log_start_addr as nat, log_size as nat) == Some(old(self)@.drop_pending_appends())
            } ==> #[trigger] crash_pred(s2),
            forall |s| crash_pred(s) ==> perm.check_permission(s),
            log_start_addr as int % const_persistence_chunk_size() == 0,
            log_start_addr < log_start_addr + log_size <= old(wrpm_region)@.len() <= u64::MAX
        ensures
            self.inv(wrpm_region@, log_start_addr as nat, log_size as nat),
            wrpm_region.constants() == old(wrpm_region).constants(),
            wrpm_region@.len() == old(wrpm_region)@.len(),
            wrpm_region@.no_outstanding_writes(),
            Self::can_only_crash_as_state(wrpm_region@, log_start_addr as nat, log_size as nat, self@.drop_pending_appends()),
            result is Ok,
            self@ == old(self)@.commit(),
            Self::recover(wrpm_region@.committed(), log_start_addr as nat, log_size as nat) == Some(self@),
    {
        let ghost prev_info = self.info;
        let ghost prev_state = self.state@;

        self.state = Ghost(self.state@.commit());

        self.info.log_length = self.info.log_plus_pending_length;

        assert(memory_matches_deserialized_cdb(wrpm_region@, log_start_addr as nat, self.cdb));
        assert(metadata_consistent_with_info(wrpm_region@, log_start_addr as nat, log_size as nat, self.cdb, prev_info));
        assert(info_consistent_with_log_area(wrpm_region@, log_start_addr as nat, log_size as nat, prev_info, prev_state));
        assert(self.state@ == prev_state.commit());
        assert(info_consistent_with_log_area(wrpm_region@.flush(), log_start_addr as nat, log_size as nat, self.info, self.state@));

        // Update the inactive metadata on all regions and flush, then
        // swap the CDB to its opposite.

        self.update_log_metadata(wrpm_region, log_start_addr, log_size, Ghost(prev_info), Ghost(prev_state), Ghost(crash_pred), Tracked(perm));

        Ok(())
    }

    // The `get_head_tail_and_capacity` method returns the head,
    // tail, and capacity of the log. See `README.md` for more
    // documentation and examples of its use.
    #[allow(unused_variables)]
    pub exec fn get_head_tail_and_capacity<Perm, PM>(
        &self,
        pm_region: &WriteRestrictedPersistentMemoryRegion<Perm, PM>,
        log_start_addr: u64,
        log_size: u64, 
    ) -> (result: Result<(u128, u128, u64), LogErr>)
        where
            Perm: CheckPermission<Seq<u8>>,
            PM: PersistentMemoryRegion,
        requires
            self.inv(pm_region@, log_start_addr as nat, log_size as nat)
        ensures
            ({
                let log = self@;
                match result {
                    Ok((result_head, result_tail, result_capacity)) => {
                        &&& result_head == log.head
                        &&& result_tail == log.head + log.log.len()
                        &&& result_capacity == log.capacity
                        &&& result_capacity >= result_tail - result_head
                        &&& result_capacity <= pm_region@.len()
                    },
                    _ => false
                }
            })
    {
        // We cache information in `self.info` that lets us easily
        // compute the return values.

        let info = &self.info;
        Ok((info.head, info.head + info.log_length as u128, info.log_area_len))
    }

    // This function aborts a transaction by removing all pending appends.
    // It also flushes the PM device in order to ensure that the bytes beyond the 
    // end of the log are writable the next time we want to append.
    pub exec fn abort_pending_appends<Perm, PM>(
        &mut self,
        pm_region: &mut WriteRestrictedPersistentMemoryRegion<Perm, PM>,
        log_start_addr: u64,
        log_size: u64, 
    ) 
        where
            Perm: CheckPermission<Seq<u8>>,
            PM: PersistentMemoryRegion,
        requires 
            old(self).inv(old(pm_region)@, log_start_addr as nat, log_size as nat),
            old(pm_region).inv(),
            log_start_addr as int % const_persistence_chunk_size() == 0,
            no_outstanding_writes_to_metadata(old(pm_region)@, log_start_addr as nat),
        ensures
            self.inv(pm_region@, log_start_addr as nat, log_size as nat),
            Self::recover(pm_region@.committed(), log_start_addr as nat, log_size as nat) 
                == Some(self@.drop_pending_appends()),
            pm_region.inv(),
            pm_region@.no_outstanding_writes(),
            pm_region@.len() == old(pm_region)@.len(),
            pm_region.constants() == old(pm_region).constants(),
            self@.pending == Seq::<u8>::empty(),
            self@.log == old(self)@.log,
            self@.head == old(self)@.head,
            self@.capacity == old(self)@.capacity,
            forall |s| #[trigger] pm_region@.can_crash_as(s) ==>
                Self::recover(s, log_start_addr as nat, log_size as nat) == Some(self@),
            pm_region@ == old(pm_region)@.flush(),
    {
        // remove pending bytes from the log length in the concrete state
        self.info.log_plus_pending_length = self.info.log_length;
        assert(self.state@.log == self.state@.drop_pending_appends().log);

        // and remove them from the abstract state as well
        self.state = Ghost(self.state@.drop_pending_appends());

        // We have to flush before we return in order to maintain the invariant that each 
        // byte has at most one outstanding write at a time. Otherwise, the next time we try to append, 
        // there will already be outstanding writes where we want to write.
        // TODO: could we somehow just drop these outstanding writes, rather than flushing them,
        // since we know they don't matter? This would also benefit from a more relaxed write model
        pm_region.flush();

        proof {
            broadcast use pmcopy_axioms;

            lemma_establish_extract_bytes_equivalence(old(pm_region)@.committed(), pm_region@.committed());
            lemma_wherever_no_outstanding_writes_persistent_memory_view_can_only_crash_as_committed(pm_region@);

            assert forall |s| #[trigger] pm_region@.can_crash_as(s) implies {
                UntrustedLogImpl::recover(s, log_start_addr as nat, log_size as nat) == Some(self.state@)
            } by {
                let recovery_state = UntrustedLogImpl::recover(s, log_start_addr as nat, log_size as nat);
                let regular_state = UntrustedLogImpl::recover(pm_region@.committed(), log_start_addr as nat, log_size as nat);
                assert(pm_region@.no_outstanding_writes());
                assert(s == pm_region@.committed());
                assert(regular_state.unwrap() == self.state@.drop_pending_appends());
            }

            assert(self@ == self@.drop_pending_appends());
            assert(pm_region@.can_crash_as(pm_region@.committed()));
        }  
    }
}
    
}
<|MERGE_RESOLUTION|>--- conflicted
+++ resolved
@@ -1,2392 +1,2384 @@
-use builtin::*;
-use builtin_macros::*;
-use vstd::prelude::*;
-use vstd::slice::*;
-use vstd::arithmetic::{mul::*, div_mod::*};
-
-use crate::kv::durable::inv_v::*;
-use crate::kv::kvimpl_t::KvError;
-use crate::kv::layout_v::*;
-use crate::pmem::{pmemspec_t::*, pmcopy_t::*, pmemutil_v::*, wrpm_t::*, subregion_v::*, traits_t::{size_of, PmSized, ConstPmSized, UnsafeSpecPmSized, PmSafe}};
-use crate::log2::{append_v::*, layout_v::*, start_v::*, inv_v::*};
-use crate::pmem::wrpm_t::WriteRestrictedPersistentMemoryRegion;
-use crate::util_v::*;
-
-verus! {
-// An `AbstractLogState` is an abstraction of a single log. Its
-// fields are:
-//
-// `head` -- the logical position of the first accessible byte
-// in the log
-//
-// `log` -- the accessible bytes in the log, logically starting
-// at position `head`
-//
-// `pending` -- the bytes tentatively appended past the end of the
-// log, which will not become part of the log unless committed
-// and which will be discarded on a crash
-//
-// `capacity` -- the maximum length of the `log` field
-#[verifier::ext_equal]
-pub struct AbstractLogState {
-    pub head: int,
-    pub log: Seq<u8>,
-    pub pending: Seq<u8>,
-    pub capacity: int,
-}
-
-impl AbstractLogState {
-
-    // This is the specification for the initial state of an
-    // abstract log.
-    pub open spec fn initialize(capacity: int) -> Self {
-        Self {
-            head: 0int,
-            log: Seq::<u8>::empty(),
-            pending: Seq::<u8>::empty(),
-            capacity: capacity
-        }
-    }
-
-    // This is the specification for what it means to tentatively
-    // append to a log. It appends the given bytes to the
-    // `pending` field.
-    pub open spec fn tentatively_append(self, bytes: Seq<u8>) -> Self {
-        Self { pending: self.pending + bytes, ..self }
-    }
-
-    // This is the specification for what it means to commit a
-    // log.  It adds all pending bytes to the log and clears the
-    // pending bytes.
-    pub open spec fn commit(self) -> Self {
-        Self { log: self.log + self.pending, pending: Seq::<u8>::empty(), ..self }
-    }
-
-    // This is the specification for what it means to advance the
-    // head to a given new value `new_value`.
-    pub open spec fn advance_head(self, new_head: int) -> Self
-    {
-        let new_log = self.log.subrange(new_head - self.head, self.log.len() as int);
-        Self { head: new_head, log: new_log, ..self }
-    }
-
-    // This is the specification for what it means to read `len`
-    // bytes from a certain virtual position `pos` in the abstract
-    // log.
-    pub open spec fn read(self, pos: int, len: int) -> Seq<u8>
-    {
-        self.log.subrange(pos - self.head, pos - self.head + len)
-    }
-
-    // This is the specification for what it means to drop pending
-    // appends. (This isn't a user-invokable operation; it's what
-    // happens on a crash.)
-    pub open spec fn drop_pending_appends(self) -> Self
-    {
-        Self { pending: Seq::<u8>::empty(), ..self }
-    }
-}
-
-// This is the specification that `LogImpl` (TODO UPDATE) provides for data
-// bytes it reads. It says that those bytes are correct unless
-// there was corruption on the persistent memory between the last
-// write and this read.
-pub open spec fn read_correct_modulo_corruption(bytes: Seq<u8>, true_bytes: Seq<u8>,
-    addrs: Seq<int>, impervious_to_corruption: bool) -> bool
-{
-    &&& all_elements_unique(addrs)
-    &&& if impervious_to_corruption {
-            // If the region is impervious to corruption, the bytes read
-            // must match the true bytes, i.e., the bytes last written.
-            bytes == true_bytes
-        }
-        else {
-            // Otherwise, there must exist a sequence of distinct
-            // addresses `addrs` such that the nth byte of `bytes` is
-            // a possibly corrupted version of the nth byte of
-            // `true_bytes` read from the nth address in `addrs`.  We
-            // don't require the sequence of addresses to be
-            // contiguous because the data might not be contiguous on
-            // disk (e.g., if it wrapped around the log area).
-            maybe_corrupted(bytes, true_bytes, addrs)
-        }
-}
-
-
-// This enumeration represents the various errors that can be
-// returned from log operations. They're self-explanatory.
-#[derive(Debug)]
-pub enum LogErr {
-    InsufficientSpaceForSetup { required_space: u64 },
-    StartFailedDueToLogIDMismatch { log_id_expected: u128, log_id_read: u128 },
-    StartFailedDueToRegionSizeMismatch { region_size_expected: u64, region_size_read: u64 },
-    StartFailedDueToProgramVersionNumberUnsupported { version_number: u64, max_supported: u64 },
-    StartFailedDueToInvalidMemoryContents,
-    CRCMismatch,
-    InsufficientSpaceForAppend { available_space: u64 },
-    CantReadBeforeHead { head: u128 },
-    CantReadPastTail { tail: u128 },
-    CantAdvanceHeadPositionBeforeHead { head: u128 },
-    CantAdvanceHeadPositionBeyondTail { tail: u128 },
-    PmemErr { err: PmemError } 
-}
-
-// This structure, `LogInfo`, is used by `UntrustedLogImpl`
-// to store information about a single log. Its fields are:
-//
-// `log_area_len` -- how many bytes are in the log area on
-//     persistent memory
-//
-// `head` -- the logical position of the log's head
-//
-// `head_log_area_offset` -- the offset into the log area
-//     holding the byte at the head position. This is
-//     always equal to `head % log_area_len`, and is
-//     cached in this variable to avoid expensive modulo
-//     operations.
-//
-// `log_length` -- the number of bytes in the log beyond the head
-//
-// `log_plus_pending_length` -- the number of bytes in the log and
-//     the pending appends to the log combined
-pub struct LogInfo {
-    pub log_area_len: u64,
-    pub head: u128,
-    pub head_log_area_offset: u64,
-    pub log_length: u64,
-    pub log_plus_pending_length: u64,
-}
-
-impl LogInfo {
-    pub open spec fn tentatively_append(self, num_bytes: u64) -> Self
-    {
-        Self{ log_plus_pending_length: (self.log_plus_pending_length + num_bytes) as u64, ..self }
-    }
-}
-
-pub struct UntrustedLogImpl {
-    cdb: bool,
-    info: LogInfo,
-    state: Ghost<AbstractLogState>
-}
-
-impl UntrustedLogImpl {
-    pub closed spec fn spec_cdb(self) -> bool 
-    {
-        self.cdb
-    }
-
-    pub closed spec fn spec_info(self) -> LogInfo 
-    {
-        self.info
-    }
-
-    pub open spec fn recover(mem: Seq<u8>, log_start_addr: nat, log_size: nat) -> Option<AbstractLogState> 
-    {
-        if !metadata_types_set(mem, log_start_addr) {
-            None
-        } else {
-            recover_state(mem, log_start_addr, log_size)
-        }
-    }
-
-    pub exec fn get_pending_len<Perm, PM>(&self, wrpm: &WriteRestrictedPersistentMemoryRegion<Perm, PM>, overall_metadata: &OverallMetadata) -> (out: u64)
-        where 
-            Perm: CheckPermission<Seq<u8>>,
-            PM: PersistentMemoryRegion,
-        requires 
-            self.inv(wrpm@, overall_metadata.log_area_addr as nat, overall_metadata.log_area_size as nat)
-        ensures 
-            out == self.spec_info().log_plus_pending_length - self.spec_info().log_length,
-            out == self@.pending.len(),
-    {
-        self.info.log_plus_pending_length - self.info.log_length
-    }
-
-    // This specification function indicates whether a given view of
-    // memory can only crash in a way that, after recovery, leads to a
-    // certain abstract state.
-    pub open spec fn can_only_crash_as_state(
-        pm_region_view: PersistentMemoryRegionView,
-        log_start_addr: nat, 
-        log_size: nat,
-        state: AbstractLogState,
-    ) -> bool
-    {
-        forall |s| #[trigger] pm_region_view.can_crash_as(s) ==>
-            UntrustedLogImpl::recover(s, log_start_addr, log_size) == Some(state)
-    }
-
-    // This function specifies how to view the in-memory state of
-    // `self` as an abstract log state.
-    pub closed spec fn view(&self) -> AbstractLogState
-    {
-        self.state@
-    }
-
-    pub closed spec fn inv(self, pm: PersistentMemoryRegionView, log_start_addr: nat, log_size: nat) -> bool
-    {
-        &&& self@.capacity >= self@.log.len()
-        &&& self@.capacity == log_size - spec_log_area_pos()
-        &&& no_outstanding_writes_to_metadata(pm, log_start_addr)
-        &&& memory_matches_deserialized_cdb(pm, log_start_addr, self.cdb)
-        &&& self.info.log_area_len + spec_log_area_pos() == log_size
-        &&& log_start_addr + spec_log_area_pos() <= log_start_addr + log_size <= pm.len() <= u64::MAX
-        &&& metadata_consistent_with_info(pm, log_start_addr, log_size, self.cdb, self.info)
-        &&& info_consistent_with_log_area(pm, log_start_addr, log_size, self.info, self.state@)
-        &&& Self::can_only_crash_as_state(pm, log_start_addr, log_size, self.state@.drop_pending_appends())
-        &&& metadata_types_set(pm.committed(), log_start_addr)
-        &&& self.info.log_plus_pending_length >= self.info.log_length
-        &&& self.info.log_plus_pending_length - self.info.log_length == self.state@.pending.len()
-    }
-
-    pub proof fn lemma_same_log_view_preserves_invariant<Perm, PM>(
-        self,
-        wrpm1: WriteRestrictedPersistentMemoryRegion<Perm, PM>,
-        wrpm2: WriteRestrictedPersistentMemoryRegion<Perm, PM>,
-        log_start_addr: nat,
-        log_size: nat,
-        region_size: nat,
-    )
-        where 
-            Perm: CheckPermission<Seq<u8>>,
-            PM: PersistentMemoryRegion,
-        requires 
-            wrpm1@.len() == region_size,
-            wrpm1@.len() == wrpm2@.len(),
-            wrpm1.inv(),
-            wrpm2.inv(),
-            self.inv(wrpm1@, log_start_addr, log_size),
-            get_subregion_view(wrpm1@, log_start_addr, log_size) == 
-                get_subregion_view(wrpm2@, log_start_addr, log_size),
-            0 <= log_start_addr < log_start_addr + log_size < region_size,
-            0 < spec_log_header_area_size() <= spec_log_area_pos() < log_size,
-        ensures 
-            self.inv(wrpm2@, log_start_addr, log_size)
-    {
-        Self::lemma_bytes_match_in_equal_subregions(wrpm1@, wrpm2@, log_start_addr, log_size);
-        Self::lemma_crash_state_with_matching_log_region_exists(wrpm1@, wrpm2@, log_start_addr, log_size);
-        Self::lemma_crash_state_with_matching_log_region_exists(wrpm2@, wrpm1@, log_start_addr, log_size);
-        Self::lemma_metadata_types_set_when_views_match_in_log_region(wrpm1@, wrpm2@, log_start_addr, log_size);
-        self.lemma_memory_consistent_with_matching_log_region(wrpm1@, wrpm2@, log_start_addr, log_size);
-        self.lemma_pm_view_can_only_crash_as_same_log_state_as_matching_view(wrpm1@, wrpm2@, log_start_addr, log_size);
-    }
-
-    proof fn lemma_memory_consistent_with_matching_log_region(
-        self,
-        v1: PersistentMemoryRegionView,
-        v2: PersistentMemoryRegionView,
-        log_start_addr: nat,
-        log_size: nat,
-    )
-        requires 
-            0 <= log_start_addr < log_start_addr + log_size < v1.len(),
-            0 < spec_log_header_area_size() <= spec_log_area_pos() < log_size,
-            v1.len() == v2.len(),
-            get_subregion_view(v1, log_start_addr, log_size) == 
-                get_subregion_view(v2, log_start_addr, log_size),
-            memory_matches_deserialized_cdb(v1, log_start_addr, self.cdb),
-            metadata_consistent_with_info(v1, log_start_addr, log_size, self.cdb, self.info)
-        ensures 
-            memory_matches_deserialized_cdb(v2, log_start_addr, self.cdb),
-            metadata_consistent_with_info(v2, log_start_addr, log_size, self.cdb, self.info)
-    {
-        lemma_establish_extract_bytes_equivalence(v1.committed(), v2.committed());
-        Self::lemma_bytes_match_in_equal_subregions(v1, v2, log_start_addr, log_size);
-    }
-
-    proof fn lemma_pm_view_can_only_crash_as_same_log_state_as_matching_view(
-        self,
-        v1: PersistentMemoryRegionView,
-        v2: PersistentMemoryRegionView,
-        log_start_addr: nat,
-        log_size: nat,
-    )
-        requires 
-            Self::can_only_crash_as_state(v1, log_start_addr, log_size, self.state@.drop_pending_appends()),
-            0 <= log_start_addr < log_start_addr + log_size < v1.len(),
-            v1.len() == v2.len(),
-            get_subregion_view(v1, log_start_addr, log_size) == 
-                get_subregion_view(v2, log_start_addr, log_size),
-            0 < spec_log_header_area_size() <= spec_log_area_pos() < log_size,
-        ensures 
-            Self::can_only_crash_as_state(v2, log_start_addr, log_size, self.state@.drop_pending_appends())
-    {
-        let views_must_match_at_addr = |addr: int| log_start_addr <= addr < log_start_addr + log_size;
-        Self::lemma_bytes_match_in_equal_subregions(v1, v2, log_start_addr, log_size);
-        
-        assert forall |s2| #[trigger] v2.can_crash_as(s2) implies 
-            Self::recover(s2, log_start_addr, log_size) == Some(self.state@.drop_pending_appends()) 
-        by {
-            let s1 = lemma_get_crash_state_given_one_for_other_view_same_at_certain_addresses(
-                v2, v1, s2, views_must_match_at_addr);
-            assert forall |addr: int| log_start_addr <= addr < log_start_addr + log_size implies s1[addr] == s2[addr] by {
-                assert(views_must_match_at_addr(addr));
-            }
-            assert(extract_bytes(s1, log_start_addr, log_size) == extract_bytes(s2, log_start_addr, log_size));
-            Self::lemma_same_log_bytes_recover_to_same_state(s1, s2, log_start_addr, log_size);
-        }
-    }
-
-    pub proof fn lemma_same_log_bytes_recover_to_same_state(
-        s1: Seq<u8>,
-        s2: Seq<u8>,
-        log_start_addr: nat,
-        log_size: nat,
-    )
-        requires 
-            0 <= log_start_addr < log_start_addr + log_size < s1.len(),
-            s1.len() == s2.len(),
-            0 < spec_log_header_area_size() <= spec_log_area_pos() < log_size,
-            extract_bytes(s1, log_start_addr, log_size) == extract_bytes(s2, log_start_addr, log_size),
-        ensures 
-            Self::recover(s1, log_start_addr, log_size) == Self::recover(s2, log_start_addr, log_size)
-    {
-        lemma_establish_extract_bytes_equivalence(s1, s2);
-        lemma_subrange_of_extract_bytes_equal(s1, log_start_addr, log_start_addr, log_size, u64::spec_size_of());
-        let cdb = spec_check_log_cdb(s1, log_start_addr);
-        if let Some(cdb) = cdb {
-            let metadata_pos = spec_get_active_log_metadata_pos(cdb) + log_start_addr;
-            lemma_subrange_of_extract_bytes_equal(s1, log_start_addr, metadata_pos, log_size, LogMetadata::spec_size_of() + u64::spec_size_of());
-            lemma_active_metadata_bytes_equal_implies_metadata_types_set(s1, s2, log_start_addr, cdb);
-            if metadata_types_set(s1, log_start_addr) {
-                let crc_pos = spec_get_active_log_crc_pos(cdb) + log_start_addr;
-                lemma_subrange_of_extract_bytes_equal(s1, log_start_addr, crc_pos, log_size, u64::spec_size_of());
-                lemma_subrange_of_extract_bytes_equal(s1, log_start_addr, metadata_pos, log_size, LogMetadata::spec_size_of());
-                lemma_subrange_of_extract_bytes_equal(s1, log_start_addr, log_start_addr + spec_log_area_pos(), 
-                    log_size, (log_size - spec_log_area_pos()) as nat);
-            }
-        }
-    }
-
-    pub proof fn lemma_crash_state_with_matching_log_region_exists(
-        v1: PersistentMemoryRegionView,
-        v2: PersistentMemoryRegionView,
-        log_start_addr: nat,
-        log_size: nat,
-    )
-        requires 
-            0 <= log_start_addr < log_start_addr + log_size < v1.len(),
-            0 < spec_log_header_area_size() <= spec_log_area_pos() < log_size,
-            v1.len() == v2.len(),
-            get_subregion_view(v1, log_start_addr, log_size) == 
-                get_subregion_view(v2, log_start_addr, log_size),
-        ensures 
-            forall |s1| #[trigger] v1.can_crash_as(s1) ==> exists |s2| {
-                &&& #[trigger] v2.can_crash_as(s2)
-                &&& extract_bytes(s1, log_start_addr, log_size) == 
-                        extract_bytes(s2, log_start_addr, log_size)
-            }
-    {
-        let views_must_match_at_addr = |addr: int| log_start_addr <= addr < log_start_addr + log_size;
-        assert forall |s1| #[trigger] v1.can_crash_as(s1) implies {
-            exists |s2| {
-                &&& #[trigger] v2.can_crash_as(s2) 
-                &&& extract_bytes(s1, log_start_addr, log_size) == 
-                        extract_bytes(s2, log_start_addr, log_size)
-            }
-        } by {
-            Self::lemma_bytes_match_in_equal_subregions(v1, v2, log_start_addr, log_size);
-            let s2 = lemma_get_crash_state_given_one_for_other_view_same_at_certain_addresses(
-                v1, v2, s1, views_must_match_at_addr);
-            assert(v2.can_crash_as(s2));
-            lemma_establish_extract_bytes_equivalence(s1, s2);  
-            assert(forall |addr: int| views_must_match_at_addr(addr) ==> s1[addr] == s2[addr]);
-            assert(extract_bytes(s1, log_start_addr, log_size) =~= 
-                extract_bytes(s2, log_start_addr, log_size));         
-        }
-    }
-
-    pub proof fn lemma_bytes_match_in_equal_subregions(
-        v1: PersistentMemoryRegionView,
-        v2: PersistentMemoryRegionView,
-        start: nat,
-        len: nat,
-    )
-        requires 
-            v1.len() == v2.len(),
-            v1.len() >= start + len,
-            get_subregion_view(v1, start, len) == 
-                get_subregion_view(v2, start, len),
-        ensures 
-            forall |addr: int| start <= addr < start + len ==> v1.state[addr] == v2.state[addr]
-    {
-        assert forall |addr: int| start <= addr < start + len implies v1.state[addr] == v2.state[addr] by {
-            let subregion1 = get_subregion_view(v1, start, len);
-            let subregion2 = get_subregion_view(v2, start, len);
-            assert(subregion1.state[addr - start] == subregion2.state[addr - start]);
-        }
-    }
-
-    pub proof fn lemma_metadata_types_set_when_views_match_in_log_region(
-        v1: PersistentMemoryRegionView,
-        v2: PersistentMemoryRegionView,
-        log_start_addr: nat,
-        log_size: nat,
-    )
-        requires
-            metadata_types_set(v1.committed(), log_start_addr),
-            ({
-                let v1_subregion = get_subregion_view(v1, log_start_addr, log_size);
-                let v2_subregion = get_subregion_view(v2, log_start_addr, log_size);
-                forall |addr: int| 0 <= addr < v1_subregion.len() ==> 
-                    #[trigger] v1.state[addr + log_start_addr] == v2.state[addr + log_start_addr] 
-            }),
-            forall |addr: int| log_start_addr <= addr < log_start_addr + log_size ==> v1.state[addr] == v2.state[addr],
-            0 <= log_start_addr < log_start_addr + log_size < v1.len(),
-            0 < spec_log_header_area_size() <= spec_log_area_pos() < log_size,
-            v1.len() == v2.len(),
-            spec_check_log_cdb(v1.committed(), log_start_addr) is Some,
-        ensures 
-            metadata_types_set(v2.committed(), log_start_addr),
-    {
-            broadcast use pmcopy_axioms;
-            let v1_subregion = get_subregion_view(v1, log_start_addr, log_size);
-            let v2_subregion = get_subregion_view(v2, log_start_addr, log_size);
-            lemma_establish_extract_bytes_equivalence(v1.committed(), v2.committed());
-
-            assert forall |addr: int| 0 <= addr < v1_subregion.len() implies 
-                #[trigger] v1.state[addr + log_start_addr].state_at_last_flush == v1.state[addr + log_start_addr].state_at_last_flush
-            by {
-                assert(v1_subregion.state[addr].state_at_last_flush == v2_subregion.state[addr].state_at_last_flush);
-                assert(v1_subregion.state[addr].state_at_last_flush == v1.state[addr + log_start_addr].state_at_last_flush);
-                assert(v2_subregion.state[addr].state_at_last_flush == v2.state[addr + log_start_addr].state_at_last_flush);
-            }
-
-            lemma_subrange_of_extract_bytes_equal(v1.committed(), log_start_addr, log_start_addr, log_size, u64::spec_size_of());
-            let cdb1 = spec_check_log_cdb(v1.committed(), log_start_addr).unwrap();
-            let metadata_pos = spec_get_active_log_metadata_pos(cdb1) + log_start_addr;
-            lemma_subrange_of_extract_bytes_equal(v1.committed(), log_start_addr, metadata_pos, log_size, LogMetadata::spec_size_of() + u64::spec_size_of());
-            assert(extract_bytes(v1.committed(), metadata_pos, LogMetadata::spec_size_of() + u64::spec_size_of()) ==
-                extract_bytes(v2.committed(), metadata_pos, LogMetadata::spec_size_of() + u64::spec_size_of()));
-            assert(active_metadata_bytes_are_equal(v1.committed(), v2.committed(), log_start_addr));
-            lemma_active_metadata_bytes_equal_implies_metadata_types_set(v1.committed(), v2.committed(), log_start_addr, cdb1);
-    }
-
-    pub proof fn lemma_same_bytes_preserve_log_invariant<Perm, PM>(
-        self,
-        wrpm1: WriteRestrictedPersistentMemoryRegion<Perm, PM>,
-        wrpm2: WriteRestrictedPersistentMemoryRegion<Perm, PM>,
-        log_start_addr: nat,
-        log_size: nat,
-        region_size: nat,
-    )
-        where 
-            Perm: CheckPermission<Seq<u8>>,
-            PM: PersistentMemoryRegion,
-        requires 
-            wrpm1@.len() == region_size,
-            wrpm1@.len() == wrpm2@.len(),
-            wrpm1.inv(),
-            wrpm2.inv(),
-            self.inv(wrpm1@, log_start_addr, log_size),
-            wrpm1@.no_outstanding_writes(),
-            wrpm2@.no_outstanding_writes(),
-            self@ == self@.drop_pending_appends(),
-            extract_bytes(wrpm1@.committed(), log_start_addr, log_size) == 
-                extract_bytes(wrpm2@.committed(), log_start_addr, log_size),
-            0 <= log_start_addr < log_start_addr + log_size < region_size,
-            0 < spec_log_header_area_size() <= spec_log_area_pos() < log_size,
-
-        ensures 
-            self.inv(wrpm2@, log_start_addr, log_size)
-    {
-        broadcast use pmcopy_axioms;
-
-        let mem1 = wrpm1@.committed();
-        let mem2 = wrpm2@.committed();
-        lemma_establish_extract_bytes_equivalence(mem1, mem2);
-
-        lemma_same_log_bytes_recover_to_same_state(mem1, mem2, log_start_addr, log_size, region_size);
-
-        lemma_subrange_of_extract_bytes_equal(mem1, log_start_addr, log_start_addr, log_size, u64::spec_size_of());
-        let cdb1 = spec_check_log_cdb(mem1, log_start_addr);
-        if let Some(cdb1) = cdb1 {
-            let metadata_pos = spec_get_active_log_metadata_pos(cdb1); 
-            let crc_pos = metadata_pos + LogMetadata::spec_size_of();
-            // Proves that metadata, CRC, and log area are the same
-            lemma_subrange_of_extract_bytes_equal(mem1, log_start_addr, log_start_addr + metadata_pos, log_size, LogMetadata::spec_size_of());
-            lemma_subrange_of_extract_bytes_equal(mem1, log_start_addr, log_start_addr + crc_pos, log_size, u64::spec_size_of());
-            lemma_subrange_of_extract_bytes_equal(mem1, log_start_addr, log_start_addr + spec_log_area_pos(), log_size, (log_size - spec_log_area_pos()) as nat);
-        } 
-        // else, notj are none.
-
-        lemma_wherever_no_outstanding_writes_persistent_memory_view_can_only_crash_as_committed(wrpm2@);
-
-        assert(forall |s| wrpm2@.can_crash_as(s) ==> s == wrpm2@.committed());
-        
-        let recover1 = UntrustedLogImpl::recover(wrpm1@.committed(), log_start_addr, log_size).unwrap();
-        let recover2 = UntrustedLogImpl::recover(wrpm2@.committed(), log_start_addr, log_size).unwrap();
-        assert(recover1 == recover2);
-        assert(recover1.log == self.state@.drop_pending_appends().log);
-        assert(recover1.log == recover2.log);
-
-        assert(Self::can_only_crash_as_state(wrpm2@, log_start_addr, log_size, self.state@.drop_pending_appends()));
-        
-        assert(forall |pos_relative_to_head: int| {
-            let log_area_offset =
-                #[trigger] relative_log_pos_to_log_area_offset(pos_relative_to_head,
-                                                                self.info.head_log_area_offset as int,
-                                                                self.info.log_area_len as int);
-            let absolute_addr = log_start_addr + spec_log_area_pos() + log_area_offset;
-            let pmb = wrpm1@.state[absolute_addr];
-            self.info.log_length <= pos_relative_to_head < self.info.log_plus_pending_length ==>
-                    pmb.flush_byte() == self.state@.pending[pos_relative_to_head - self.info.log_length]
-        });
-
-        assert(info_consistent_with_log_area(wrpm2@, log_start_addr, log_size, self.info, self.state@));
-    }
-
-    // This lemma makes some facts about non-private fields of self visible
-    pub proof fn lemma_reveal_log_inv<Perm, PM>(self, pm: WriteRestrictedPersistentMemoryRegion<Perm, PM>, log_start_addr: nat, log_size: nat) 
-        where 
-            Perm: CheckPermission<Seq<u8>>,
-            PM: PersistentMemoryRegion,
-        requires
-            self.inv(pm@, log_start_addr, log_size),
-        ensures
-            log_start_addr + spec_log_area_pos() <= log_start_addr + log_size <= pm@.len() <= u64::MAX,
-            metadata_types_set(pm@.committed(), log_start_addr),
-            self@.capacity == log_size - spec_log_area_pos()
-    {}
-
-    pub proof fn lemma_inv_implies_current_and_recovery_metadata_match<Perm, PM>(
-        self,
-        wrpm_region: WriteRestrictedPersistentMemoryRegion<Perm, PM>,
-        log_start_addr: nat,
-        log_size: nat
-    )
-        where 
-            Perm: CheckPermission<Seq<u8>>,
-            PM: PersistentMemoryRegion,
-        requires 
-            self.inv(wrpm_region@, log_start_addr, log_size)
-        ensures 
-            ({
-                let recovery_view = Self::recover(wrpm_region@.committed(), log_start_addr, log_size);
-                &&& recovery_view matches Some(recovery_view)
-                &&& recovery_view.head == self@.head
-                &&& recovery_view.capacity == self@.capacity
-            })
-    {}
-
-    pub proof fn lemma_all_crash_states_recover_to_drop_pending_appends<Perm, PM>(
-        self,
-        wrpm_region: WriteRestrictedPersistentMemoryRegion<Perm, PM>,
-        log_start_addr: nat,
-        log_size: nat,
-    )
-        where 
-            Perm: CheckPermission<Seq<u8>>,
-            PM: PersistentMemoryRegion,
-        requires 
-            self.inv(wrpm_region@, log_start_addr, log_size)
-        ensures 
-            forall |s| #[trigger] wrpm_region@.can_crash_as(s) ==> 
-                UntrustedLogImpl::recover(s, log_start_addr, log_size) == Some(self@.drop_pending_appends())
-    {
-        broadcast use pmcopy_axioms;
-        lemma_wherever_no_outstanding_writes_persistent_memory_view_can_only_crash_as_committed(wrpm_region@);
-        assert forall |s| #[trigger] wrpm_region@.can_crash_as(s) implies 
-            UntrustedLogImpl::recover(s, log_start_addr, log_size) == Some(self@.drop_pending_appends())
-        by {
-            let recover_log_state = UntrustedLogImpl::recover(s, log_start_addr, log_size).unwrap();
-            let current_state = UntrustedLogImpl::recover(wrpm_region@.committed(), log_start_addr, log_size).unwrap();
-    
-            assert(extract_bytes(s, log_start_addr, spec_log_area_pos()) == extract_bytes(wrpm_region@.committed(), log_start_addr, spec_log_area_pos()));
-            assert(extract_bytes(s, log_start_addr, u64::spec_size_of()) == extract_bytes(wrpm_region@.committed(), log_start_addr, u64::spec_size_of()));
-    
-            let current_cdb = recover_cdb(wrpm_region@.committed(), log_start_addr);
-            let recover_cdb = recover_cdb(s, log_start_addr);
-            assert(current_cdb == recover_cdb);
-    
-            let metadata_pos = spec_get_active_log_metadata_pos(current_cdb.unwrap());
-            let crc_pos = spec_get_active_log_crc_pos(current_cdb.unwrap());
-            lemma_metadata_fits_in_log_header_area();
-            lemma_subrange_of_extract_bytes_equal(s, log_start_addr, metadata_pos + log_start_addr, spec_log_area_pos(), LogMetadata::spec_size_of());
-            assert(extract_bytes(s, metadata_pos + log_start_addr, LogMetadata::spec_size_of()) == extract_bytes(wrpm_region@.committed(), metadata_pos + log_start_addr, LogMetadata::spec_size_of()));
-            assert(extract_bytes(s, crc_pos + log_start_addr, u64::spec_size_of()) == extract_bytes(wrpm_region@.committed(), crc_pos + log_start_addr, u64::spec_size_of()));
-    
-            let current_metadata = spec_get_active_log_metadata(wrpm_region@.committed(), log_start_addr, current_cdb.unwrap());
-            let recover_metadata = spec_get_active_log_metadata(s, log_start_addr, current_cdb.unwrap());
-            assert(current_metadata == recover_metadata);
-    
-            let recovered_crash_log = recover_log(s, log_start_addr, log_size, current_metadata.head as int, current_metadata.log_length as int).unwrap();
-            let recovered_current_log = recover_log(wrpm_region@.committed(), log_start_addr, log_size, current_metadata.head as int, current_metadata.log_length as int).unwrap();
-            assert(recovered_crash_log == recovered_current_log);
-            assert(self@.log == recovered_current_log.log);
-    
-            self.lemma_reveal_log_inv(wrpm_region, log_start_addr, log_size);
-    
-            self.lemma_inv_implies_current_and_recovery_metadata_match(wrpm_region, log_start_addr, log_size);
-        }
-    }
-
-    // This lemma proves that updating the inactive metadata and crc is crash safe.
-    proof fn lemma_update_inactive_metadata_and_crc_crash_states_allowed_by_perm<Perm>(
-        self,
-        old_pm: PersistentMemoryRegionView,
-        new_pm1: PersistentMemoryRegionView,
-        new_pm2: PersistentMemoryRegionView,
-        new_metadata: LogMetadata,
-        inactive_metadata_pos: int,
-        new_crc: u64,
-        inactive_crc_pos: int,
-        log_start_addr: nat,
-        log_size: nat,
-        prev_info: LogInfo,
-        prev_state: AbstractLogState,
-        perm: &Perm,
-        crash_pred: spec_fn(Seq<u8>) -> bool,
-    )
-        where 
-            Perm: CheckPermission<Seq<u8>>,
-        requires 
-            new_pm1 == old_pm.write(inactive_metadata_pos, new_metadata.spec_to_bytes()),
-            new_pm2 == old_pm.write(inactive_metadata_pos, new_metadata.spec_to_bytes()).write(inactive_crc_pos, new_crc.spec_to_bytes()),
-            forall |s| #[trigger] old_pm.can_crash_as(s) ==> crash_pred(s),
-            log_start_addr as int % const_persistence_chunk_size() == 0,
-            log_size as int % const_persistence_chunk_size() == 0,
-            info_consistent_with_log_area(old_pm, log_start_addr as nat, log_size as nat, prev_info, prev_state),
-            no_outstanding_writes_to_metadata(old_pm, log_start_addr as nat),
-            metadata_consistent_with_info(old_pm, log_start_addr as nat, log_size as nat, self.cdb, prev_info),
-            memory_matches_deserialized_cdb(old_pm, log_start_addr as nat, self.cdb),
-            metadata_types_set(old_pm.committed(), log_start_addr as nat),
-            inactive_crc_pos == spec_get_inactive_log_crc_pos(self.cdb) + log_start_addr,
-            inactive_metadata_pos == spec_get_inactive_log_metadata_pos(self.cdb) + log_start_addr,
-            forall |s1: Seq<u8>, s2: Seq<u8>| {
-                &&& s1.len() == s2.len() 
-                &&& #[trigger] crash_pred(s1)
-                &&& states_differ_only_in_log_region(s1, s2, log_start_addr as nat, log_size as nat)
-                &&& Self::recover(s1, log_start_addr as nat, log_size as nat) == Some(prev_state.drop_pending_appends())
-<<<<<<< HEAD
-                &&& Self::recover(s2, log_start_addr as nat, log_size as nat) == Some(prev_state.drop_pending_appends()) 
-=======
-                &&& Self::recover(s2, log_start_addr as nat, log_size as nat) == Some(prev_state.drop_pending_appends()) // or committed?
->>>>>>> f971df9c
-            } ==> #[trigger] crash_pred(s2),
-            forall |s| crash_pred(s) ==> perm.check_permission(s),
-            forall |s| #[trigger] old_pm.can_crash_as(s) ==> 
-                UntrustedLogImpl::recover(s, log_start_addr as nat, log_size as nat) == Some(prev_state.drop_pending_appends())
-        ensures 
-            forall |s| #[trigger] new_pm1.can_crash_as(s) ==> crash_pred(s),
-            forall |s| #[trigger] new_pm2.can_crash_as(s) ==> crash_pred(s)
-    {
-        broadcast use pmcopy_axioms;
-        lemma_metadata_fits_in_log_header_area();
-
-        assert forall |s| #[trigger] new_pm1.can_crash_as(s) implies crash_pred(s) by {
-            lemma_establish_extract_bytes_equivalence(s, old_pm.committed());
-            lemma_wherever_no_outstanding_writes_persistent_memory_view_can_only_crash_as_committed(new_pm1);
-            assert(UntrustedLogImpl::recover(s, log_start_addr as nat, log_size as nat) == Some(prev_state.drop_pending_appends()));
-            lemma_crash_state_differing_only_in_log_region_exists(old_pm, new_pm1, 
-                inactive_metadata_pos as int, new_metadata.spec_to_bytes(), log_start_addr as nat, log_size as nat);
-        }
-
-        assert forall |s| #[trigger] new_pm2.can_crash_as(s) implies crash_pred(s) by {
-            lemma_establish_extract_bytes_equivalence(s, old_pm.committed());
-            lemma_wherever_no_outstanding_writes_persistent_memory_view_can_only_crash_as_committed(new_pm2);
-            assert(UntrustedLogImpl::recover(s, log_start_addr as nat, log_size as nat) == Some(prev_state.drop_pending_appends()));
-            lemma_crash_state_differing_only_in_log_region_exists_wrapping(old_pm, new_pm2, 
-                inactive_metadata_pos, new_metadata.spec_to_bytes(), inactive_crc_pos, 
-                new_crc.spec_to_bytes(), log_start_addr as nat, log_size as nat);
-        }
-    }
-
-    // This lemma proves that a write to WRPM for a non-wrapping log append is crash safe
-    proof fn lemma_tentatively_append_is_crash_safe<Perm, PM>(
-        self,
-        wrpm_region:  WriteRestrictedPersistentMemoryRegion<Perm, PM>,
-        log_start_addr: nat,
-        log_size: nat,
-        write_addr: int,
-        bytes_to_append: Seq<u8>,
-        is_writable_absolute_addr: spec_fn(int) -> bool,
-        crash_pred: spec_fn(Seq<u8>) -> bool,
-    )
-        where
-            Perm: CheckPermission<Seq<u8>>,
-            PM: PersistentMemoryRegion,
-        requires
-            // TODO: refactor/clean up; much of this is the same as precond of tentatively_append_to_log
-            self.inv(wrpm_region@, log_start_addr, log_size),
-            wrpm_region.inv(),
-            no_outstanding_writes_to_metadata(wrpm_region@, log_start_addr),
-            memory_matches_deserialized_cdb(wrpm_region@, log_start_addr, self.cdb),
-            metadata_consistent_with_info(wrpm_region@, log_start_addr, log_size, self.cdb, self.info),
-            info_consistent_with_log_area(wrpm_region@, log_start_addr, log_size, self.info, self.state@),
-            metadata_types_set(wrpm_region@.committed(), log_start_addr),
-            log_start_addr + spec_log_header_area_size() < log_start_addr + spec_log_area_pos() <= wrpm_region@.len(),
-            forall |addr: int| #[trigger] is_writable_absolute_addr(addr) <==> {
-                &&& log_start_addr + spec_log_area_pos() <= addr < log_start_addr + spec_log_area_pos() + log_size
-                &&& log_area_offset_unreachable_during_recovery(self.info.head_log_area_offset as int,
-                        self.info.log_area_len as int,
-                        self.info.log_length as int,
-                        addr - (log_start_addr + spec_log_area_pos()))
-            },
-            forall |i: int| log_start_addr <= i < log_start_addr + spec_log_area_pos() ==> !(#[trigger] is_writable_absolute_addr(i)),
-            log_size == self.info.log_area_len + spec_log_area_pos(),
-            log_start_addr < log_start_addr + spec_log_header_area_size() < log_start_addr + spec_log_area_pos(),
-            bytes_to_append.len() <= self.info.log_area_len - self.info.log_plus_pending_length,
-            self.info.head + self.info.log_plus_pending_length + bytes_to_append.len() <= u128::MAX,
-            write_addr == relative_log_pos_to_log_area_offset(self.info.log_plus_pending_length as int,
-                                self.info.head_log_area_offset as int, self.info.log_area_len as int),
-            bytes_to_append.len() > 0,
-            log_start_addr as int % const_persistence_chunk_size() == 0,
-            log_size as int % const_persistence_chunk_size() == 0,
-            forall |s| #[trigger] wrpm_region@.can_crash_as(s) ==> crash_pred(s),
-            forall |s1: Seq<u8>, s2: Seq<u8>| {
-                &&& s1.len() == s2.len() 
-                &&& #[trigger] crash_pred(s1)
-                &&& states_differ_only_in_log_region(s1, s2, log_start_addr as nat, log_size as nat)
-                &&& Self::recover(s1, log_start_addr as nat, log_size as nat) == Some(self@.drop_pending_appends())
-                &&& Self::recover(s2, log_start_addr as nat, log_size as nat) == Some(self@.drop_pending_appends())
-            } ==> #[trigger] crash_pred(s2),
-            forall |s| #[trigger] wrpm_region@.can_crash_as(s) ==> 
-                UntrustedLogImpl::recover(s, log_start_addr as nat, log_size as nat) == Some(self.state@.drop_pending_appends()),
-            ({
-                ||| {
-                        &&& self.info.log_plus_pending_length >= self.info.log_area_len - self.info.head_log_area_offset
-                        &&& write_addr == self.info.log_plus_pending_length - (self.info.log_area_len - self.info.head_log_area_offset)
-                    }
-                ||| {
-                        &&& bytes_to_append.len() <= self.info.log_area_len - self.info.head_log_area_offset - self.info.log_plus_pending_length
-                        &&& write_addr == self.info.log_plus_pending_length + self.info.head_log_area_offset
-                    }
-            }),
-        ensures 
-            ({
-                let log_area_start_addr = log_start_addr + spec_log_area_pos();
-                let new_pm = wrpm_region@.write(log_area_start_addr + write_addr, bytes_to_append);
-                &&& forall |s2| #[trigger] new_pm.can_crash_as(s2) ==> crash_pred(s2)
-                &&& forall |s| #[trigger] new_pm.can_crash_as(s) ==> 
-                        UntrustedLogImpl::recover(s, log_start_addr, log_size) == Some(self.state@.drop_pending_appends())
-                &&& Self::can_only_crash_as_state(wrpm_region@, log_start_addr, log_size, self.state@.drop_pending_appends())
-            })
-
-    {
-        let log_area_start_addr = log_start_addr + spec_log_area_pos();
-        let new_pm = wrpm_region@.write(log_area_start_addr + write_addr, bytes_to_append);
-        assert(views_differ_only_where_subregion_allows(wrpm_region@, new_pm, log_start_addr + spec_log_area_pos(),
-                                                    self.info.log_area_len as nat, is_writable_absolute_addr));
-        lemma_append_crash_states_do_not_modify_reachable_state(
-            wrpm_region@, new_pm, log_start_addr, log_size, self.info, 
-            self.state@, self.cdb, is_writable_absolute_addr
-        );
-        assert forall |s2| #[trigger] new_pm.can_crash_as(s2) implies crash_pred(s2) by {
-            lemma_crash_state_differing_only_in_log_region_exists(wrpm_region@, new_pm, 
-                log_area_start_addr + write_addr, bytes_to_append, log_start_addr, log_size);
-            let witness = choose |s1: Seq<u8>| {
-                &&& wrpm_region@.can_crash_as(s1)
-                &&& #[trigger] s1.len() == s2.len()
-                &&& states_differ_only_in_log_region(s1, s2, log_start_addr, log_size)
-            };
-            assert(wrpm_region@.can_crash_as(witness));
-            assert(crash_pred(witness));
-        }
-    }
-
-    pub exec fn setup<PM, K>(
-        pm_region: &mut PM,
-        log_start_addr: u64,
-        log_size: u64, 
-    ) -> (result: Result<(), crate::kv::kvimpl_t::KvError<K>>) 
-        where 
-            PM: PersistentMemoryRegion,
-            K: std::fmt::Debug,
-        requires 
-            old(pm_region).inv(),
-            log_start_addr + log_size <= old(pm_region)@.len() <= u64::MAX,
-            old(pm_region)@.no_outstanding_writes_in_range(log_start_addr as int, log_start_addr + log_size),
-            log_size >= spec_log_area_pos() + MIN_LOG_AREA_SIZE
-        ensures 
-            pm_region.inv(),
-            ({
-                // Bytes outside the specified log region have not changed
-                let old_pm_bytes = old(pm_region)@.flush().committed();
-                let new_pm_bytes = pm_region@.flush().committed();
-                &&& extract_bytes(new_pm_bytes, 0, log_start_addr as nat) == extract_bytes(old_pm_bytes, 0, log_start_addr as nat)
-                &&& extract_bytes(new_pm_bytes, (log_start_addr + log_size) as nat, (pm_region@.len() - (log_start_addr + log_size)) as nat) == 
-                        extract_bytes(old_pm_bytes, (log_start_addr + log_size) as nat, (pm_region@.len() - (log_start_addr + log_size)) as nat)
-            }),
-            match result {
-                Ok(()) => {
-                    let pm = pm_region@.flush().committed();
-                    let state = AbstractLogState::initialize(log_size - spec_log_area_pos());
-                    &&& Self::recover(pm, log_start_addr as nat, log_size as nat) matches Some(recovered_state)
-                    &&& state == recovered_state
-                    &&& pm_region@.len() == old(pm_region)@.len()
-                }
-                Err(_) => false
-            } 
-    {
-        // Initialize CDB and log metadata
-        let log_metadata = LogMetadata {
-            head: 0,
-            log_length: 0
-        };
-        let log_crc = calculate_crc(&log_metadata);
-        let log_cdb = CDB_FALSE;
-
-        assert(spec_log_area_pos() >= spec_log_header_area_size()) by {
-            reveal(spec_padding_needed);
-        }
-
-        // Write the CDB, metadata, and CRC to PM. Since PM isn't write restricted right now,
-        // we don't have to prove that these updates are crash safe.
-        pm_region.serialize_and_write(log_start_addr, &log_cdb);
-        pm_region.serialize_and_write(log_start_addr + log_header_pos_cdb_false(), &log_metadata);
-        pm_region.serialize_and_write(log_start_addr + log_header_pos_cdb_false() + size_of::<LogMetadata>() as u64, &log_crc);
-
-        proof { 
-            broadcast use pmcopy_axioms;
-
-            // Prove that we have not modified any bytes that do not fall in the log region
-            lemma_establish_extract_bytes_equivalence(old(pm_region)@.flush().committed(), pm_region@.flush().committed()); 
-
-            // Prove that the resulting log, when recovered, is initialized
-            let pm = pm_region@.flush().committed();
-            let log_region = extract_bytes(pm, log_start_addr as nat, log_size as nat);
-            let recovered_state = Self::recover(pm, log_start_addr as nat, log_size as nat);
-            
-            // Prove that we can recover a valid log
-            // First, prove that the return value of recover is not None
-            assert(log_region.len() > u64::spec_size_of());
-
-            // Prove that we wrote a valid CDB
-            let cdb_bytes = extract_bytes(pm, log_start_addr as nat, u64::spec_size_of());
-            assert(cdb_bytes == log_cdb.spec_to_bytes());
-            lemma_subrange_of_extract_bytes_equal(pm, log_start_addr as nat, log_start_addr as nat, log_size as nat, u64::spec_size_of());
-            let cdb = if log_cdb == CDB_FALSE { false } else { true };
-
-            // Prove that the CRC we wrote matches the metadata that we wrote
-            let metadata = spec_get_active_log_metadata(pm, log_start_addr as nat, cdb);
-            let metadata_bytes = extract_bytes(pm, (log_start_addr + spec_log_header_pos_cdb_false()) as nat, LogMetadata::spec_size_of());
-            let crc = spec_get_active_log_crc(pm, log_start_addr as nat, cdb);
-            let crc_bytes = extract_bytes(pm, (log_start_addr + spec_log_header_pos_cdb_false() + LogMetadata::spec_size_of()) as nat, u64::spec_size_of());
-            assert(metadata_bytes == log_metadata.spec_to_bytes());
-            lemma_subrange_of_extract_bytes_equal(pm, log_start_addr as nat, (log_start_addr + spec_log_header_pos_cdb_false()) as nat, log_size as nat, LogMetadata::spec_size_of());
-            lemma_subrange_of_extract_bytes_equal(pm, 
-                log_start_addr as nat, 
-                (log_start_addr + spec_log_header_pos_cdb_false() + LogMetadata::spec_size_of()) as nat,
-                log_size as nat, 
-                u64::spec_size_of());
-            assert(crc == metadata.spec_crc());
-
-            // Once we have proven that the log recovers to a valid abstract state, extensional equality takes care of the rest of the proof
-            assert(recovered_state is Some);
-            assert(recovered_state.unwrap() =~= AbstractLogState::initialize(log_size - spec_log_area_pos()));
-        }
-    
-        Ok(())
-    }
-
-    // TODO: rename TrustedKvPermission to TrustedPermission
-    // or use a trait
-    pub fn start<Perm, PM>(
-        pm_region: &WriteRestrictedPersistentMemoryRegion<Perm, PM>,
-        log_start_addr: u64,
-        log_size: u64, 
-        Ghost(state): Ghost<AbstractLogState>,
-    ) -> (result: Result<Self, LogErr>)
-        where 
-            Perm: CheckPermission<Seq<u8>>,
-            PM: PersistentMemoryRegion,
-        requires
-            Self::recover(pm_region@.committed(), log_start_addr as nat, log_size as nat) == Some(state),
-            pm_region.inv(),
-            pm_region@.no_outstanding_writes(),
-            log_start_addr + log_size <= pm_region@.len() <= u64::MAX,
-            log_size >= spec_log_area_pos() + MIN_LOG_AREA_SIZE,
-            state == state.drop_pending_appends(),
-        ensures
-            ({
-                match result {
-                    Ok(log_impl) => {
-                        &&& log_impl@ == state
-                        &&& log_impl.inv(pm_region@, log_start_addr as nat, log_size as nat)
-                    }
-                    Err(LogErr::CRCMismatch) => !pm_region.constants().impervious_to_corruption,
-                    Err(e) => e == LogErr::PmemErr{ err: PmemError::AccessOutOfRange },
-                }
-            })   
-    {
-        // First, we read the corruption-detecting boolean and
-        // return an error if that fails.
-
-        let cdb = read_cdb(pm_region.get_pm_region_ref(), log_start_addr, log_size)?;
-
-        let info = read_log_variables(pm_region.get_pm_region_ref(), log_start_addr, log_size, cdb)?;
-
-        proof {
-            // prove that we establish the part of the invariant that says that the only possible crash state is the one
-            // with all pending appends dropped
-            lemma_wherever_no_outstanding_writes_persistent_memory_view_can_only_crash_as_committed(pm_region@);
-            assert(forall |s| pm_region@.can_crash_as(s) ==> s == pm_region@.committed());
-        }
-
-        Ok(Self { cdb, info, state: Ghost(state) })
-    }  
-
-    // The `tentatively_append_to_log` method is called by
-    // `tentatively_append` to perform writes to the log area.
-    // It's passed a `subregion` that frames access to only that
-    // log area, and only to offsets within that log area that are
-    // unreachable during recovery.
-    exec fn tentatively_append_to_log<Perm, PMRegion>(
-        &self,
-        wrpm_region: &mut WriteRestrictedPersistentMemoryRegion<Perm, PMRegion>,
-        log_start_addr: u64,
-        log_size: u64,
-        bytes_to_append: &[u8],
-        Ghost(crash_pred): Ghost<spec_fn(Seq<u8>) -> bool>,
-        Tracked(perm): Tracked<&Perm>,
-        Ghost(is_writable_absolute_addr): Ghost<spec_fn(int) -> bool>,
-    ) -> (result: Result<u128, LogErr>)
-        where
-            Perm: CheckPermission<Seq<u8>>,
-            PMRegion: PersistentMemoryRegion,
-        requires
-            self.inv(old(wrpm_region)@, log_start_addr as nat, log_size as nat),
-            bytes_to_append.len() <= self.info.log_area_len - self.info.log_plus_pending_length,
-            self.info.head + self.info.log_plus_pending_length + bytes_to_append.len() <= u128::MAX,
-            old(wrpm_region).inv(),
-            log_size == self.info.log_area_len + spec_log_area_pos(),
-            metadata_consistent_with_info(old(wrpm_region)@, log_start_addr as nat, log_size as nat, self.cdb, self.info),
-            info_consistent_with_log_area(old(wrpm_region)@, log_start_addr as nat, log_size as nat, self.info, self.state@),
-            forall |addr: int|
-                #[trigger] is_writable_absolute_addr(addr) <==> {
-                    &&& log_start_addr + spec_log_area_pos() <= addr < log_start_addr + spec_log_area_pos() + log_size
-                    &&& log_area_offset_unreachable_during_recovery(self.info.head_log_area_offset as int,
-                            self.info.log_area_len as int,
-                            self.info.log_length as int,
-                            addr - (log_start_addr + spec_log_area_pos()))
-                },
-            log_start_addr < log_start_addr + spec_log_header_area_size() < log_start_addr + spec_log_area_pos(),
-            no_outstanding_writes_to_metadata(old(wrpm_region)@, log_start_addr as nat),
-            log_start_addr as int % const_persistence_chunk_size() == 0,
-            log_size as int % const_persistence_chunk_size() == 0,
-            forall |s| #[trigger] old(wrpm_region)@.can_crash_as(s) ==> crash_pred(s),
-            forall |s| #[trigger] old(wrpm_region)@.can_crash_as(s) ==> 
-                Self::recover(s, log_start_addr as nat, log_size as nat) == Some(self@.drop_pending_appends()),
-            forall |s1: Seq<u8>, s2: Seq<u8>| {
-                &&& s1.len() == s2.len() 
-                &&& #[trigger] crash_pred(s1)
-                &&& states_differ_only_in_log_region(s1, s2, log_start_addr as nat, log_size as nat)
-                &&& Self::recover(s1, log_start_addr as nat, log_size as nat) == Some(self@.drop_pending_appends())
-                &&& Self::recover(s2, log_start_addr as nat, log_size as nat) == Some(self@.drop_pending_appends())
-            } ==> #[trigger] crash_pred(s2),
-            forall |s| crash_pred(s) ==> perm.check_permission(s),
-        ensures
-            spec_check_log_cdb(wrpm_region@.committed(), log_start_addr as nat) == spec_check_log_cdb(old(wrpm_region)@.committed(), log_start_addr as nat),
-            wrpm_region.inv(),
-            no_outstanding_writes_to_metadata(wrpm_region@, log_start_addr as nat),
-            log_start_addr + spec_log_area_pos() <= log_start_addr + log_size <= wrpm_region@.len() <= u64::MAX,
-            wrpm_region.constants() == old(wrpm_region).constants(),
-            wrpm_region@.len() == old(wrpm_region)@.len(),
-            Self::recover(old(wrpm_region)@.committed(), log_start_addr as nat, log_size as nat) 
-                == Self::recover(wrpm_region@.committed(), log_start_addr as nat, log_size as nat),
-            views_differ_only_in_log_region(old(wrpm_region)@, wrpm_region@, 
-                log_start_addr as nat, log_size as nat),
-            Self::can_only_crash_as_state(wrpm_region@, log_start_addr as nat, log_size as nat, self@.drop_pending_appends()),
-            forall |s| #[trigger] wrpm_region@.can_crash_as(s) ==> crash_pred(s),
-            states_differ_only_in_log_region(old(wrpm_region)@.flush().committed(), wrpm_region@.flush().committed(), log_start_addr as nat, log_size as nat),
-            match result {
-                Ok(offset) => {
-                    &&& offset == self.info.head + self.info.log_plus_pending_length
-                    &&& info_consistent_with_log_area(
-                        wrpm_region@,
-                        log_start_addr as nat,
-                        log_size as nat,
-                        self.info.tentatively_append(bytes_to_append.len() as u64),
-                        self.state@.tentatively_append(bytes_to_append@)
-                    )
-                    &&& metadata_consistent_with_info(wrpm_region@, log_start_addr as nat, log_size as nat, self.cdb, self.info)
-                    &&& metadata_types_set(wrpm_region@.committed(), log_start_addr as nat)
-                },
-                Err(LogErr::InsufficientSpaceForAppend { available_space }) => {
-                    &&& wrpm_region@ == old(wrpm_region)@
-                    &&& available_space < bytes_to_append@.len()
-                    &&& {
-                            ||| available_space == self@.capacity - self@.log.len() - self@.pending.len()
-                            ||| available_space == u128::MAX - self@.head - self@.log.len() - self@.pending.len()
-                        }
-                },
-                _ => false
-            }
-    {
-        let info = &self.info;
-        let log_area_start_addr = log_start_addr + log_area_pos();
-        let ghost old_wrpm_region = wrpm_region@;
-
-        // writable fn should not allow changes to metadata
-        assert(forall |i: int| log_start_addr <= i < log_start_addr + spec_log_area_pos() ==> !(#[trigger] is_writable_absolute_addr(i)));
-
-        // Compute the current logical offset of the end of the
-        // log, including any earlier pending appends. This is the
-        // offset at which we'll be logically appending, and so is
-        // the offset we're expected to return. After all, the
-        // caller wants to know what virtual log position they
-        // need to use to read this data in the future.
-
-        let old_pending_tail: u128 = info.head + info.log_plus_pending_length as u128;
-
-        // The simple case is that we're being asked to append the
-        // empty string. If so, do nothing and return.
-
-        let num_bytes: u64 = bytes_to_append.len() as u64;
-        if num_bytes == 0 {
-            return Ok(old_pending_tail);
-        }
-
-        let ghost state = self.state@;
-
-        // If the number of bytes in the log plus pending appends
-        // is at least as many bytes as are beyond the head in the
-        // log area, there's obviously enough room to append all
-        // the bytes without wrapping. So just write the bytes
-        // there.
-
-        if info.log_plus_pending_length >= info.log_area_len - info.head_log_area_offset {
-
-            // We could compute the address to write to with:
-            //
-            // `write_addr = old_pending_tail % info.log_area_len;`
-            //
-            // But we can replace the expensive modulo operation above with two subtraction
-            // operations as follows. This is somewhat subtle, but we have verification backing
-            // us up and proving this optimization correct.
-
-            let write_addr: u64 =
-                info.log_plus_pending_length - (info.log_area_len - info.head_log_area_offset);
-            assert(write_addr ==
-                    relative_log_pos_to_log_area_offset(info.log_plus_pending_length as int,
-                                                        info.head_log_area_offset as int,
-                                                        info.log_area_len as int));
-
-            proof {
-                lemma_tentatively_append(wrpm_region@, bytes_to_append@, log_start_addr as nat, log_size as nat, self.info, self.state@);
-                self.lemma_tentatively_append_is_crash_safe(*wrpm_region, log_start_addr as nat, log_size as nat, 
-                    write_addr as int, bytes_to_append@, is_writable_absolute_addr, crash_pred);
-            }
-            wrpm_region.write(log_area_start_addr + write_addr, &bytes_to_append, Tracked(perm));
-        }
-        else {
-            // We could compute the address to write to with:
-            //
-            // `write_addr = old_pending_tail % info.log_area_len`
-            //
-            // But we can replace the expensive modulo operation above with an addition
-            // operation as follows. This is somewhat subtle, but we have verification backing
-            // us up and proving this optimization correct.
-
-            let write_addr: u64 = info.log_plus_pending_length + info.head_log_area_offset;
-            assert(write_addr ==
-                    relative_log_pos_to_log_area_offset(info.log_plus_pending_length as int,
-                                                        info.head_log_area_offset as int,
-                                                        info.log_area_len as int));
-
-            // There's limited space beyond the pending bytes in the log area, so as we write
-            // the bytes we may have to wrap around the end of the log area. So we must compute
-            // how many bytes we can write without having to wrap:
-
-            let max_len_without_wrapping: u64 =
-                info.log_area_len - info.head_log_area_offset - info.log_plus_pending_length;
-            assert(max_len_without_wrapping == info.log_area_len -
-                    relative_log_pos_to_log_area_offset(info.log_plus_pending_length as int,
-                                                        info.head_log_area_offset as int, info.log_area_len as int));
-
-            if num_bytes <= max_len_without_wrapping {
-
-                // If there's room for all the bytes we need to write, we just need one write.
-                proof {
-                    lemma_tentatively_append(wrpm_region@, bytes_to_append@, log_start_addr as nat, log_size as nat, self.info, self.state@);
-                    self.lemma_tentatively_append_is_crash_safe(*wrpm_region, log_start_addr as nat, log_size as nat, 
-                        write_addr as int, bytes_to_append@, is_writable_absolute_addr, crash_pred);
-                }
-                wrpm_region.write(log_area_start_addr + write_addr, &bytes_to_append, Tracked(perm));
-            }
-            else {
-
-                // If there isn't room for all the bytes we need to write, we need two writes,
-                // one writing the first `max_len_without_wrapping` bytes to address
-                // `write_addr` and the other writing the remaining bytes to the beginning of
-                // the log area.
-                //
-                // There are a lot of things we have to prove about these writes, like the fact
-                // that they're both permitted by `perm`. We offload those proofs to a lemma in
-                // `append_v.rs` that we invoke here.
-
-                proof {
-                    lemma_tentatively_append_wrapping(wrpm_region@, bytes_to_append@, log_start_addr as nat, log_size as nat, self.info, self.state@);
-
-                    let new_pm1 = wrpm_region@.write(log_area_start_addr + write_addr, extract_bytes(bytes_to_append@, 
-                        0, max_len_without_wrapping as nat));
-                    let new_pm2 = new_pm1.write(log_area_start_addr as int, extract_bytes(bytes_to_append@, 
-                        max_len_without_wrapping as nat, (bytes_to_append@.len() - max_len_without_wrapping) as nat));
-
-                    lemma_append_crash_states_do_not_modify_reachable_state(
-                        wrpm_region@, new_pm2, log_start_addr as nat, log_size as nat, 
-                        self.info, self.state@, self.cdb, is_writable_absolute_addr
-                    );
-                    
-                    assert forall |s2| #[trigger] new_pm1.can_crash_as(s2) implies crash_pred(s2) by {
-                         lemma_append_crash_states_do_not_modify_reachable_state(
-                            wrpm_region@, new_pm1, log_start_addr as nat, log_size as nat, 
-                            self.info, self.state@, self.cdb, is_writable_absolute_addr
-                        );
-                        assert(Self::recover(s2, log_start_addr as nat, log_size as nat) == Some(self@.drop_pending_appends()));
-                        lemma_crash_state_differing_only_in_log_region_exists(wrpm_region@, new_pm1, 
-                            log_area_start_addr + write_addr, extract_bytes(bytes_to_append@, 0, max_len_without_wrapping as nat), 
-                            log_start_addr as nat, log_size as nat);
-                    }
-
-                    assert forall |s2| #[trigger] new_pm2.can_crash_as(s2) implies crash_pred(s2) by {
-                        assert(Self::recover(s2, log_start_addr as nat, log_size as nat) == Some(self@.drop_pending_appends()));
-                        lemma_crash_state_differing_only_in_log_region_exists_wrapping(wrpm_region@, new_pm2, 
-                            log_area_start_addr + write_addr, extract_bytes(bytes_to_append@, 0, max_len_without_wrapping as nat), 
-                            log_area_start_addr as int, 
-                            extract_bytes(bytes_to_append@, max_len_without_wrapping as nat, (bytes_to_append@.len() - max_len_without_wrapping) as nat), 
-                            log_start_addr as nat, log_size as nat);
-                    }
-                }
-                wrpm_region.write(log_area_start_addr + write_addr, slice_subrange(bytes_to_append, 0, max_len_without_wrapping as usize), Tracked(perm));
-                wrpm_region.write(log_area_start_addr, slice_subrange(bytes_to_append, max_len_without_wrapping as usize, bytes_to_append.len()), Tracked(perm));
-            }
-        }
-
-        proof {
-            // Proves that the log metadata is unchanged by the tentative append
-            lemma_establish_extract_bytes_equivalence(wrpm_region@.committed(), old_wrpm_region.committed());
-        }
-
-        Ok(old_pending_tail)
-    }
-
-    // The `tentatively_append` method tentatively appends
-    // `bytes_to_append` to the end of the log. It's tentative in
-    // that crashes will undo the appends, and reads aren't
-    // allowed in the tentative part of the log. See `README.md` for
-    // more documentation and examples of its use.
-    //
-    // This method is passed a write-restricted persistent memory
-    // region `wrpm_region`. This restricts how it can write
-    // `wrpm_region`. It's only given permission (in `perm`) to
-    // write if it can prove that any crash after initiating the
-    // write is safe. That is, any such crash must put the memory
-    // in a state that recovers as the current abstract state with
-    // all pending appends dropped.
-    pub exec fn tentatively_append<Perm, PM>(
-        &mut self,
-        wrpm_region: &mut WriteRestrictedPersistentMemoryRegion<Perm, PM>,
-        log_start_addr: u64,
-        log_size: u64,
-        bytes_to_append: &[u8],
-        Ghost(crash_pred): Ghost<spec_fn(Seq<u8>) -> bool>,
-        Tracked(perm): Tracked<&Perm>,
-    ) -> (result: Result<u128, LogErr>)
-        where
-            Perm: CheckPermission<Seq<u8>>,
-            PM: PersistentMemoryRegion,
-        requires
-            old(self).inv(old(wrpm_region)@, log_start_addr as nat, log_size as nat),
-            old(wrpm_region).inv(),
-            log_start_addr as int % const_persistence_chunk_size() == 0,
-            log_size as int % const_persistence_chunk_size() == 0,
-            forall |s| #[trigger] old(wrpm_region)@.can_crash_as(s) ==> crash_pred(s),
-            forall |s| #[trigger] old(wrpm_region)@.can_crash_as(s) ==> 
-                Self::recover(s, log_start_addr as nat, log_size as nat) == Some(old(self)@.drop_pending_appends()),
-            forall |s1: Seq<u8>, s2: Seq<u8>| {
-                &&& s1.len() == s2.len() 
-                &&& #[trigger] crash_pred(s1)
-                &&& states_differ_only_in_log_region(s1, s2, log_start_addr as nat, log_size as nat)
-                &&& Self::recover(s1, log_start_addr as nat, log_size as nat) == Some(old(self)@.drop_pending_appends())
-                &&& Self::recover(s2, log_start_addr as nat, log_size as nat) == Some(old(self)@.drop_pending_appends())
-            } ==> #[trigger] crash_pred(s2),
-            forall |s| crash_pred(s) ==> perm.check_permission(s),
-            no_outstanding_writes_to_metadata(old(wrpm_region)@, log_start_addr as nat),
-        ensures
-            self.inv(wrpm_region@, log_start_addr as nat, log_size as nat),
-            wrpm_region@.len() == old(wrpm_region)@.len(),
-            wrpm_region.constants() == old(wrpm_region).constants(),
-            wrpm_region.inv(),
-            forall |s| #[trigger] wrpm_region@.can_crash_as(s) ==> crash_pred(s),
-            Self::recover(old(wrpm_region)@.committed(), log_start_addr as nat, log_size as nat) 
-                == Self::recover(wrpm_region@.committed(), log_start_addr as nat, log_size as nat),
-            views_differ_only_in_log_region(old(wrpm_region)@, wrpm_region@, 
-                log_start_addr as nat, log_size as nat),
-            Self::can_only_crash_as_state(wrpm_region@, log_start_addr as nat, log_size as nat, self@.drop_pending_appends()),
-            no_outstanding_writes_to_metadata(wrpm_region@, log_start_addr as nat),
-            states_differ_only_in_log_region(old(wrpm_region)@.flush().committed(), wrpm_region@.flush().committed(), log_start_addr as nat, log_size as nat),
-            match result {
-                Ok(offset) => {
-                    let state = old(self)@;
-                    &&& offset == state.head + state.log.len() + state.pending.len()
-                    &&& self@ == old(self)@.tentatively_append(bytes_to_append@)
-                },
-                Err(LogErr::InsufficientSpaceForAppend { available_space }) => {
-                    &&& self@ == old(self)@
-                    &&& wrpm_region@ == old(wrpm_region)@
-                    &&& available_space < bytes_to_append@.len()
-                    &&& {
-                            ||| available_space == self@.capacity - self@.log.len() - self@.pending.len()
-                            ||| available_space == u128::MAX - self@.head - self@.log.len() - self@.pending.len()
-                        }
-                },
-                _ => false
-            },
-    {
-        // One useful invariant implies that
-        // `info.log_plus_pending_length <= info.log_area_len`, so
-        // we know we can safely do the following subtraction
-        // without underflow.
-
-        let info = &self.info;
-        let available_space: u64 = info.log_area_len - info.log_plus_pending_length as u64;
-
-        // Check to make sure we have enough available space, and
-        // return an error otherwise. There are two ways we might
-        // not have available space. The first is that doing the
-        // append would overfill the log area. The second (which
-        // will probably never happen) is that doing this append
-        // and a subsequent commit would make the logical tail
-        // exceed u128::MAX.
-
-        let num_bytes: u64 = bytes_to_append.len() as u64;
-        if num_bytes > available_space {
-            return Err(LogErr::InsufficientSpaceForAppend{ available_space })
-        }
-        if num_bytes as u128 > u128::MAX - info.log_plus_pending_length as u128 - info.head {
-            return Err(LogErr::InsufficientSpaceForAppend{
-                available_space: (u128::MAX - info.log_plus_pending_length as u128 - info.head) as u64
-            })
-        }
-
-        // Create a closure that indicates which bytes in the log region we are allowed to write to.
-        // We'll use this in the same way that subregions do to prove that the append is crash consistent.
-
-        let ghost is_writable_absolute_addr_fn = |addr: int| {
-            &&& log_start_addr + spec_log_area_pos() <= addr < log_start_addr + spec_log_area_pos() + log_size
-            &&& log_area_offset_unreachable_during_recovery(self.info.head_log_area_offset as int,
-                    self.info.log_area_len as int,
-                    self.info.log_length as int,
-                    addr - (log_start_addr + spec_log_area_pos()))
-        };
-
-        // Call `tentatively_append_to_log` to do the real work of this function,
-        // providing it the subregion created above so it doesn't have to think
-        // about anything but the log area and so it doesn't have to reason about
-        // the overall recovery view to perform writes.
-        let ghost old_wrpm_region = wrpm_region@;
-        assert(spec_log_header_area_size() < spec_log_area_pos()) by { reveal(spec_padding_needed); }
-        let result = self.tentatively_append_to_log(wrpm_region, log_start_addr, log_size, bytes_to_append, Ghost(crash_pred), Tracked(perm), Ghost(is_writable_absolute_addr_fn));
-
-        // We now update our `info` field to reflect the new
-        // `log_plus_pending_length` value.
-
-        let num_bytes: u64 = bytes_to_append.len() as u64;
-        self.info.log_plus_pending_length = (self.info.log_plus_pending_length + num_bytes) as u64;
-
-        // We update our `state` field to reflect the tentative append.
-
-        self.state = Ghost(self.state@.tentatively_append(bytes_to_append@));
-
-        result
-    }
-
-    // This local helper method proves that we can read a portion of
-    // the abstract log by reading a continuous range of the log area.
-    // It requires that the position being read from is correct, and
-    // that the read is short enough to not require wrapping around the
-    // end of the log area.
-    proof fn lemma_read_of_continuous_range(
-        &self,
-        pm_region_view: PersistentMemoryRegionView,
-        log_start_addr: nat,
-        log_size: nat,
-        pos: nat,
-        len: nat,
-        addr: nat,
-    )
-        requires
-            len > 0,
-            metadata_consistent_with_info(pm_region_view, log_start_addr, log_size, self.cdb, self.info),
-            info_consistent_with_log_area(pm_region_view, log_start_addr, log_size, self.info, self.state@),
-            log_start_addr + spec_log_area_pos() + self.info.log_area_len <= pm_region_view.len(),
-            log_start_addr + spec_log_area_pos() <= addr < addr + len <= pm_region_view.len(),
-            addr + len <= log_start_addr + log_size,
-            ({
-                let info = self.info;
-                let max_len_without_wrapping = info.log_area_len -
-                    relative_log_pos_to_log_area_offset(pos - info.head,
-                                                        info.head_log_area_offset as int,
-                                                        info.log_area_len as int);
-                &&& pos >= info.head
-                &&& pos + len <= info.head + info.log_length
-                &&& len <= max_len_without_wrapping
-                &&& addr == log_start_addr + spec_log_area_pos() +
-                        relative_log_pos_to_log_area_offset(pos - info.head as int,
-                                                            info.head_log_area_offset as int,
-                                                            info.log_area_len as int)
-                &&& info.log_length < log_size
-            })
-        ensures
-            ({
-                let log = self@;
-                &&& pm_region_view.no_outstanding_writes_in_range(addr as int, (addr + len) as int)
-                &&& extract_bytes(pm_region_view.committed(), addr, len) == 
-                        extract_bytes(log.log, (pos - log.head) as nat, len)
-            })
-    {
-        let info = self.info;
-        let s = self.state@;
-
-        // The key to the proof is that we need to reason about how
-        // addresses in the log area correspond to relative log
-        // positions. This is because the invariant talks about
-        // relative log positions but this lemma is proving things
-        // about addresses in the log area.
-
-        lemma_addresses_in_log_area_correspond_to_relative_log_positions(pm_region_view, log_start_addr, log_size, info);
-        assert(extract_bytes(pm_region_view.committed(), addr, len) =~= extract_bytes(s.log, (pos - s.head) as nat, len));
-    }
-
-    // This lemma, used by `advance_head`, gives a mathematical
-    // proof that one can compute `new_head % log_area_len`
-    // using only linear math operations (`+` and `-`).
-    proof fn lemma_check_fast_way_to_compute_head_mod_log_area_len(
-        info: LogInfo,
-        state: AbstractLogState,
-        new_head: u128,
-    )
-        requires
-            info.head <= new_head,
-            new_head - info.head <= info.log_length as u128,
-            info.log_area_len >= MIN_LOG_AREA_SIZE,
-            info.log_length <= info.log_plus_pending_length <= info.log_area_len,
-            info.head_log_area_offset == info.head as int % info.log_area_len as int,
-        ensures
-            ({
-                let amount_of_advancement: u64 = (new_head - info.head) as u64;
-                new_head as int % info.log_area_len as int ==
-                    if amount_of_advancement < info.log_area_len - info.head_log_area_offset {
-                        amount_of_advancement + info.head_log_area_offset
-                    }
-                    else {
-                        amount_of_advancement - (info.log_area_len - info.head_log_area_offset)
-                    }
-            }),
-    {
-        let amount_of_advancement: u64 = (new_head - info.head) as u64;
-        let new_head_log_area_offset =
-            if amount_of_advancement < info.log_area_len - info.head_log_area_offset {
-                amount_of_advancement + info.head_log_area_offset
-            }
-            else {
-                amount_of_advancement - (info.log_area_len - info.head_log_area_offset)
-            };
-
-        let n = info.log_area_len as int;
-        let advancement = amount_of_advancement as int;
-        let head = info.head as int;
-        let head_mod_n = info.head_log_area_offset as int;
-        let supposed_new_head_mod_n = new_head_log_area_offset as int;
-
-        // First, observe that `advancement` plus `head` is
-        // congruent modulo n to `advancement` plus `head` % n.
-
-        assert((advancement + head) % n == (advancement + head_mod_n) % n) by {
-            assert(head == n * (head / n) + head % n) by {
-                lemma_fundamental_div_mod(head, n);
-            }
-            assert((n * (head / n) + (advancement + head_mod_n)) % n == (advancement + head_mod_n) % n) by {
-                lemma_mod_multiples_vanish(head / n, advancement + head_mod_n, n);
-            }
-        }
-
-        // Next, observe that `advancement` + `head` % n is
-        // congruent modulo n to itself minus n. This is
-        // relevant because there are two cases for computing
-        // `new_head_mod_log_area_offset`. In one case, it's
-        // computed as `advancement` + `head` % n. In the
-        // other case, it's that quantity minus n.
-
-        assert((advancement + head % n) % n == (advancement + head_mod_n - n) % n) by {
-            lemma_mod_sub_multiples_vanish(advancement + head_mod_n, n);
-        }
-
-        // So we know that in either case, `new_head` % n ==
-        // `new_head_mod_log_area_offset` % n.
-
-        assert(new_head as int % n == supposed_new_head_mod_n % n);
-
-        // But what we want to prove is that `new_head` % n ==
-        // `new_head_mod_log_area_offset`. So we need to show
-        // that `new_head_mod_log_area_offset` % n ==
-        // `new_head_mod_log_area_offset`.  We can deduce this
-        // from the fact that 0 <= `new_head_mod_log_area_offset`
-        // < n.
-
-        assert(supposed_new_head_mod_n % n == supposed_new_head_mod_n) by {
-            lemma_small_mod(supposed_new_head_mod_n as nat, n as nat);
-        }
-    }
-
-    // The `advance_head` method advances the head of the log,
-    // thereby making more space for appending but making log
-    // entries before the new head unavailable for reading. Upon
-    // return from this method, the head advancement is durable,
-    // i.e., it will survive crashes. See `README.md` for more
-    // documentation and examples of its use.
-    //
-    // This method is passed a write-restricted persistent memory
-    // region `wrpm_region`. This restricts how it can write
-    // `wrpm_region`. It's only given permission (in `perm`) to
-    // write if it can prove that any crash after initiating the
-    // write is safe. That is, any such crash must put the memory
-    // in a state that recovers as either (1) the current abstract
-    // state with all pending appends dropped, or (2) the state
-    // after advancing the head and then dropping all pending
-    // appends.
-    pub exec fn advance_head<Perm, PM>(
-        &mut self,
-        wrpm_region: &mut WriteRestrictedPersistentMemoryRegion<Perm, PM>,
-        new_head: u128,
-        log_start_addr: u64,
-        log_size: u64,
-        Ghost(crash_pred): Ghost<spec_fn(Seq<u8>) -> bool>,
-        Tracked(perm): Tracked<&Perm>,
-    ) -> (result: Result<(), LogErr>)
-        where
-            Perm: CheckPermission<Seq<u8>>,
-            PM: PersistentMemoryRegion,
-        requires
-            old(self).inv(old(wrpm_region)@, log_start_addr as nat, log_size as nat),
-            old(wrpm_region).inv(),
-            forall |s| #[trigger] old(wrpm_region)@.can_crash_as(s) ==> crash_pred(s),
-            Self::recover(old(wrpm_region)@.committed(), log_start_addr as nat, log_size as nat) == Some(old(self)@.drop_pending_appends()),
-            forall |s| #[trigger] old(wrpm_region)@.can_crash_as(s) ==> 
-                Self::recover(s, log_start_addr as nat, log_size as nat) == Some(old(self)@.drop_pending_appends()),
-            forall |s2: Seq<u8>| {
-                let current_state = old(wrpm_region)@.flush().committed();
-                &&& current_state.len() == s2.len() 
-                &&& states_differ_only_in_log_region(s2, current_state, log_start_addr as nat, log_size as nat)
-                &&& {
-                        ||| Self::recover(s2, log_start_addr as nat, log_size as nat) == Some(old(self)@.drop_pending_appends())
-                        ||| Self::recover(s2, log_start_addr as nat, log_size as nat) == Some(old(self)@.advance_head(new_head as int).drop_pending_appends())
-                    }
-            } ==> perm.check_permission(s2),
-            forall |s1: Seq<u8>, s2: Seq<u8>| {
-                &&& s1.len() == s2.len() 
-                &&& #[trigger] crash_pred(s1)
-                &&& states_differ_only_in_log_region(s1, s2, log_start_addr as nat, log_size as nat)
-                &&& Self::recover(s1, log_start_addr as nat, log_size as nat) == Some(old(self)@.drop_pending_appends())
-                &&& Self::recover(s2, log_start_addr as nat, log_size as nat) == Some(old(self)@.drop_pending_appends())
-            } ==> #[trigger] crash_pred(s2),
-            forall |s| crash_pred(s) ==> perm.check_permission(s),
-            log_start_addr as int % const_persistence_chunk_size() == 0,
-            log_size as int % const_persistence_chunk_size() == 0,
-        ensures
-            self.inv(wrpm_region@, log_start_addr as nat, log_size as nat),
-            wrpm_region@.len() == old(wrpm_region)@.len(),
-            wrpm_region.constants() == old(wrpm_region).constants(),
-            Self::can_only_crash_as_state(wrpm_region@, log_start_addr as nat, log_size as nat, self@.drop_pending_appends()),
-            no_outstanding_writes_to_metadata(wrpm_region@, log_start_addr as nat),
-            match result {
-                Ok(()) => {
-                    &&& old(self)@.head <= new_head <= old(self)@.head + old(self)@.log.len()
-                    &&& self@ == old(self)@.advance_head(new_head as int)
-                },
-                Err(LogErr::CantAdvanceHeadPositionBeforeHead { head }) => {
-                    &&& self@ == old(self)@
-                    &&& head == self@.head
-                    &&& new_head < head
-                },
-                Err(LogErr::CantAdvanceHeadPositionBeyondTail { tail }) => {
-                    &&& self@ == old(self)@
-                    &&& tail == self@.head + self@.log.len()
-                    &&& new_head > tail
-                },
-                _ => false
-            }
-    {
-        // Even if we return an error code, we still have to prove that
-        // upon return the states we can crash into recover into valid
-        // abstract states.
-
-        proof {
-            lemma_invariants_imply_crash_recover_forall(wrpm_region@, log_start_addr as nat, log_size as nat, self.cdb,
-                                                        self.info, self.state@);
-        }
-
-        // Handle error cases due to improper parameters passed to the
-        // function.
-        if new_head < self.info.head {
-            return Err(LogErr::CantAdvanceHeadPositionBeforeHead{ head: self.info.head })
-        }
-        if new_head - self.info.head > self.info.log_length as u128 {
-            return Err(LogErr::CantAdvanceHeadPositionBeyondTail{
-                tail: self.info.head + self.info.log_length as u128
-            })
-        }
-
-        // To compute the new head mod n (where n is the log area
-        // length), take the old head mod n, add the amount by
-        // which the head is advancing, then subtract n if
-        // necessary.
-
-        let amount_of_advancement: u64 = (new_head - self.info.head) as u64;
-        let new_head_log_area_offset =
-            if amount_of_advancement < self.info.log_area_len - self.info.head_log_area_offset {
-                amount_of_advancement + self.info.head_log_area_offset
-            }
-            else {
-                // To compute `self.info.head_log_area_offset` [the old
-                // head] plus `amount_of_advancement` [the amount
-                // by which the head is advancing] minus
-                // `self.info.log_area_len` [the log area length], we
-                // do it in the following order that guarantees no
-                // overflow/underflow.
-                amount_of_advancement - (self.info.log_area_len - self.info.head_log_area_offset)
-            };
-
-        assert(new_head_log_area_offset == new_head as int % self.info.log_area_len as int) by {
-            Self::lemma_check_fast_way_to_compute_head_mod_log_area_len(self.info, self.state@, new_head);
-        }
-
-        // Update `self.self.info` to reflect the change to the head
-        // position. This necessitates updating all the fields
-        // except the log area length.
-
-        let ghost prev_info = self.info;
-        self.info.head = new_head;
-        self.info.head_log_area_offset = new_head_log_area_offset;
-        self.info.log_length = self.info.log_length - amount_of_advancement;
-        self.info.log_plus_pending_length = self.info.log_plus_pending_length - amount_of_advancement;
-
-        // Update the abstract `self.state` to reflect the head update.
-
-        let ghost prev_state = self.state@;
-        self.state = Ghost(self.state@.advance_head(new_head as int));
-
-        // To prove that the log area for log number `which_log` is
-        // compatible with the new `self.infos` and `self.state`, we
-        // need to reason about how addresses in the log area
-        // correspond to relative log positions. That's because the
-        // invariants we know about the log area talk about log
-        // positions relative to the old head, but we want to know
-        // things about log positions relative to the new head. What
-        // connects those together is that they both talk about the
-        // same addresses in the log area.
-
-        proof {
-            lemma_log_area_consistent_with_new_info_and_state_advance_head(wrpm_region@, log_start_addr as nat, log_size as nat, new_head as int,
-                prev_info, self.info, prev_state, self.state@);
-        }
-
-        // Update the inactive metadata on all regions and flush, then
-        // swap the CDB to its opposite. We have to update the metadata
-        // on all regions, even though we're only advancing the head on
-        // one, for the following reason. The only way available to us
-        // to update the active metadata is to flip the CDB, but this
-        // flips which metadata is active on *all* regions. So we have
-        // to update the inactive metadata on all regions.
-
-        self.update_log_metadata(wrpm_region, log_start_addr, log_size, Ghost(prev_info), Ghost(prev_state),
-                                    Ghost(crash_pred), Tracked(perm));
-
-        Ok(())
-    }
-
-    // The `read` method reads part of the log, returning a vector
-    // containing the read bytes. It doesn't guarantee that those
-    // bytes aren't corrupted by persistent memory corruption. See
-    // `README.md` for more documentation and examples of its use.
-    pub exec fn read<Perm, PM>(
-        &self,
-        pm_region: &WriteRestrictedPersistentMemoryRegion<Perm, PM>,
-        log_start_addr: u64,
-        log_size: u64, 
-        pos: u128,
-        len: u64,
-    ) -> (result: Result<(Vec<u8>, Ghost<Seq<int>>), LogErr>)
-        where
-            Perm: CheckPermission<Seq<u8>>,
-            PM: PersistentMemoryRegion,
-        requires
-            self.inv(pm_region@, log_start_addr as nat, log_size as nat),
-            pm_region.inv(),
-            pos + len <= u128::MAX,
-            log_start_addr + spec_log_area_pos() <= pm_region@.len() <= u64::MAX,
-        ensures
-            ({
-                let log = self@;
-                match result {
-                    Ok((bytes, addrs)) => {
-                        let true_bytes = self@.read(pos as int, len as int);
-                        &&& true_bytes == Seq::new(addrs@.len(), |i: int| pm_region@.committed()[addrs@[i] as int])
-                        &&& true_bytes == extract_bytes(self@.log, (pos - self@.head) as nat, len as nat)
-                        &&& pos >= log.head
-                        &&& pos + len <= log.head + log.log.len()
-                        &&& read_correct_modulo_corruption(bytes@, true_bytes, addrs@, pm_region.constants().impervious_to_corruption)
-                        &&& addrs@.len() == len
-                    },
-                    Err(LogErr::CantReadBeforeHead{ head: head_pos }) => {
-                        &&& pos < log.head
-                        &&& head_pos == log.head
-                    },
-                    Err(LogErr::CantReadPastTail{ tail }) => {
-                        &&& pos + len > log.head + log.log.len()
-                        &&& tail == log.head + log.log.len()
-                    },
-                    _ => false,
-                }
-            })
-    {        
-        // Handle error cases due to improper parameters passed to the
-        // function.
-
-        let info = &self.info;
-        if pos < info.head {
-            return Err(LogErr::CantReadBeforeHead{ head: info.head })
-        }
-        if len > info.log_length { // We have to do this check first to avoid underflow in the next comparison
-            return Err(LogErr::CantReadPastTail{ tail: info.head + info.log_length as u128 })
-        }
-        if pos - info.head > (info.log_length - len) as u128 { // we know `info.log_length - len` can't underflow
-            return Err(LogErr::CantReadPastTail{ tail: info.head + info.log_length as u128 })
-        }
-
-        let ghost s = self.state@;
-        // let ghost true_bytes = s.log.subrange(pos - s.head, pos + len - s.head);
-        let ghost true_bytes = extract_bytes(s.log, (pos - s.head) as nat, len as nat);
-
-        if len == 0 {
-            // Case 0: The trivial case where we're being asked to read zero bytes.
-            let ghost addrs = Seq::empty();
-            assert(true_bytes =~= Seq::<u8>::empty());
-            assert(true_bytes == Seq::new(addrs.len(), |i: int| pm_region@.committed()[addrs[i] as int]));
-            assert(maybe_corrupted(Seq::<u8>::empty(), true_bytes, addrs));
-            return Ok((Vec::<u8>::new(), Ghost(addrs)));
-        }
-
-        let log_area_len: u64 = info.log_area_len;
-        let relative_pos: u64 = (pos - info.head) as u64;
-        if relative_pos >= log_area_len - info.head_log_area_offset {
-
-            // Case 1: The position we're being asked to read appears
-            // in the log area before the log head. So the read doesn't
-            // need to wrap.
-            //
-            // We could compute the address to write to with:
-            //
-            // `write_addr = ABSOLUTE_POS_OF_LOG_AREA + pos % info.log_area_len;`
-            //
-            // But we can replace the expensive modulo operation above with two subtraction
-            // operations as follows. This is somewhat subtle, but we have verification backing
-            // us up and proving this optimization correct.
-
-            let addr: u64 = log_start_addr + log_area_pos() + relative_pos - (info.log_area_len - info.head_log_area_offset);
-            proof { self.lemma_read_of_continuous_range(pm_region@, log_start_addr as nat, log_size as nat, pos as nat,
-                                                        len as nat, addr as nat); }
-            let bytes = match pm_region.get_pm_region_ref().read_unaligned(addr, len) {
-                Ok(bytes) => bytes,
-                Err(e) => {
-                    assert(e == PmemError::AccessOutOfRange);
-                    return Err(LogErr::PmemErr{ err: e });
-                }
-            };
-            let ghost addrs = Seq::new(len as nat, |i: int| i + addr);
-            proof {
-                let true_bytes = Seq::new(addrs.len(), |i: int| pm_region@.committed()[addrs[i] as int]);
-                let read_bytes = self@.read(pos as int, len as int);
-                assert(true_bytes =~= read_bytes);
-            }
-            return Ok((bytes, Ghost(addrs)));
-        }
-
-        // The log area wraps past the point we're reading from, so we
-        // need to compute the maximum length we can read without
-        // wrapping to be able to figure out whether we need to wrap.
-
-        let max_len_without_wrapping: u64 = log_area_len - info.head_log_area_offset - relative_pos;
-        assert(max_len_without_wrapping == info.log_area_len -
-                relative_log_pos_to_log_area_offset(pos - info.head,
-                                                    info.head_log_area_offset as int, info.log_area_len as int));
-
-        // Whether we need to wrap or not, we know the address where
-        // our read should start, so we can compute that and put it in
-        // `addr`.
-        //
-        // We could compute the address to write to with:
-        //
-        // `write_addr = ABSOLUTE_POS_OF_LOG_AREA + pos % info.log_area_len;`
-        //
-        // But we can replace the expensive modulo operation above with
-        // one addition operation as follows. This is somewhat subtle,
-        // but we have verification backing us up and proving this
-        // optimization correct.
-
-        let addr: u64 = log_start_addr + log_area_pos() + relative_pos + info.head_log_area_offset;
-        assert(addr == log_start_addr + spec_log_area_pos() +
-                relative_log_pos_to_log_area_offset(pos - info.head,
-                                                    info.head_log_area_offset as int,
-                                                    info.log_area_len as int));
-
-        if len <= max_len_without_wrapping {
-
-            // Case 2: We're reading few enough bytes that we don't have to wrap.
-
-            proof { self.lemma_read_of_continuous_range(pm_region@, log_start_addr as nat, log_size as nat, pos as nat,
-                                                        len as nat, addr as nat); }
-            let bytes = match pm_region.get_pm_region_ref().read_unaligned(addr, len) {
-                Ok(bytes) => bytes,
-                Err(e) => {
-                    assert(e == PmemError::AccessOutOfRange);
-                    return Err(LogErr::PmemErr{ err: e });
-                }
-            };
-            let ghost addrs = Seq::new(len as nat, |i: int| i + addr);
-            proof {
-                let true_bytes = Seq::new(addrs.len(), |i: int| pm_region@.committed()[addrs[i] as int]);
-                let read_bytes = self@.read(pos as int, len as int);
-                assert(true_bytes =~= read_bytes);
-            }
-            return Ok((bytes, Ghost(addrs)));
-        }
-
-        // Case 3: We're reading enough bytes that we have to wrap.
-        // That necessitates doing two contiguous reads, one from the
-        // end of the log area and one from the beginning, and
-        // concatenating the results.
-
-        proof {
-            self.lemma_read_of_continuous_range(pm_region@, log_start_addr as nat, log_size as nat, pos as nat,
-                                                max_len_without_wrapping as nat, addr as nat);
-        }
-
-        let mut part1 = match pm_region.get_pm_region_ref().read_unaligned(addr, max_len_without_wrapping) {
-            Ok(part1) => part1,
-            Err(e) => {
-                assert(e == PmemError::AccessOutOfRange);
-                return Err(LogErr::PmemErr{ err: e });
-            }
-        };
-        let ghost addrs_part1 = Seq::<int>::new(max_len_without_wrapping as nat, |i: int| i + addr);
-        proof {
-            let true_bytes = Seq::new(addrs_part1.len(), |i: int| pm_region@.committed()[addrs_part1[i] as int]);
-            let read_bytes = self@.read(pos as int, max_len_without_wrapping as int);
-            assert(true_bytes =~= read_bytes);
-        }
-
-        proof {
-            self.lemma_read_of_continuous_range(pm_region@, log_start_addr as nat,
-                                                log_size as nat,
-                                                (pos + max_len_without_wrapping) as nat,
-                                                (len - max_len_without_wrapping) as nat,
-                                                (log_start_addr + spec_log_area_pos()) as nat);
-        }
-
-        let mut part2 = match pm_region.get_pm_region_ref().read_unaligned(log_start_addr + log_area_pos(), len - max_len_without_wrapping) {
-            Ok(part2) => part2,
-            Err(e) => {
-                assert(e == PmemError::AccessOutOfRange);
-                return Err(LogErr::PmemErr{ err: e });
-            }
-        };
-        let ghost addrs_part2 = Seq::<int>::new((len - max_len_without_wrapping) as nat, |i: int| i + log_start_addr + spec_log_area_pos());
-
-        // Now, prove that concatenating them produces the correct
-        // bytes to return. The subtle thing in this argument is that
-        // the bytes are only correct modulo corruption. And the
-        // "correct modulo corruption" specification function talks
-        // about the concrete addresses the bytes were read from and
-        // demands that those addresses all be distinct.
-
-        proof {
-            let true_part1 = extract_bytes(s.log, (pos - s.head) as nat, max_len_without_wrapping as nat);
-            let true_part2 = extract_bytes(s.log, (pos + max_len_without_wrapping - s.head) as nat, (len - max_len_without_wrapping) as nat);
-            
-            assert(true_part1 + true_part2 =~= s.log.subrange(pos - s.head, pos + len - s.head));
-
-            let addrs = addrs_part1 + addrs_part2;
-            assert(true_part1 + true_part2 == Seq::new(len as nat, |i: int| pm_region@.committed()[addrs[i]]));
-
-            if !pm_region.constants().impervious_to_corruption {
-                assert(maybe_corrupted(part1@ + part2@, true_part1 + true_part2, addrs));
-                assert(all_elements_unique(addrs_part1 + addrs_part2));
-            }
-        }
-
-        // Append the two byte vectors together and return the result.
-        part1.append(&mut part2);
-        let addrs = Ghost(addrs_part1 + addrs_part2);
-        Ok((part1, addrs))
-    }
-
-    // This local helper method updates the log metadata on
-    // persistent memory to be consistent with `self.info` and
-    // `self.state`. It does so in the following steps: (1) update
-    // the log metadata corresponding to the inactive CDB; (2)
-    // flush; (3) swap the CDB in region #0; (4) flush again.
-    //
-    // The first of these steps only writes to inactive metadata, i.e.,
-    // metadata that's ignored during recovery. So even if a crash
-    // happens during or immediately after this call, recovery will be
-    // unaffected.
-    //
-    // Before calling this function, the caller should make sure that
-    // `self.info` and `self.state` contain the data that the inactive
-    // log metadata should reflect. But, since this function has to
-    // reason about crashes, it also needs to know things about the
-    // *previous* values of `self.info` and `self.state`, since those
-    // are the ones that the active log metadata is consistent with
-    // and will stay consistent with until we write the new CDB. These
-    // previous values are passed as ghost parameters since they're
-    // only needed for proving things.
-    //
-    // The caller of this function is responsible for making sure that
-    // the contents of the log area are compatible with both the old
-    // and the new `info` and `state`. However, the log area contents
-    // only need to be compatible with the new `info` and `state`
-    // after the next flush, since we're going to be doing a flush.
-    // This weaker requirement allows a performance optimization: the
-    // caller doesn't have to flush before calling this function.
-    exec fn update_log_metadata<Perm, PM>(
-        &mut self,
-        wrpm_region: &mut WriteRestrictedPersistentMemoryRegion<Perm, PM>,
-        log_start_addr: u64,
-        log_size: u64,
-        Ghost(prev_info): Ghost<LogInfo>,
-        Ghost(prev_state): Ghost<AbstractLogState>,
-        Ghost(crash_pred): Ghost<spec_fn(Seq<u8>) -> bool>,
-        Tracked(perm): Tracked<&Perm>,
-    )
-        where
-            Perm: CheckPermission<Seq<u8>>,
-            PM: PersistentMemoryRegion
-        requires
-            old(wrpm_region).inv(),
-            log_start_addr as int % const_persistence_chunk_size() == 0,
-            log_size as int % const_persistence_chunk_size() == 0,
-            memory_matches_deserialized_cdb(old(wrpm_region)@, log_start_addr as nat, old(self).cdb),
-            no_outstanding_writes_to_metadata(old(wrpm_region)@, log_start_addr as nat),
-            metadata_consistent_with_info(old(wrpm_region)@, log_start_addr as nat, log_size as nat, old(self).cdb, prev_info),
-            info_consistent_with_log_area(old(wrpm_region)@.flush(), log_start_addr as nat, log_size as nat, old(self).info, old(self).state@),
-            info_consistent_with_log_area(old(wrpm_region)@, log_start_addr as nat, log_size as nat, prev_info, prev_state),
-            old(self).info.log_area_len == prev_info.log_area_len,
-            Self::recover(old(wrpm_region)@.committed(), log_start_addr as nat, log_size as nat) == Some(prev_state.drop_pending_appends()),
-            forall |s| #[trigger] old(wrpm_region)@.can_crash_as(s) ==> 
-                Self::recover(s, log_start_addr as nat, log_size as nat) == Some(prev_state.drop_pending_appends()),
-            forall |s| #[trigger] old(wrpm_region)@.can_crash_as(s) ==> crash_pred(s),
-            forall |s1: Seq<u8>, s2: Seq<u8>| {
-                &&& s1.len() == s2.len() 
-                &&& #[trigger] crash_pred(s1)
-                &&& states_differ_only_in_log_region(s1, s2, log_start_addr as nat, log_size as nat)
-                &&& Self::recover(s1, log_start_addr as nat, log_size as nat) == Some(prev_state.drop_pending_appends())
-                &&& Self::recover(s2, log_start_addr as nat, log_size as nat) == Some(prev_state.drop_pending_appends())
-            } ==> #[trigger] crash_pred(s2),
-            forall |s| crash_pred(s) ==> perm.check_permission(s),
-            forall |s2: Seq<u8>| {
-                let flushed_state = old(wrpm_region)@.flush().committed();
-                &&& flushed_state.len() == s2.len() 
-                &&& states_differ_only_in_log_region(flushed_state, s2, log_start_addr as nat, log_size as nat)
-                &&& {
-                        ||| Self::recover(s2, log_start_addr as nat, log_size as nat) == Some(old(self).state@.drop_pending_appends())
-                        ||| Self::recover(s2, log_start_addr as nat, log_size as nat) == Some(prev_state.drop_pending_appends())
-                }
-            } ==> perm.check_permission(s2),
-
-            metadata_types_set(old(wrpm_region)@.committed(), log_start_addr as nat),
-            log_start_addr < log_start_addr + log_size <= old(wrpm_region)@.len() <= u64::MAX,
-            log_start_addr as int % const_persistence_chunk_size() == 0,
-            // old(self).state@.drop_pending_appends() == prev_state.commit(),
-        ensures
-            self.inv(wrpm_region@, log_start_addr as nat, log_size as nat),
-            wrpm_region.constants() == old(wrpm_region).constants(),
-            wrpm_region@.len() == old(wrpm_region)@.len(),
-            self.state == old(self).state,
-            wrpm_region@.no_outstanding_writes(),
-            Self::recover(wrpm_region@.committed(), log_start_addr as nat, log_size as nat) == Some(self@.drop_pending_appends()),
-    {
-        broadcast use pmcopy_axioms;
-
-        // Set the `unused_metadata_pos` to be the position corresponding to !self.cdb
-        // since we're writing in the inactive part of the metadata.
-
-        let ghost old_wrpm = wrpm_region@;
-        let unused_metadata_pos = get_inactive_log_metadata_pos(self.cdb);
-        assert(unused_metadata_pos == spec_get_active_log_metadata_pos(!self.cdb));
-
-        let ghost inactive_metadata_pos = spec_get_inactive_log_metadata_pos(self.cdb) + log_start_addr;
-        let ghost is_writable_absolute_addr = |addr: int| {
-            // either the address is in the unreachable log area
-            ||| {
-                &&& log_start_addr + spec_log_area_pos() <= addr < log_start_addr + spec_log_area_pos() + log_size
-                &&& log_area_offset_unreachable_during_recovery(prev_info.head_log_area_offset as int,
-                        prev_info.log_area_len as int,
-                        prev_info.log_length as int,
-                        addr - (log_start_addr + spec_log_area_pos()))
-            }
-            // or it's in the inactive metadata
-            ||| inactive_metadata_pos <= addr < inactive_metadata_pos + LogMetadata::spec_size_of() + u64::spec_size_of()
-        };
-
-        assert(Self::recover(wrpm_region@.committed(), log_start_addr as nat, log_size as nat) == Some(prev_state.drop_pending_appends()));
-        assert(spec_log_header_area_size() < spec_log_area_pos()) by (compute);
-
-        self.update_inactive_log_metadata(wrpm_region, log_start_addr, log_size, 
-            Ghost(prev_info), Ghost(prev_state), Ghost(is_writable_absolute_addr), Ghost(crash_pred), Tracked(perm));
-
-        // Prove that after the flush we're about to do, all our
-        // invariants will continue to hold (using the still-unchanged
-        // CDB and the old metadata, infos, and state).
-        // Also prove that after the flush, there is only one possible
-        // crash state.
-        proof {
-            lemma_flushing_metadata_maintains_invariants(wrpm_region@, log_start_addr as nat, log_size as nat, self.cdb, prev_info, prev_state);
-        
-            assert(wrpm_region@.can_crash_as(wrpm_region@.flush().committed()));
-            assert(forall |s| #[trigger] wrpm_region@.flush().can_crash_as(s) ==> s == wrpm_region@.flush().committed()) by {
-                lemma_if_no_outstanding_writes_then_persistent_memory_view_can_only_crash_as_committed(wrpm_region@.flush());
-            }
-        }
-
-        // Next, flush all outstanding writes to memory. This is
-        // necessary so that those writes are ordered before the update
-        // to the CDB.
-        wrpm_region.flush();
-
-        // Next, compute the new encoded CDB to write.
-        let new_cdb = if self.cdb { CDB_FALSE } else { CDB_TRUE };
-        let ghost new_cdb_bytes = new_cdb.spec_to_bytes();
-
-        // Show that after writing and flushing, the CDB will be !self.cdb
-        let ghost pm_region_after_write = wrpm_region@.write(log_start_addr as int, new_cdb_bytes);
-        let ghost flushed_mem_after_write = pm_region_after_write.flush();
-        assert(memory_matches_deserialized_cdb(flushed_mem_after_write, log_start_addr as nat, !self.cdb)) by {
-            let flushed_region = pm_region_after_write.flush();
-            lemma_write_reflected_after_flush_committed(wrpm_region@, log_start_addr as int,
-                                                        new_cdb_bytes);
-        }
-
-        // Show that after writing and flushing, our invariants will
-        // hold for each log if we flip `self.cdb`.
-
-        let ghost pm_region_after_flush = pm_region_after_write.flush();
-        assert ({
-            &&& metadata_consistent_with_info(pm_region_after_flush, log_start_addr as nat, log_size as nat, !self.cdb, self.info)
-            &&& info_consistent_with_log_area(pm_region_after_flush, log_start_addr as nat, log_size as nat, self.info, self.state@)
-            &&& metadata_types_set(pm_region_after_flush.committed(), log_start_addr as nat)
-        }) by {
-            lemma_establish_extract_bytes_equivalence(wrpm_region@.committed(),
-                                                    pm_region_after_flush.committed());
-
-            lemma_metadata_consistent_with_info_after_cdb_update(
-                wrpm_region@,
-                pm_region_after_flush,
-                log_start_addr as nat, 
-                log_size as nat,
-                new_cdb_bytes,
-                !self.cdb,
-                self.info
-            );
-            lemma_metadata_types_set_after_cdb_update(
-                wrpm_region@,
-                pm_region_after_flush,
-                log_start_addr as nat, 
-                log_size as nat,
-                new_cdb_bytes,
-                self.cdb
-            );
-        }
-
-        assert(memory_matches_deserialized_cdb(pm_region_after_flush, log_start_addr as nat, !self.cdb));
-
-        // Show that if we crash after the write and flush, we recover
-        // to an abstract state corresponding to `self.state@` after
-        // dropping pending appends.
-
-        proof {
-            lemma_invariants_imply_crash_recover_forall(pm_region_after_flush, log_start_addr as nat, log_size as nat,
-                                                        !self.cdb, self.info, self.state@);
-        }
-
-        // Show that if we crash after initiating the write of the CDB,
-        // we'll recover to a permissible state. There are two cases:
-        //
-        // If we crash without any updating, then we'll recover to
-        // state `prev_state.drop_pending_appends()` with the current
-        // CDB.
-        //
-        // If we crash after writing, then we'll recover to state
-        // `self.state@.drop_pending_appends()` with the flipped CDB.
-        //
-        // Because we're only writing within the persistence
-        // granularity of the persistent memory, a crash in the middle
-        // will either leave the persistent memory in the pre-state or
-        // the post-state.
-        //
-        // This means we're allowed to do the write because if we
-        // crash, we'll either be in state wrpm_region@.committed() or
-        // pm_region_after_write.flush().committed(). In the former
-        // case, we'll be in state `prev_state.drop_pending_appends()`
-        // and in the latter case, as shown above, we'll be in state
-        // `self.state@.drop_pending_appends()`.
-
-        assert forall |s| pm_region_after_write.can_crash_as(s) implies
-                    #[trigger] perm.check_permission(s) by {
-            lemma_invariants_imply_crash_recover_forall(wrpm_region@, log_start_addr as nat, log_size as nat,
-                                                        self.cdb, prev_info, prev_state);
-            lemma_single_write_crash_effect_on_pm_region_view(wrpm_region@, log_start_addr as int,
-                                                                new_cdb_bytes);
-            if s == wrpm_region@.committed() {
-                // This case is trivial -- we already know that this is a legal crash state
-            } else {
-                assert(pm_region_after_flush.can_crash_as(s));
-            }
-        }
-
-        // Finally, update the CDB, then flush, then flip `self.cdb`.
-        // There's no need to flip `self.cdb` atomically with the write
-        // since the flip of `self.cdb` is happening in local
-        // non-persistent memory so if we crash it'll be lost anyway.
-        wrpm_region.serialize_and_write(log_start_addr, &new_cdb, Tracked(perm));
-        wrpm_region.flush();
-        self.cdb = !self.cdb;
-
-        assert(Self::recover(wrpm_region@.committed(), log_start_addr as nat, log_size as nat) == Some(self@.drop_pending_appends()));
-    }
-
-    // This local helper method updates the inactive log metadata
-    // on persistent memory to be consistent with `self.info` and
-    // `self.state`. It's passed a subregion that gives it permission
-    // to do arbitrary writes to the inactive log metadata portion
-    // of the persistent memory.
-    exec fn update_inactive_log_metadata<Perm, PM>(
-        &self,
-        wrpm_region: &mut WriteRestrictedPersistentMemoryRegion<Perm, PM>,
-        log_start_addr: u64,
-        log_size: u64,
-        Ghost(prev_info): Ghost<LogInfo>,
-        Ghost(prev_state): Ghost<AbstractLogState>,
-        Ghost(is_writable_absolute_addr): Ghost<spec_fn(int) -> bool>,
-        Ghost(crash_pred): Ghost<spec_fn(Seq<u8>) -> bool>,
-        Tracked(perm): Tracked<&Perm>,
-    )
-        where 
-            Perm: CheckPermission<Seq<u8>>,
-            PM: PersistentMemoryRegion,
-        requires 
-            old(wrpm_region).inv(),
-            log_start_addr as int % const_persistence_chunk_size() == 0,
-            log_size as int % const_persistence_chunk_size() == 0,
-            info_consistent_with_log_area(old(wrpm_region)@.flush(), log_start_addr as nat, log_size as nat, self.info, self.state@),
-            info_consistent_with_log_area(old(wrpm_region)@, log_start_addr as nat, log_size as nat, prev_info, prev_state),
-            no_outstanding_writes_to_metadata(old(wrpm_region)@, log_start_addr as nat),
-            metadata_consistent_with_info(old(wrpm_region)@, log_start_addr as nat, log_size as nat, self.cdb, prev_info),
-            memory_matches_deserialized_cdb(old(wrpm_region)@, log_start_addr as nat, self.cdb),
-            metadata_types_set(old(wrpm_region)@.committed(), log_start_addr as nat),
-            log_size == prev_info.log_area_len + spec_log_area_pos(),
-            prev_info.log_area_len == self.info.log_area_len,
-            log_start_addr + spec_log_area_pos() + prev_info.log_area_len <= old(wrpm_region)@.len(),
-            log_start_addr + spec_get_inactive_log_metadata_pos(self.cdb) < log_start_addr + spec_log_area_pos() < old(wrpm_region)@.len() <= u64::MAX,
-            ({
-                let inactive_metadata_pos = spec_get_inactive_log_metadata_pos(self.cdb) + log_start_addr;
-                // the writable closure should allow both inactive metadata and unreachable log bytes to be updated.
-                // we won't update unreachable log bytes in this function, but there may be outstanding writes to them,
-                // so we need to allow for them to differ from the original state in crash states
-                &&& forall |addr: int| #[trigger] is_writable_absolute_addr(addr) <==> {
-                        // either the address is in the unreachable log area
-                        ||| {
-                            &&& log_start_addr + spec_log_area_pos() <= addr < log_start_addr + spec_log_area_pos() + log_size
-                            &&& log_area_offset_unreachable_during_recovery(prev_info.head_log_area_offset as int,
-                                    prev_info.log_area_len as int,
-                                    prev_info.log_length as int,
-                                    addr - (log_start_addr + spec_log_area_pos()))
-                        }
-                        // or it's in the inactive metadata
-                        ||| inactive_metadata_pos <= addr < inactive_metadata_pos + LogMetadata::spec_size_of() + u64::spec_size_of()
-                    }
-            }),
-            log_start_addr < log_start_addr + spec_log_header_area_size() < log_start_addr + spec_log_area_pos() < old(wrpm_region)@.len(),
-
-            forall |s| #[trigger] old(wrpm_region)@.can_crash_as(s) ==> 
-                Self::recover(s, log_start_addr as nat, log_size as nat) == Some(prev_state.drop_pending_appends()),
-            forall |s| #[trigger] old(wrpm_region)@.can_crash_as(s) ==> crash_pred(s),
-            forall |s1: Seq<u8>, s2: Seq<u8>| {
-                &&& s1.len() == s2.len() 
-                &&& #[trigger] crash_pred(s1)
-                &&& states_differ_only_in_log_region(s1, s2, log_start_addr as nat, log_size as nat)
-<<<<<<< HEAD
-                &&& Self::recover(s1, log_start_addr as nat, log_size as nat) == Some(prev_state.drop_pending_appends())
-=======
-                &&& Self::recover(s1, log_start_addr as nat, log_size as nat) == Some(prev_state.drop_pending_appends()) 
->>>>>>> f971df9c
-                &&& Self::recover(s2, log_start_addr as nat, log_size as nat) == Some(prev_state.drop_pending_appends()) // or committed?
-            } ==> #[trigger] crash_pred(s2),
-            forall |s| crash_pred(s) ==> perm.check_permission(s),
-            Self::recover(old(wrpm_region)@.committed(), log_start_addr as nat, log_size as nat) == Some(prev_state.drop_pending_appends())
-        ensures
-            wrpm_region.inv(),
-            wrpm_region@.len() == old(wrpm_region)@.len(),
-            wrpm_region.constants() == old(wrpm_region).constants(),
-            ({
-                let state_after_flush = wrpm_region@.flush().committed();
-                let inactive_metadata_pos = spec_get_inactive_log_metadata_pos(self.cdb) + log_start_addr;
-                let log_metadata_bytes = extract_bytes(state_after_flush, inactive_metadata_pos as nat, LogMetadata::spec_size_of());
-                let log_crc_bytes = extract_bytes(state_after_flush, inactive_metadata_pos as nat + LogMetadata::spec_size_of(), u64::spec_size_of());
-                let log_metadata = LogMetadata::spec_from_bytes(log_metadata_bytes);
-                let log_crc = u64::spec_from_bytes(log_crc_bytes);
-                let new_metadata = LogMetadata {
-                    head: self.info.head,
-                    log_length: self.info.log_length,
-                };
-                let new_crc = new_metadata.spec_crc();
-
-                &&& log_crc == log_metadata.spec_crc()
-                &&& log_metadata.head == self.info.head
-                &&& log_metadata.log_length == self.info.log_length
-
-                &&& log_metadata_bytes == new_metadata.spec_to_bytes()
-                &&& log_crc_bytes == new_crc.spec_to_bytes()
-                &&& inactive_metadata_types_set(state_after_flush, log_start_addr as nat)
-            }),
-            metadata_types_set(wrpm_region@.committed(), log_start_addr as nat),
-            memory_matches_deserialized_cdb(wrpm_region@, log_start_addr as nat, self.cdb),
-            metadata_consistent_with_info(wrpm_region@, log_start_addr as nat, log_size as nat, self.cdb, prev_info),
-            info_consistent_with_log_area(wrpm_region@, log_start_addr as nat, log_size as nat, prev_info, prev_state),
-            info_consistent_with_log_area(wrpm_region@.flush(), log_start_addr as nat, log_size as nat, self.info, self.state@),
-            metadata_consistent_with_info(wrpm_region@.flush(), log_start_addr as nat, log_size as nat, !self.cdb, self.info),
-            forall |s| #[trigger] wrpm_region@.can_crash_as(s) ==> perm.check_permission(s),
-            views_differ_only_in_log_region(old(wrpm_region)@.flush(), wrpm_region@.flush(), log_start_addr as nat, log_size as nat),
-    {
-        // Encode the log metadata as bytes, and compute the CRC of those bytes
-        let info = &self.info;
-        let log_metadata = LogMetadata {
-            head: info.head,
-            log_length: info.log_length
-        };
-        let log_crc = calculate_crc(&log_metadata);
-
-        let inactive_metadata_pos = get_inactive_log_metadata_pos(self.cdb) + log_start_addr;
-
-        proof {
-            broadcast use pmcopy_axioms;
-            lemma_metadata_fits_in_log_header_area();
-
-            let new_pm1 = wrpm_region@.write(inactive_metadata_pos as int, log_metadata.spec_to_bytes());
-            let new_pm2 = new_pm1.write(inactive_metadata_pos + LogMetadata::spec_size_of(), log_crc.spec_to_bytes());
-
-            self.lemma_update_inactive_metadata_and_crc_crash_states_allowed_by_perm(wrpm_region@, new_pm1, new_pm2, log_metadata, inactive_metadata_pos as int,
-                log_crc, inactive_metadata_pos + LogMetadata::spec_size_of(), log_start_addr as nat, log_size as nat, prev_info, prev_state, perm, crash_pred);
-        } 
-
-        // Write the new metadata and CRC
-        wrpm_region.serialize_and_write(inactive_metadata_pos, &log_metadata, Tracked(perm));
-        wrpm_region.serialize_and_write(inactive_metadata_pos + size_of::<LogMetadata>() as u64, &log_crc, Tracked(perm));
-
-        // Prove that after the flush, the log metadata will be reflected in the subregion's
-        // state.
-        proof {
-            // metadata types are set in both the old and new wrpm committed state; we haven't done any flushes,
-            // so the two wrpms have the same committed state
-            assert(metadata_types_set(old(wrpm_region)@.committed(), log_start_addr as nat));
-            assert(old(wrpm_region)@.committed() == wrpm_region@.committed());
-
-            let state_after_flush = wrpm_region@.flush().committed();
-            assert(extract_bytes(state_after_flush, log_start_addr as nat, u64::spec_size_of()) == extract_bytes(old(wrpm_region)@.committed(), log_start_addr as nat, u64::spec_size_of()));
-            assert(extract_bytes(state_after_flush, inactive_metadata_pos as nat, LogMetadata::spec_size_of()) =~= log_metadata.spec_to_bytes());
-            assert(extract_bytes(state_after_flush, inactive_metadata_pos as nat + LogMetadata::spec_size_of(), u64::spec_size_of()) =~= log_crc.spec_to_bytes());
-        }
-    }
-
-    // The `commit` method commits all tentative appends that have been
-    // performed since the last one. See `README.md` for more
-    // documentation and examples of its use.
-    //
-    // This method is passed a write-restricted persistent memory
-    // region `wrpm_region`. This restricts how it can write
-    // `wrpm_region`. It's only given permission (in `perm`) to
-    // write if it can prove that any crash after initiating the
-    // write is safe. That is, any such crash must put the memory
-    // in a state that recovers as either (1) the current abstract
-    // state with all pending appends dropped, or (2) the abstract
-    // state after all pending appends are committed.
-    pub exec fn commit<Perm, PM>(
-        &mut self,
-        wrpm_region: &mut WriteRestrictedPersistentMemoryRegion<Perm, PM>,
-        log_start_addr: u64,
-        log_size: u64,
-        Ghost(crash_pred): Ghost<spec_fn(Seq<u8>) -> bool>,
-        Tracked(perm): Tracked<&Perm>,
-    ) -> (result: Result<(), LogErr>)
-        where
-            Perm: CheckPermission<Seq<u8>>,
-            PM: PersistentMemoryRegion
-        requires
-            old(self).inv(old(wrpm_region)@, log_start_addr as nat, log_size as nat),
-            old(wrpm_region).inv(),
-            log_start_addr as int % const_persistence_chunk_size() == 0,
-            log_size as int % const_persistence_chunk_size() == 0,
-            Self::recover(old(wrpm_region)@.committed(), log_start_addr as nat, log_size as nat) == Some(old(self)@.drop_pending_appends()),
-            forall |s| #[trigger] old(wrpm_region)@.can_crash_as(s) ==> 
-                Self::recover(s, log_start_addr as nat, log_size as nat) == Some(old(self)@.drop_pending_appends()),
-            forall |s| #[trigger] old(wrpm_region)@.can_crash_as(s) ==> crash_pred(s),
-            forall |s2: Seq<u8>| {
-                let flushed_state = old(wrpm_region)@.flush().committed();
-                &&& flushed_state.len() == s2.len() 
-                &&& states_differ_only_in_log_region(flushed_state, s2, log_start_addr as nat, log_size as nat)
-                &&& {
-                        ||| Self::recover(s2, log_start_addr as nat, log_size as nat) == Some(old(self)@.commit())
-                        ||| Self::recover(s2, log_start_addr as nat, log_size as nat) == Some(old(self)@.drop_pending_appends())
-                }
-            } ==> perm.check_permission(s2),
-            forall |s1: Seq<u8>, s2: Seq<u8>| {
-                &&& s1.len() == s2.len() 
-                &&& #[trigger] crash_pred(s1)
-                &&& states_differ_only_in_log_region(s1, s2, log_start_addr as nat, log_size as nat)
-                &&& Self::recover(s1, log_start_addr as nat, log_size as nat) == Some(old(self)@.drop_pending_appends())
-                &&& Self::recover(s2, log_start_addr as nat, log_size as nat) == Some(old(self)@.drop_pending_appends())
-            } ==> #[trigger] crash_pred(s2),
-            forall |s| crash_pred(s) ==> perm.check_permission(s),
-            log_start_addr as int % const_persistence_chunk_size() == 0,
-            log_start_addr < log_start_addr + log_size <= old(wrpm_region)@.len() <= u64::MAX
-        ensures
-            self.inv(wrpm_region@, log_start_addr as nat, log_size as nat),
-            wrpm_region.constants() == old(wrpm_region).constants(),
-            wrpm_region@.len() == old(wrpm_region)@.len(),
-            wrpm_region@.no_outstanding_writes(),
-            Self::can_only_crash_as_state(wrpm_region@, log_start_addr as nat, log_size as nat, self@.drop_pending_appends()),
-            result is Ok,
-            self@ == old(self)@.commit(),
-            Self::recover(wrpm_region@.committed(), log_start_addr as nat, log_size as nat) == Some(self@),
-    {
-        let ghost prev_info = self.info;
-        let ghost prev_state = self.state@;
-
-        self.state = Ghost(self.state@.commit());
-
-        self.info.log_length = self.info.log_plus_pending_length;
-
-        assert(memory_matches_deserialized_cdb(wrpm_region@, log_start_addr as nat, self.cdb));
-        assert(metadata_consistent_with_info(wrpm_region@, log_start_addr as nat, log_size as nat, self.cdb, prev_info));
-        assert(info_consistent_with_log_area(wrpm_region@, log_start_addr as nat, log_size as nat, prev_info, prev_state));
-        assert(self.state@ == prev_state.commit());
-        assert(info_consistent_with_log_area(wrpm_region@.flush(), log_start_addr as nat, log_size as nat, self.info, self.state@));
-
-        // Update the inactive metadata on all regions and flush, then
-        // swap the CDB to its opposite.
-
-        self.update_log_metadata(wrpm_region, log_start_addr, log_size, Ghost(prev_info), Ghost(prev_state), Ghost(crash_pred), Tracked(perm));
-
-        Ok(())
-    }
-
-    // The `get_head_tail_and_capacity` method returns the head,
-    // tail, and capacity of the log. See `README.md` for more
-    // documentation and examples of its use.
-    #[allow(unused_variables)]
-    pub exec fn get_head_tail_and_capacity<Perm, PM>(
-        &self,
-        pm_region: &WriteRestrictedPersistentMemoryRegion<Perm, PM>,
-        log_start_addr: u64,
-        log_size: u64, 
-    ) -> (result: Result<(u128, u128, u64), LogErr>)
-        where
-            Perm: CheckPermission<Seq<u8>>,
-            PM: PersistentMemoryRegion,
-        requires
-            self.inv(pm_region@, log_start_addr as nat, log_size as nat)
-        ensures
-            ({
-                let log = self@;
-                match result {
-                    Ok((result_head, result_tail, result_capacity)) => {
-                        &&& result_head == log.head
-                        &&& result_tail == log.head + log.log.len()
-                        &&& result_capacity == log.capacity
-                        &&& result_capacity >= result_tail - result_head
-                        &&& result_capacity <= pm_region@.len()
-                    },
-                    _ => false
-                }
-            })
-    {
-        // We cache information in `self.info` that lets us easily
-        // compute the return values.
-
-        let info = &self.info;
-        Ok((info.head, info.head + info.log_length as u128, info.log_area_len))
-    }
-
-    // This function aborts a transaction by removing all pending appends.
-    // It also flushes the PM device in order to ensure that the bytes beyond the 
-    // end of the log are writable the next time we want to append.
-    pub exec fn abort_pending_appends<Perm, PM>(
-        &mut self,
-        pm_region: &mut WriteRestrictedPersistentMemoryRegion<Perm, PM>,
-        log_start_addr: u64,
-        log_size: u64, 
-    ) 
-        where
-            Perm: CheckPermission<Seq<u8>>,
-            PM: PersistentMemoryRegion,
-        requires 
-            old(self).inv(old(pm_region)@, log_start_addr as nat, log_size as nat),
-            old(pm_region).inv(),
-            log_start_addr as int % const_persistence_chunk_size() == 0,
-            no_outstanding_writes_to_metadata(old(pm_region)@, log_start_addr as nat),
-        ensures
-            self.inv(pm_region@, log_start_addr as nat, log_size as nat),
-            Self::recover(pm_region@.committed(), log_start_addr as nat, log_size as nat) 
-                == Some(self@.drop_pending_appends()),
-            pm_region.inv(),
-            pm_region@.no_outstanding_writes(),
-            pm_region@.len() == old(pm_region)@.len(),
-            pm_region.constants() == old(pm_region).constants(),
-            self@.pending == Seq::<u8>::empty(),
-            self@.log == old(self)@.log,
-            self@.head == old(self)@.head,
-            self@.capacity == old(self)@.capacity,
-            forall |s| #[trigger] pm_region@.can_crash_as(s) ==>
-                Self::recover(s, log_start_addr as nat, log_size as nat) == Some(self@),
-            pm_region@ == old(pm_region)@.flush(),
-    {
-        // remove pending bytes from the log length in the concrete state
-        self.info.log_plus_pending_length = self.info.log_length;
-        assert(self.state@.log == self.state@.drop_pending_appends().log);
-
-        // and remove them from the abstract state as well
-        self.state = Ghost(self.state@.drop_pending_appends());
-
-        // We have to flush before we return in order to maintain the invariant that each 
-        // byte has at most one outstanding write at a time. Otherwise, the next time we try to append, 
-        // there will already be outstanding writes where we want to write.
-        // TODO: could we somehow just drop these outstanding writes, rather than flushing them,
-        // since we know they don't matter? This would also benefit from a more relaxed write model
-        pm_region.flush();
-
-        proof {
-            broadcast use pmcopy_axioms;
-
-            lemma_establish_extract_bytes_equivalence(old(pm_region)@.committed(), pm_region@.committed());
-            lemma_wherever_no_outstanding_writes_persistent_memory_view_can_only_crash_as_committed(pm_region@);
-
-            assert forall |s| #[trigger] pm_region@.can_crash_as(s) implies {
-                UntrustedLogImpl::recover(s, log_start_addr as nat, log_size as nat) == Some(self.state@)
-            } by {
-                let recovery_state = UntrustedLogImpl::recover(s, log_start_addr as nat, log_size as nat);
-                let regular_state = UntrustedLogImpl::recover(pm_region@.committed(), log_start_addr as nat, log_size as nat);
-                assert(pm_region@.no_outstanding_writes());
-                assert(s == pm_region@.committed());
-                assert(regular_state.unwrap() == self.state@.drop_pending_appends());
-            }
-
-            assert(self@ == self@.drop_pending_appends());
-            assert(pm_region@.can_crash_as(pm_region@.committed()));
-        }  
-    }
-}
-    
-}
+use builtin::*;
+use builtin_macros::*;
+use vstd::prelude::*;
+use vstd::slice::*;
+use vstd::arithmetic::{mul::*, div_mod::*};
+
+use crate::kv::durable::inv_v::*;
+use crate::kv::kvimpl_t::KvError;
+use crate::kv::layout_v::*;
+use crate::pmem::{pmemspec_t::*, pmcopy_t::*, pmemutil_v::*, wrpm_t::*, subregion_v::*, traits_t::{size_of, PmSized, ConstPmSized, UnsafeSpecPmSized, PmSafe}};
+use crate::log2::{append_v::*, layout_v::*, start_v::*, inv_v::*};
+use crate::pmem::wrpm_t::WriteRestrictedPersistentMemoryRegion;
+use crate::util_v::*;
+
+verus! {
+// An `AbstractLogState` is an abstraction of a single log. Its
+// fields are:
+//
+// `head` -- the logical position of the first accessible byte
+// in the log
+//
+// `log` -- the accessible bytes in the log, logically starting
+// at position `head`
+//
+// `pending` -- the bytes tentatively appended past the end of the
+// log, which will not become part of the log unless committed
+// and which will be discarded on a crash
+//
+// `capacity` -- the maximum length of the `log` field
+#[verifier::ext_equal]
+pub struct AbstractLogState {
+    pub head: int,
+    pub log: Seq<u8>,
+    pub pending: Seq<u8>,
+    pub capacity: int,
+}
+
+impl AbstractLogState {
+
+    // This is the specification for the initial state of an
+    // abstract log.
+    pub open spec fn initialize(capacity: int) -> Self {
+        Self {
+            head: 0int,
+            log: Seq::<u8>::empty(),
+            pending: Seq::<u8>::empty(),
+            capacity: capacity
+        }
+    }
+
+    // This is the specification for what it means to tentatively
+    // append to a log. It appends the given bytes to the
+    // `pending` field.
+    pub open spec fn tentatively_append(self, bytes: Seq<u8>) -> Self {
+        Self { pending: self.pending + bytes, ..self }
+    }
+
+    // This is the specification for what it means to commit a
+    // log.  It adds all pending bytes to the log and clears the
+    // pending bytes.
+    pub open spec fn commit(self) -> Self {
+        Self { log: self.log + self.pending, pending: Seq::<u8>::empty(), ..self }
+    }
+
+    // This is the specification for what it means to advance the
+    // head to a given new value `new_value`.
+    pub open spec fn advance_head(self, new_head: int) -> Self
+    {
+        let new_log = self.log.subrange(new_head - self.head, self.log.len() as int);
+        Self { head: new_head, log: new_log, ..self }
+    }
+
+    // This is the specification for what it means to read `len`
+    // bytes from a certain virtual position `pos` in the abstract
+    // log.
+    pub open spec fn read(self, pos: int, len: int) -> Seq<u8>
+    {
+        self.log.subrange(pos - self.head, pos - self.head + len)
+    }
+
+    // This is the specification for what it means to drop pending
+    // appends. (This isn't a user-invokable operation; it's what
+    // happens on a crash.)
+    pub open spec fn drop_pending_appends(self) -> Self
+    {
+        Self { pending: Seq::<u8>::empty(), ..self }
+    }
+}
+
+// This is the specification that `LogImpl` (TODO UPDATE) provides for data
+// bytes it reads. It says that those bytes are correct unless
+// there was corruption on the persistent memory between the last
+// write and this read.
+pub open spec fn read_correct_modulo_corruption(bytes: Seq<u8>, true_bytes: Seq<u8>,
+    addrs: Seq<int>, impervious_to_corruption: bool) -> bool
+{
+    &&& all_elements_unique(addrs)
+    &&& if impervious_to_corruption {
+            // If the region is impervious to corruption, the bytes read
+            // must match the true bytes, i.e., the bytes last written.
+            bytes == true_bytes
+        }
+        else {
+            // Otherwise, there must exist a sequence of distinct
+            // addresses `addrs` such that the nth byte of `bytes` is
+            // a possibly corrupted version of the nth byte of
+            // `true_bytes` read from the nth address in `addrs`.  We
+            // don't require the sequence of addresses to be
+            // contiguous because the data might not be contiguous on
+            // disk (e.g., if it wrapped around the log area).
+            maybe_corrupted(bytes, true_bytes, addrs)
+        }
+}
+
+
+// This enumeration represents the various errors that can be
+// returned from log operations. They're self-explanatory.
+#[derive(Debug)]
+pub enum LogErr {
+    InsufficientSpaceForSetup { required_space: u64 },
+    StartFailedDueToLogIDMismatch { log_id_expected: u128, log_id_read: u128 },
+    StartFailedDueToRegionSizeMismatch { region_size_expected: u64, region_size_read: u64 },
+    StartFailedDueToProgramVersionNumberUnsupported { version_number: u64, max_supported: u64 },
+    StartFailedDueToInvalidMemoryContents,
+    CRCMismatch,
+    InsufficientSpaceForAppend { available_space: u64 },
+    CantReadBeforeHead { head: u128 },
+    CantReadPastTail { tail: u128 },
+    CantAdvanceHeadPositionBeforeHead { head: u128 },
+    CantAdvanceHeadPositionBeyondTail { tail: u128 },
+    PmemErr { err: PmemError } 
+}
+
+// This structure, `LogInfo`, is used by `UntrustedLogImpl`
+// to store information about a single log. Its fields are:
+//
+// `log_area_len` -- how many bytes are in the log area on
+//     persistent memory
+//
+// `head` -- the logical position of the log's head
+//
+// `head_log_area_offset` -- the offset into the log area
+//     holding the byte at the head position. This is
+//     always equal to `head % log_area_len`, and is
+//     cached in this variable to avoid expensive modulo
+//     operations.
+//
+// `log_length` -- the number of bytes in the log beyond the head
+//
+// `log_plus_pending_length` -- the number of bytes in the log and
+//     the pending appends to the log combined
+pub struct LogInfo {
+    pub log_area_len: u64,
+    pub head: u128,
+    pub head_log_area_offset: u64,
+    pub log_length: u64,
+    pub log_plus_pending_length: u64,
+}
+
+impl LogInfo {
+    pub open spec fn tentatively_append(self, num_bytes: u64) -> Self
+    {
+        Self{ log_plus_pending_length: (self.log_plus_pending_length + num_bytes) as u64, ..self }
+    }
+}
+
+pub struct UntrustedLogImpl {
+    cdb: bool,
+    info: LogInfo,
+    state: Ghost<AbstractLogState>
+}
+
+impl UntrustedLogImpl {
+    pub closed spec fn spec_cdb(self) -> bool 
+    {
+        self.cdb
+    }
+
+    pub closed spec fn spec_info(self) -> LogInfo 
+    {
+        self.info
+    }
+
+    pub open spec fn recover(mem: Seq<u8>, log_start_addr: nat, log_size: nat) -> Option<AbstractLogState> 
+    {
+        if !metadata_types_set(mem, log_start_addr) {
+            None
+        } else {
+            recover_state(mem, log_start_addr, log_size)
+        }
+    }
+
+    pub exec fn get_pending_len<Perm, PM>(&self, wrpm: &WriteRestrictedPersistentMemoryRegion<Perm, PM>, overall_metadata: &OverallMetadata) -> (out: u64)
+        where 
+            Perm: CheckPermission<Seq<u8>>,
+            PM: PersistentMemoryRegion,
+        requires 
+            self.inv(wrpm@, overall_metadata.log_area_addr as nat, overall_metadata.log_area_size as nat)
+        ensures 
+            out == self.spec_info().log_plus_pending_length - self.spec_info().log_length,
+            out == self@.pending.len(),
+    {
+        self.info.log_plus_pending_length - self.info.log_length
+    }
+
+    // This specification function indicates whether a given view of
+    // memory can only crash in a way that, after recovery, leads to a
+    // certain abstract state.
+    pub open spec fn can_only_crash_as_state(
+        pm_region_view: PersistentMemoryRegionView,
+        log_start_addr: nat, 
+        log_size: nat,
+        state: AbstractLogState,
+    ) -> bool
+    {
+        forall |s| #[trigger] pm_region_view.can_crash_as(s) ==>
+            UntrustedLogImpl::recover(s, log_start_addr, log_size) == Some(state)
+    }
+
+    // This function specifies how to view the in-memory state of
+    // `self` as an abstract log state.
+    pub closed spec fn view(&self) -> AbstractLogState
+    {
+        self.state@
+    }
+
+    pub closed spec fn inv(self, pm: PersistentMemoryRegionView, log_start_addr: nat, log_size: nat) -> bool
+    {
+        &&& self@.capacity >= self@.log.len()
+        &&& self@.capacity == log_size - spec_log_area_pos()
+        &&& no_outstanding_writes_to_metadata(pm, log_start_addr)
+        &&& memory_matches_deserialized_cdb(pm, log_start_addr, self.cdb)
+        &&& self.info.log_area_len + spec_log_area_pos() == log_size
+        &&& log_start_addr + spec_log_area_pos() <= log_start_addr + log_size <= pm.len() <= u64::MAX
+        &&& metadata_consistent_with_info(pm, log_start_addr, log_size, self.cdb, self.info)
+        &&& info_consistent_with_log_area(pm, log_start_addr, log_size, self.info, self.state@)
+        &&& Self::can_only_crash_as_state(pm, log_start_addr, log_size, self.state@.drop_pending_appends())
+        &&& metadata_types_set(pm.committed(), log_start_addr)
+        &&& self.info.log_plus_pending_length >= self.info.log_length
+        &&& self.info.log_plus_pending_length - self.info.log_length == self.state@.pending.len()
+    }
+
+    pub proof fn lemma_same_log_view_preserves_invariant<Perm, PM>(
+        self,
+        wrpm1: WriteRestrictedPersistentMemoryRegion<Perm, PM>,
+        wrpm2: WriteRestrictedPersistentMemoryRegion<Perm, PM>,
+        log_start_addr: nat,
+        log_size: nat,
+        region_size: nat,
+    )
+        where 
+            Perm: CheckPermission<Seq<u8>>,
+            PM: PersistentMemoryRegion,
+        requires 
+            wrpm1@.len() == region_size,
+            wrpm1@.len() == wrpm2@.len(),
+            wrpm1.inv(),
+            wrpm2.inv(),
+            self.inv(wrpm1@, log_start_addr, log_size),
+            get_subregion_view(wrpm1@, log_start_addr, log_size) == 
+                get_subregion_view(wrpm2@, log_start_addr, log_size),
+            0 <= log_start_addr < log_start_addr + log_size < region_size,
+            0 < spec_log_header_area_size() <= spec_log_area_pos() < log_size,
+        ensures 
+            self.inv(wrpm2@, log_start_addr, log_size)
+    {
+        Self::lemma_bytes_match_in_equal_subregions(wrpm1@, wrpm2@, log_start_addr, log_size);
+        Self::lemma_crash_state_with_matching_log_region_exists(wrpm1@, wrpm2@, log_start_addr, log_size);
+        Self::lemma_crash_state_with_matching_log_region_exists(wrpm2@, wrpm1@, log_start_addr, log_size);
+        Self::lemma_metadata_types_set_when_views_match_in_log_region(wrpm1@, wrpm2@, log_start_addr, log_size);
+        self.lemma_memory_consistent_with_matching_log_region(wrpm1@, wrpm2@, log_start_addr, log_size);
+        self.lemma_pm_view_can_only_crash_as_same_log_state_as_matching_view(wrpm1@, wrpm2@, log_start_addr, log_size);
+    }
+
+    proof fn lemma_memory_consistent_with_matching_log_region(
+        self,
+        v1: PersistentMemoryRegionView,
+        v2: PersistentMemoryRegionView,
+        log_start_addr: nat,
+        log_size: nat,
+    )
+        requires 
+            0 <= log_start_addr < log_start_addr + log_size < v1.len(),
+            0 < spec_log_header_area_size() <= spec_log_area_pos() < log_size,
+            v1.len() == v2.len(),
+            get_subregion_view(v1, log_start_addr, log_size) == 
+                get_subregion_view(v2, log_start_addr, log_size),
+            memory_matches_deserialized_cdb(v1, log_start_addr, self.cdb),
+            metadata_consistent_with_info(v1, log_start_addr, log_size, self.cdb, self.info)
+        ensures 
+            memory_matches_deserialized_cdb(v2, log_start_addr, self.cdb),
+            metadata_consistent_with_info(v2, log_start_addr, log_size, self.cdb, self.info)
+    {
+        lemma_establish_extract_bytes_equivalence(v1.committed(), v2.committed());
+        Self::lemma_bytes_match_in_equal_subregions(v1, v2, log_start_addr, log_size);
+    }
+
+    proof fn lemma_pm_view_can_only_crash_as_same_log_state_as_matching_view(
+        self,
+        v1: PersistentMemoryRegionView,
+        v2: PersistentMemoryRegionView,
+        log_start_addr: nat,
+        log_size: nat,
+    )
+        requires 
+            Self::can_only_crash_as_state(v1, log_start_addr, log_size, self.state@.drop_pending_appends()),
+            0 <= log_start_addr < log_start_addr + log_size < v1.len(),
+            v1.len() == v2.len(),
+            get_subregion_view(v1, log_start_addr, log_size) == 
+                get_subregion_view(v2, log_start_addr, log_size),
+            0 < spec_log_header_area_size() <= spec_log_area_pos() < log_size,
+        ensures 
+            Self::can_only_crash_as_state(v2, log_start_addr, log_size, self.state@.drop_pending_appends())
+    {
+        let views_must_match_at_addr = |addr: int| log_start_addr <= addr < log_start_addr + log_size;
+        Self::lemma_bytes_match_in_equal_subregions(v1, v2, log_start_addr, log_size);
+        
+        assert forall |s2| #[trigger] v2.can_crash_as(s2) implies 
+            Self::recover(s2, log_start_addr, log_size) == Some(self.state@.drop_pending_appends()) 
+        by {
+            let s1 = lemma_get_crash_state_given_one_for_other_view_same_at_certain_addresses(
+                v2, v1, s2, views_must_match_at_addr);
+            assert forall |addr: int| log_start_addr <= addr < log_start_addr + log_size implies s1[addr] == s2[addr] by {
+                assert(views_must_match_at_addr(addr));
+            }
+            assert(extract_bytes(s1, log_start_addr, log_size) == extract_bytes(s2, log_start_addr, log_size));
+            Self::lemma_same_log_bytes_recover_to_same_state(s1, s2, log_start_addr, log_size);
+        }
+    }
+
+    pub proof fn lemma_same_log_bytes_recover_to_same_state(
+        s1: Seq<u8>,
+        s2: Seq<u8>,
+        log_start_addr: nat,
+        log_size: nat,
+    )
+        requires 
+            0 <= log_start_addr < log_start_addr + log_size < s1.len(),
+            s1.len() == s2.len(),
+            0 < spec_log_header_area_size() <= spec_log_area_pos() < log_size,
+            extract_bytes(s1, log_start_addr, log_size) == extract_bytes(s2, log_start_addr, log_size),
+        ensures 
+            Self::recover(s1, log_start_addr, log_size) == Self::recover(s2, log_start_addr, log_size)
+    {
+        lemma_establish_extract_bytes_equivalence(s1, s2);
+        lemma_subrange_of_extract_bytes_equal(s1, log_start_addr, log_start_addr, log_size, u64::spec_size_of());
+        let cdb = spec_check_log_cdb(s1, log_start_addr);
+        if let Some(cdb) = cdb {
+            let metadata_pos = spec_get_active_log_metadata_pos(cdb) + log_start_addr;
+            lemma_subrange_of_extract_bytes_equal(s1, log_start_addr, metadata_pos, log_size, LogMetadata::spec_size_of() + u64::spec_size_of());
+            lemma_active_metadata_bytes_equal_implies_metadata_types_set(s1, s2, log_start_addr, cdb);
+            if metadata_types_set(s1, log_start_addr) {
+                let crc_pos = spec_get_active_log_crc_pos(cdb) + log_start_addr;
+                lemma_subrange_of_extract_bytes_equal(s1, log_start_addr, crc_pos, log_size, u64::spec_size_of());
+                lemma_subrange_of_extract_bytes_equal(s1, log_start_addr, metadata_pos, log_size, LogMetadata::spec_size_of());
+                lemma_subrange_of_extract_bytes_equal(s1, log_start_addr, log_start_addr + spec_log_area_pos(), 
+                    log_size, (log_size - spec_log_area_pos()) as nat);
+            }
+        }
+    }
+
+    pub proof fn lemma_crash_state_with_matching_log_region_exists(
+        v1: PersistentMemoryRegionView,
+        v2: PersistentMemoryRegionView,
+        log_start_addr: nat,
+        log_size: nat,
+    )
+        requires 
+            0 <= log_start_addr < log_start_addr + log_size < v1.len(),
+            0 < spec_log_header_area_size() <= spec_log_area_pos() < log_size,
+            v1.len() == v2.len(),
+            get_subregion_view(v1, log_start_addr, log_size) == 
+                get_subregion_view(v2, log_start_addr, log_size),
+        ensures 
+            forall |s1| #[trigger] v1.can_crash_as(s1) ==> exists |s2| {
+                &&& #[trigger] v2.can_crash_as(s2)
+                &&& extract_bytes(s1, log_start_addr, log_size) == 
+                        extract_bytes(s2, log_start_addr, log_size)
+            }
+    {
+        let views_must_match_at_addr = |addr: int| log_start_addr <= addr < log_start_addr + log_size;
+        assert forall |s1| #[trigger] v1.can_crash_as(s1) implies {
+            exists |s2| {
+                &&& #[trigger] v2.can_crash_as(s2) 
+                &&& extract_bytes(s1, log_start_addr, log_size) == 
+                        extract_bytes(s2, log_start_addr, log_size)
+            }
+        } by {
+            Self::lemma_bytes_match_in_equal_subregions(v1, v2, log_start_addr, log_size);
+            let s2 = lemma_get_crash_state_given_one_for_other_view_same_at_certain_addresses(
+                v1, v2, s1, views_must_match_at_addr);
+            assert(v2.can_crash_as(s2));
+            lemma_establish_extract_bytes_equivalence(s1, s2);  
+            assert(forall |addr: int| views_must_match_at_addr(addr) ==> s1[addr] == s2[addr]);
+            assert(extract_bytes(s1, log_start_addr, log_size) =~= 
+                extract_bytes(s2, log_start_addr, log_size));         
+        }
+    }
+
+    pub proof fn lemma_bytes_match_in_equal_subregions(
+        v1: PersistentMemoryRegionView,
+        v2: PersistentMemoryRegionView,
+        start: nat,
+        len: nat,
+    )
+        requires 
+            v1.len() == v2.len(),
+            v1.len() >= start + len,
+            get_subregion_view(v1, start, len) == 
+                get_subregion_view(v2, start, len),
+        ensures 
+            forall |addr: int| start <= addr < start + len ==> v1.state[addr] == v2.state[addr]
+    {
+        assert forall |addr: int| start <= addr < start + len implies v1.state[addr] == v2.state[addr] by {
+            let subregion1 = get_subregion_view(v1, start, len);
+            let subregion2 = get_subregion_view(v2, start, len);
+            assert(subregion1.state[addr - start] == subregion2.state[addr - start]);
+        }
+    }
+
+    pub proof fn lemma_metadata_types_set_when_views_match_in_log_region(
+        v1: PersistentMemoryRegionView,
+        v2: PersistentMemoryRegionView,
+        log_start_addr: nat,
+        log_size: nat,
+    )
+        requires
+            metadata_types_set(v1.committed(), log_start_addr),
+            ({
+                let v1_subregion = get_subregion_view(v1, log_start_addr, log_size);
+                let v2_subregion = get_subregion_view(v2, log_start_addr, log_size);
+                forall |addr: int| 0 <= addr < v1_subregion.len() ==> 
+                    #[trigger] v1.state[addr + log_start_addr] == v2.state[addr + log_start_addr] 
+            }),
+            forall |addr: int| log_start_addr <= addr < log_start_addr + log_size ==> v1.state[addr] == v2.state[addr],
+            0 <= log_start_addr < log_start_addr + log_size < v1.len(),
+            0 < spec_log_header_area_size() <= spec_log_area_pos() < log_size,
+            v1.len() == v2.len(),
+            spec_check_log_cdb(v1.committed(), log_start_addr) is Some,
+        ensures 
+            metadata_types_set(v2.committed(), log_start_addr),
+    {
+            broadcast use pmcopy_axioms;
+            let v1_subregion = get_subregion_view(v1, log_start_addr, log_size);
+            let v2_subregion = get_subregion_view(v2, log_start_addr, log_size);
+            lemma_establish_extract_bytes_equivalence(v1.committed(), v2.committed());
+
+            assert forall |addr: int| 0 <= addr < v1_subregion.len() implies 
+                #[trigger] v1.state[addr + log_start_addr].state_at_last_flush == v1.state[addr + log_start_addr].state_at_last_flush
+            by {
+                assert(v1_subregion.state[addr].state_at_last_flush == v2_subregion.state[addr].state_at_last_flush);
+                assert(v1_subregion.state[addr].state_at_last_flush == v1.state[addr + log_start_addr].state_at_last_flush);
+                assert(v2_subregion.state[addr].state_at_last_flush == v2.state[addr + log_start_addr].state_at_last_flush);
+            }
+
+            lemma_subrange_of_extract_bytes_equal(v1.committed(), log_start_addr, log_start_addr, log_size, u64::spec_size_of());
+            let cdb1 = spec_check_log_cdb(v1.committed(), log_start_addr).unwrap();
+            let metadata_pos = spec_get_active_log_metadata_pos(cdb1) + log_start_addr;
+            lemma_subrange_of_extract_bytes_equal(v1.committed(), log_start_addr, metadata_pos, log_size, LogMetadata::spec_size_of() + u64::spec_size_of());
+            assert(extract_bytes(v1.committed(), metadata_pos, LogMetadata::spec_size_of() + u64::spec_size_of()) ==
+                extract_bytes(v2.committed(), metadata_pos, LogMetadata::spec_size_of() + u64::spec_size_of()));
+            assert(active_metadata_bytes_are_equal(v1.committed(), v2.committed(), log_start_addr));
+            lemma_active_metadata_bytes_equal_implies_metadata_types_set(v1.committed(), v2.committed(), log_start_addr, cdb1);
+    }
+
+    pub proof fn lemma_same_bytes_preserve_log_invariant<Perm, PM>(
+        self,
+        wrpm1: WriteRestrictedPersistentMemoryRegion<Perm, PM>,
+        wrpm2: WriteRestrictedPersistentMemoryRegion<Perm, PM>,
+        log_start_addr: nat,
+        log_size: nat,
+        region_size: nat,
+    )
+        where 
+            Perm: CheckPermission<Seq<u8>>,
+            PM: PersistentMemoryRegion,
+        requires 
+            wrpm1@.len() == region_size,
+            wrpm1@.len() == wrpm2@.len(),
+            wrpm1.inv(),
+            wrpm2.inv(),
+            self.inv(wrpm1@, log_start_addr, log_size),
+            wrpm1@.no_outstanding_writes(),
+            wrpm2@.no_outstanding_writes(),
+            self@ == self@.drop_pending_appends(),
+            extract_bytes(wrpm1@.committed(), log_start_addr, log_size) == 
+                extract_bytes(wrpm2@.committed(), log_start_addr, log_size),
+            0 <= log_start_addr < log_start_addr + log_size < region_size,
+            0 < spec_log_header_area_size() <= spec_log_area_pos() < log_size,
+
+        ensures 
+            self.inv(wrpm2@, log_start_addr, log_size)
+    {
+        broadcast use pmcopy_axioms;
+
+        let mem1 = wrpm1@.committed();
+        let mem2 = wrpm2@.committed();
+        lemma_establish_extract_bytes_equivalence(mem1, mem2);
+
+        lemma_same_log_bytes_recover_to_same_state(mem1, mem2, log_start_addr, log_size, region_size);
+
+        lemma_subrange_of_extract_bytes_equal(mem1, log_start_addr, log_start_addr, log_size, u64::spec_size_of());
+        let cdb1 = spec_check_log_cdb(mem1, log_start_addr);
+        if let Some(cdb1) = cdb1 {
+            let metadata_pos = spec_get_active_log_metadata_pos(cdb1); 
+            let crc_pos = metadata_pos + LogMetadata::spec_size_of();
+            // Proves that metadata, CRC, and log area are the same
+            lemma_subrange_of_extract_bytes_equal(mem1, log_start_addr, log_start_addr + metadata_pos, log_size, LogMetadata::spec_size_of());
+            lemma_subrange_of_extract_bytes_equal(mem1, log_start_addr, log_start_addr + crc_pos, log_size, u64::spec_size_of());
+            lemma_subrange_of_extract_bytes_equal(mem1, log_start_addr, log_start_addr + spec_log_area_pos(), log_size, (log_size - spec_log_area_pos()) as nat);
+        }
+        // else, notj are none.
+
+        lemma_wherever_no_outstanding_writes_persistent_memory_view_can_only_crash_as_committed(wrpm2@);
+
+        assert(forall |s| wrpm2@.can_crash_as(s) ==> s == wrpm2@.committed());
+        
+        let recover1 = UntrustedLogImpl::recover(wrpm1@.committed(), log_start_addr, log_size).unwrap();
+        let recover2 = UntrustedLogImpl::recover(wrpm2@.committed(), log_start_addr, log_size).unwrap();
+        assert(recover1 == recover2);
+        assert(recover1.log == self.state@.drop_pending_appends().log);
+        assert(recover1.log == recover2.log);
+
+        assert(Self::can_only_crash_as_state(wrpm2@, log_start_addr, log_size, self.state@.drop_pending_appends()));
+        
+        assert(forall |pos_relative_to_head: int| {
+            let log_area_offset =
+                #[trigger] relative_log_pos_to_log_area_offset(pos_relative_to_head,
+                                                                self.info.head_log_area_offset as int,
+                                                                self.info.log_area_len as int);
+            let absolute_addr = log_start_addr + spec_log_area_pos() + log_area_offset;
+            let pmb = wrpm1@.state[absolute_addr];
+            self.info.log_length <= pos_relative_to_head < self.info.log_plus_pending_length ==>
+                    pmb.flush_byte() == self.state@.pending[pos_relative_to_head - self.info.log_length]
+        });
+
+        assert(info_consistent_with_log_area(wrpm2@, log_start_addr, log_size, self.info, self.state@));
+    }
+
+    // This lemma makes some facts about non-private fields of self visible
+    pub proof fn lemma_reveal_log_inv<Perm, PM>(self, pm: WriteRestrictedPersistentMemoryRegion<Perm, PM>, log_start_addr: nat, log_size: nat) 
+        where 
+            Perm: CheckPermission<Seq<u8>>,
+            PM: PersistentMemoryRegion,
+        requires
+            self.inv(pm@, log_start_addr, log_size),
+        ensures
+            log_start_addr + spec_log_area_pos() <= log_start_addr + log_size <= pm@.len() <= u64::MAX,
+            metadata_types_set(pm@.committed(), log_start_addr),
+            self@.capacity == log_size - spec_log_area_pos()
+    {}
+
+    pub proof fn lemma_inv_implies_current_and_recovery_metadata_match<Perm, PM>(
+        self,
+        wrpm_region: WriteRestrictedPersistentMemoryRegion<Perm, PM>,
+        log_start_addr: nat,
+        log_size: nat
+    )
+        where 
+            Perm: CheckPermission<Seq<u8>>,
+            PM: PersistentMemoryRegion,
+        requires 
+            self.inv(wrpm_region@, log_start_addr, log_size)
+        ensures 
+            ({
+                let recovery_view = Self::recover(wrpm_region@.committed(), log_start_addr, log_size);
+                &&& recovery_view matches Some(recovery_view)
+                &&& recovery_view.head == self@.head
+                &&& recovery_view.capacity == self@.capacity
+            })
+    {}
+
+    pub proof fn lemma_all_crash_states_recover_to_drop_pending_appends<Perm, PM>(
+        self,
+        wrpm_region: WriteRestrictedPersistentMemoryRegion<Perm, PM>,
+        log_start_addr: nat,
+        log_size: nat,
+    )
+        where 
+            Perm: CheckPermission<Seq<u8>>,
+            PM: PersistentMemoryRegion,
+        requires 
+            self.inv(wrpm_region@, log_start_addr, log_size)
+        ensures 
+            forall |s| #[trigger] wrpm_region@.can_crash_as(s) ==> 
+                UntrustedLogImpl::recover(s, log_start_addr, log_size) == Some(self@.drop_pending_appends())
+    {
+        broadcast use pmcopy_axioms;
+        lemma_wherever_no_outstanding_writes_persistent_memory_view_can_only_crash_as_committed(wrpm_region@);
+        assert forall |s| #[trigger] wrpm_region@.can_crash_as(s) implies 
+            UntrustedLogImpl::recover(s, log_start_addr, log_size) == Some(self@.drop_pending_appends())
+        by {
+            let recover_log_state = UntrustedLogImpl::recover(s, log_start_addr, log_size).unwrap();
+            let current_state = UntrustedLogImpl::recover(wrpm_region@.committed(), log_start_addr, log_size).unwrap();
+    
+            assert(extract_bytes(s, log_start_addr, spec_log_area_pos()) == extract_bytes(wrpm_region@.committed(), log_start_addr, spec_log_area_pos()));
+            assert(extract_bytes(s, log_start_addr, u64::spec_size_of()) == extract_bytes(wrpm_region@.committed(), log_start_addr, u64::spec_size_of()));
+    
+            let current_cdb = recover_cdb(wrpm_region@.committed(), log_start_addr);
+            let recover_cdb = recover_cdb(s, log_start_addr);
+            assert(current_cdb == recover_cdb);
+    
+            let metadata_pos = spec_get_active_log_metadata_pos(current_cdb.unwrap());
+            let crc_pos = spec_get_active_log_crc_pos(current_cdb.unwrap());
+            lemma_metadata_fits_in_log_header_area();
+            lemma_subrange_of_extract_bytes_equal(s, log_start_addr, metadata_pos + log_start_addr, spec_log_area_pos(), LogMetadata::spec_size_of());
+            assert(extract_bytes(s, metadata_pos + log_start_addr, LogMetadata::spec_size_of()) == extract_bytes(wrpm_region@.committed(), metadata_pos + log_start_addr, LogMetadata::spec_size_of()));
+            assert(extract_bytes(s, crc_pos + log_start_addr, u64::spec_size_of()) == extract_bytes(wrpm_region@.committed(), crc_pos + log_start_addr, u64::spec_size_of()));
+    
+            let current_metadata = spec_get_active_log_metadata(wrpm_region@.committed(), log_start_addr, current_cdb.unwrap());
+            let recover_metadata = spec_get_active_log_metadata(s, log_start_addr, current_cdb.unwrap());
+            assert(current_metadata == recover_metadata);
+    
+            let recovered_crash_log = recover_log(s, log_start_addr, log_size, current_metadata.head as int, current_metadata.log_length as int).unwrap();
+            let recovered_current_log = recover_log(wrpm_region@.committed(), log_start_addr, log_size, current_metadata.head as int, current_metadata.log_length as int).unwrap();
+            assert(recovered_crash_log == recovered_current_log);
+            assert(self@.log == recovered_current_log.log);
+    
+            self.lemma_reveal_log_inv(wrpm_region, log_start_addr, log_size);
+    
+            self.lemma_inv_implies_current_and_recovery_metadata_match(wrpm_region, log_start_addr, log_size);
+        }
+    }
+
+    // This lemma proves that updating the inactive metadata and crc is crash safe.
+    proof fn lemma_update_inactive_metadata_and_crc_crash_states_allowed_by_perm<Perm>(
+        self,
+        old_pm: PersistentMemoryRegionView,
+        new_pm1: PersistentMemoryRegionView,
+        new_pm2: PersistentMemoryRegionView,
+        new_metadata: LogMetadata,
+        inactive_metadata_pos: int,
+        new_crc: u64,
+        inactive_crc_pos: int,
+        log_start_addr: nat,
+        log_size: nat,
+        prev_info: LogInfo,
+        prev_state: AbstractLogState,
+        perm: &Perm,
+        crash_pred: spec_fn(Seq<u8>) -> bool,
+    )
+        where 
+            Perm: CheckPermission<Seq<u8>>,
+        requires 
+            new_pm1 == old_pm.write(inactive_metadata_pos, new_metadata.spec_to_bytes()),
+            new_pm2 == old_pm.write(inactive_metadata_pos, new_metadata.spec_to_bytes()).write(inactive_crc_pos, new_crc.spec_to_bytes()),
+            forall |s| #[trigger] old_pm.can_crash_as(s) ==> crash_pred(s),
+            log_start_addr as int % const_persistence_chunk_size() == 0,
+            log_size as int % const_persistence_chunk_size() == 0,
+            info_consistent_with_log_area(old_pm, log_start_addr as nat, log_size as nat, prev_info, prev_state),
+            no_outstanding_writes_to_metadata(old_pm, log_start_addr as nat),
+            metadata_consistent_with_info(old_pm, log_start_addr as nat, log_size as nat, self.cdb, prev_info),
+            memory_matches_deserialized_cdb(old_pm, log_start_addr as nat, self.cdb),
+            metadata_types_set(old_pm.committed(), log_start_addr as nat),
+            inactive_crc_pos == spec_get_inactive_log_crc_pos(self.cdb) + log_start_addr,
+            inactive_metadata_pos == spec_get_inactive_log_metadata_pos(self.cdb) + log_start_addr,
+            forall |s1: Seq<u8>, s2: Seq<u8>| {
+                &&& s1.len() == s2.len() 
+                &&& #[trigger] crash_pred(s1)
+                &&& states_differ_only_in_log_region(s1, s2, log_start_addr as nat, log_size as nat)
+                &&& Self::recover(s1, log_start_addr as nat, log_size as nat) == Some(prev_state.drop_pending_appends())
+                &&& Self::recover(s2, log_start_addr as nat, log_size as nat) == Some(prev_state.drop_pending_appends()) 
+            } ==> #[trigger] crash_pred(s2),
+            forall |s| crash_pred(s) ==> perm.check_permission(s),
+            forall |s| #[trigger] old_pm.can_crash_as(s) ==> 
+                UntrustedLogImpl::recover(s, log_start_addr as nat, log_size as nat) == Some(prev_state.drop_pending_appends())
+        ensures 
+            forall |s| #[trigger] new_pm1.can_crash_as(s) ==> crash_pred(s),
+            forall |s| #[trigger] new_pm2.can_crash_as(s) ==> crash_pred(s)
+    {
+            broadcast use pmcopy_axioms;
+            lemma_metadata_fits_in_log_header_area();
+
+        assert forall |s| #[trigger] new_pm1.can_crash_as(s) implies crash_pred(s) by {
+            lemma_establish_extract_bytes_equivalence(s, old_pm.committed());
+            lemma_wherever_no_outstanding_writes_persistent_memory_view_can_only_crash_as_committed(new_pm1);
+            assert(UntrustedLogImpl::recover(s, log_start_addr as nat, log_size as nat) == Some(prev_state.drop_pending_appends()));
+            lemma_crash_state_differing_only_in_log_region_exists(old_pm, new_pm1, 
+                inactive_metadata_pos as int, new_metadata.spec_to_bytes(), log_start_addr as nat, log_size as nat);
+        }
+
+        assert forall |s| #[trigger] new_pm2.can_crash_as(s) implies crash_pred(s) by {
+            lemma_establish_extract_bytes_equivalence(s, old_pm.committed());
+            lemma_wherever_no_outstanding_writes_persistent_memory_view_can_only_crash_as_committed(new_pm2);
+            assert(UntrustedLogImpl::recover(s, log_start_addr as nat, log_size as nat) == Some(prev_state.drop_pending_appends()));
+            lemma_crash_state_differing_only_in_log_region_exists_wrapping(old_pm, new_pm2, 
+                inactive_metadata_pos, new_metadata.spec_to_bytes(), inactive_crc_pos, 
+                new_crc.spec_to_bytes(), log_start_addr as nat, log_size as nat);
+        }
+    }
+
+    // This lemma proves that a write to WRPM for a non-wrapping log append is crash safe
+    proof fn lemma_tentatively_append_is_crash_safe<Perm, PM>(
+        self,
+        wrpm_region:  WriteRestrictedPersistentMemoryRegion<Perm, PM>,
+        log_start_addr: nat,
+        log_size: nat,
+        write_addr: int,
+        bytes_to_append: Seq<u8>,
+        is_writable_absolute_addr: spec_fn(int) -> bool,
+        crash_pred: spec_fn(Seq<u8>) -> bool,
+    )
+        where
+            Perm: CheckPermission<Seq<u8>>,
+            PM: PersistentMemoryRegion,
+        requires
+            // TODO: refactor/clean up; much of this is the same as precond of tentatively_append_to_log
+            self.inv(wrpm_region@, log_start_addr, log_size),
+            wrpm_region.inv(),
+            no_outstanding_writes_to_metadata(wrpm_region@, log_start_addr),
+            memory_matches_deserialized_cdb(wrpm_region@, log_start_addr, self.cdb),
+            metadata_consistent_with_info(wrpm_region@, log_start_addr, log_size, self.cdb, self.info),
+            info_consistent_with_log_area(wrpm_region@, log_start_addr, log_size, self.info, self.state@),
+            metadata_types_set(wrpm_region@.committed(), log_start_addr),
+            log_start_addr + spec_log_header_area_size() < log_start_addr + spec_log_area_pos() <= wrpm_region@.len(),
+            forall |addr: int| #[trigger] is_writable_absolute_addr(addr) <==> {
+                &&& log_start_addr + spec_log_area_pos() <= addr < log_start_addr + spec_log_area_pos() + log_size
+                &&& log_area_offset_unreachable_during_recovery(self.info.head_log_area_offset as int,
+                        self.info.log_area_len as int,
+                        self.info.log_length as int,
+                        addr - (log_start_addr + spec_log_area_pos()))
+            },
+            forall |i: int| log_start_addr <= i < log_start_addr + spec_log_area_pos() ==> !(#[trigger] is_writable_absolute_addr(i)),
+            log_size == self.info.log_area_len + spec_log_area_pos(),
+            log_start_addr < log_start_addr + spec_log_header_area_size() < log_start_addr + spec_log_area_pos(),
+            bytes_to_append.len() <= self.info.log_area_len - self.info.log_plus_pending_length,
+            self.info.head + self.info.log_plus_pending_length + bytes_to_append.len() <= u128::MAX,
+            write_addr == relative_log_pos_to_log_area_offset(self.info.log_plus_pending_length as int,
+                                self.info.head_log_area_offset as int, self.info.log_area_len as int),
+            bytes_to_append.len() > 0,
+            log_start_addr as int % const_persistence_chunk_size() == 0,
+            log_size as int % const_persistence_chunk_size() == 0,
+            forall |s| #[trigger] wrpm_region@.can_crash_as(s) ==> crash_pred(s),
+            forall |s1: Seq<u8>, s2: Seq<u8>| {
+                &&& s1.len() == s2.len() 
+                &&& #[trigger] crash_pred(s1)
+                &&& states_differ_only_in_log_region(s1, s2, log_start_addr as nat, log_size as nat)
+                &&& Self::recover(s1, log_start_addr as nat, log_size as nat) == Some(self@.drop_pending_appends())
+                &&& Self::recover(s2, log_start_addr as nat, log_size as nat) == Some(self@.drop_pending_appends())
+            } ==> #[trigger] crash_pred(s2),
+            forall |s| #[trigger] wrpm_region@.can_crash_as(s) ==> 
+                UntrustedLogImpl::recover(s, log_start_addr as nat, log_size as nat) == Some(self.state@.drop_pending_appends()),
+            ({
+                ||| {
+                        &&& self.info.log_plus_pending_length >= self.info.log_area_len - self.info.head_log_area_offset
+                        &&& write_addr == self.info.log_plus_pending_length - (self.info.log_area_len - self.info.head_log_area_offset)
+                    }
+                ||| {
+                        &&& bytes_to_append.len() <= self.info.log_area_len - self.info.head_log_area_offset - self.info.log_plus_pending_length
+                        &&& write_addr == self.info.log_plus_pending_length + self.info.head_log_area_offset
+                    }
+            }),
+        ensures 
+            ({
+                let log_area_start_addr = log_start_addr + spec_log_area_pos();
+                let new_pm = wrpm_region@.write(log_area_start_addr + write_addr, bytes_to_append);
+                &&& forall |s2| #[trigger] new_pm.can_crash_as(s2) ==> crash_pred(s2)
+                &&& forall |s| #[trigger] new_pm.can_crash_as(s) ==> 
+                        UntrustedLogImpl::recover(s, log_start_addr, log_size) == Some(self.state@.drop_pending_appends())
+                &&& Self::can_only_crash_as_state(wrpm_region@, log_start_addr, log_size, self.state@.drop_pending_appends())
+            })
+
+    {
+        let log_area_start_addr = log_start_addr + spec_log_area_pos();
+        let new_pm = wrpm_region@.write(log_area_start_addr + write_addr, bytes_to_append);
+        assert(views_differ_only_where_subregion_allows(wrpm_region@, new_pm, log_start_addr + spec_log_area_pos(),
+                                                    self.info.log_area_len as nat, is_writable_absolute_addr));
+        lemma_append_crash_states_do_not_modify_reachable_state(
+            wrpm_region@, new_pm, log_start_addr, log_size, self.info, 
+            self.state@, self.cdb, is_writable_absolute_addr
+        );
+        assert forall |s2| #[trigger] new_pm.can_crash_as(s2) implies crash_pred(s2) by {
+            lemma_crash_state_differing_only_in_log_region_exists(wrpm_region@, new_pm, 
+                log_area_start_addr + write_addr, bytes_to_append, log_start_addr, log_size);
+            let witness = choose |s1: Seq<u8>| {
+                &&& wrpm_region@.can_crash_as(s1)
+                &&& #[trigger] s1.len() == s2.len()
+                &&& states_differ_only_in_log_region(s1, s2, log_start_addr, log_size)
+            };
+            assert(wrpm_region@.can_crash_as(witness));
+            assert(crash_pred(witness));
+        }
+    }
+
+    pub exec fn setup<PM, K>(
+        pm_region: &mut PM,
+        log_start_addr: u64,
+        log_size: u64, 
+    ) -> (result: Result<(), crate::kv::kvimpl_t::KvError<K>>) 
+        where 
+            PM: PersistentMemoryRegion,
+            K: std::fmt::Debug,
+        requires 
+            old(pm_region).inv(),
+            log_start_addr + log_size <= old(pm_region)@.len() <= u64::MAX,
+            old(pm_region)@.no_outstanding_writes_in_range(log_start_addr as int, log_start_addr + log_size),
+            log_size >= spec_log_area_pos() + MIN_LOG_AREA_SIZE
+        ensures 
+            pm_region.inv(),
+            ({
+                // Bytes outside the specified log region have not changed
+                let old_pm_bytes = old(pm_region)@.flush().committed();
+                let new_pm_bytes = pm_region@.flush().committed();
+                &&& extract_bytes(new_pm_bytes, 0, log_start_addr as nat) == extract_bytes(old_pm_bytes, 0, log_start_addr as nat)
+                &&& extract_bytes(new_pm_bytes, (log_start_addr + log_size) as nat, (pm_region@.len() - (log_start_addr + log_size)) as nat) == 
+                        extract_bytes(old_pm_bytes, (log_start_addr + log_size) as nat, (pm_region@.len() - (log_start_addr + log_size)) as nat)
+            }),
+            match result {
+                Ok(()) => {
+                    let pm = pm_region@.flush().committed();
+                    let state = AbstractLogState::initialize(log_size - spec_log_area_pos());
+                    &&& Self::recover(pm, log_start_addr as nat, log_size as nat) matches Some(recovered_state)
+                    &&& state == recovered_state
+                    &&& pm_region@.len() == old(pm_region)@.len()
+                }
+                Err(_) => false
+            } 
+    {
+        // Initialize CDB and log metadata
+        let log_metadata = LogMetadata {
+            head: 0,
+            log_length: 0
+        };
+        let log_crc = calculate_crc(&log_metadata);
+        let log_cdb = CDB_FALSE;
+
+        assert(spec_log_area_pos() >= spec_log_header_area_size()) by {
+            reveal(spec_padding_needed);
+        }
+
+        // Write the CDB, metadata, and CRC to PM. Since PM isn't write restricted right now,
+        // we don't have to prove that these updates are crash safe.
+        pm_region.serialize_and_write(log_start_addr, &log_cdb);
+        pm_region.serialize_and_write(log_start_addr + log_header_pos_cdb_false(), &log_metadata);
+        pm_region.serialize_and_write(log_start_addr + log_header_pos_cdb_false() + size_of::<LogMetadata>() as u64, &log_crc);
+
+        proof { 
+            broadcast use pmcopy_axioms;
+
+            // Prove that we have not modified any bytes that do not fall in the log region
+            lemma_establish_extract_bytes_equivalence(old(pm_region)@.flush().committed(), pm_region@.flush().committed()); 
+
+            // Prove that the resulting log, when recovered, is initialized
+            let pm = pm_region@.flush().committed();
+            let log_region = extract_bytes(pm, log_start_addr as nat, log_size as nat);
+            let recovered_state = Self::recover(pm, log_start_addr as nat, log_size as nat);
+            
+            // Prove that we can recover a valid log
+            // First, prove that the return value of recover is not None
+            assert(log_region.len() > u64::spec_size_of());
+
+            // Prove that we wrote a valid CDB
+            let cdb_bytes = extract_bytes(pm, log_start_addr as nat, u64::spec_size_of());
+            assert(cdb_bytes == log_cdb.spec_to_bytes());
+            lemma_subrange_of_extract_bytes_equal(pm, log_start_addr as nat, log_start_addr as nat, log_size as nat, u64::spec_size_of());
+            let cdb = if log_cdb == CDB_FALSE { false } else { true };
+
+            // Prove that the CRC we wrote matches the metadata that we wrote
+            let metadata = spec_get_active_log_metadata(pm, log_start_addr as nat, cdb);
+            let metadata_bytes = extract_bytes(pm, (log_start_addr + spec_log_header_pos_cdb_false()) as nat, LogMetadata::spec_size_of());
+            let crc = spec_get_active_log_crc(pm, log_start_addr as nat, cdb);
+            let crc_bytes = extract_bytes(pm, (log_start_addr + spec_log_header_pos_cdb_false() + LogMetadata::spec_size_of()) as nat, u64::spec_size_of());
+            assert(metadata_bytes == log_metadata.spec_to_bytes());
+            lemma_subrange_of_extract_bytes_equal(pm, log_start_addr as nat, (log_start_addr + spec_log_header_pos_cdb_false()) as nat, log_size as nat, LogMetadata::spec_size_of());
+            lemma_subrange_of_extract_bytes_equal(pm, 
+                log_start_addr as nat, 
+                (log_start_addr + spec_log_header_pos_cdb_false() + LogMetadata::spec_size_of()) as nat,
+                log_size as nat, 
+                u64::spec_size_of());
+            assert(crc == metadata.spec_crc());
+
+            // Once we have proven that the log recovers to a valid abstract state, extensional equality takes care of the rest of the proof
+            assert(recovered_state is Some);
+            assert(recovered_state.unwrap() =~= AbstractLogState::initialize(log_size - spec_log_area_pos()));
+        }
+    
+        Ok(())
+    }
+
+    // TODO: rename TrustedKvPermission to TrustedPermission
+    // or use a trait
+    pub fn start<Perm, PM>(
+        pm_region: &WriteRestrictedPersistentMemoryRegion<Perm, PM>,
+        log_start_addr: u64,
+        log_size: u64, 
+        Ghost(state): Ghost<AbstractLogState>,
+    ) -> (result: Result<Self, LogErr>)
+        where 
+            Perm: CheckPermission<Seq<u8>>,
+            PM: PersistentMemoryRegion,
+        requires
+            Self::recover(pm_region@.committed(), log_start_addr as nat, log_size as nat) == Some(state),
+            pm_region.inv(),
+            pm_region@.no_outstanding_writes(),
+            log_start_addr + log_size <= pm_region@.len() <= u64::MAX,
+            log_size >= spec_log_area_pos() + MIN_LOG_AREA_SIZE,
+            state == state.drop_pending_appends(),
+        ensures
+            ({
+                match result {
+                    Ok(log_impl) => {
+                        &&& log_impl@ == state
+                        &&& log_impl.inv(pm_region@, log_start_addr as nat, log_size as nat)
+                    }
+                    Err(LogErr::CRCMismatch) => !pm_region.constants().impervious_to_corruption,
+                    Err(e) => e == LogErr::PmemErr{ err: PmemError::AccessOutOfRange },
+                }
+            })   
+    {
+        // First, we read the corruption-detecting boolean and
+        // return an error if that fails.
+
+        let cdb = read_cdb(pm_region.get_pm_region_ref(), log_start_addr, log_size)?;
+
+        let info = read_log_variables(pm_region.get_pm_region_ref(), log_start_addr, log_size, cdb)?;
+
+        proof {
+            // prove that we establish the part of the invariant that says that the only possible crash state is the one
+            // with all pending appends dropped
+            lemma_wherever_no_outstanding_writes_persistent_memory_view_can_only_crash_as_committed(pm_region@);
+            assert(forall |s| pm_region@.can_crash_as(s) ==> s == pm_region@.committed());
+        }
+
+        Ok(Self { cdb, info, state: Ghost(state) })
+    }  
+
+    // The `tentatively_append_to_log` method is called by
+    // `tentatively_append` to perform writes to the log area.
+    // It's passed a `subregion` that frames access to only that
+    // log area, and only to offsets within that log area that are
+    // unreachable during recovery.
+    exec fn tentatively_append_to_log<Perm, PMRegion>(
+        &self,
+        wrpm_region: &mut WriteRestrictedPersistentMemoryRegion<Perm, PMRegion>,
+        log_start_addr: u64,
+        log_size: u64,
+        bytes_to_append: &[u8],
+        Ghost(crash_pred): Ghost<spec_fn(Seq<u8>) -> bool>,
+        Tracked(perm): Tracked<&Perm>,
+        Ghost(is_writable_absolute_addr): Ghost<spec_fn(int) -> bool>,
+    ) -> (result: Result<u128, LogErr>)
+        where
+            Perm: CheckPermission<Seq<u8>>,
+            PMRegion: PersistentMemoryRegion,
+        requires
+            self.inv(old(wrpm_region)@, log_start_addr as nat, log_size as nat),
+            bytes_to_append.len() <= self.info.log_area_len - self.info.log_plus_pending_length,
+            self.info.head + self.info.log_plus_pending_length + bytes_to_append.len() <= u128::MAX,
+            old(wrpm_region).inv(),
+            log_size == self.info.log_area_len + spec_log_area_pos(),
+            metadata_consistent_with_info(old(wrpm_region)@, log_start_addr as nat, log_size as nat, self.cdb, self.info),
+            info_consistent_with_log_area(old(wrpm_region)@, log_start_addr as nat, log_size as nat, self.info, self.state@),
+            forall |addr: int|
+                #[trigger] is_writable_absolute_addr(addr) <==> {
+                    &&& log_start_addr + spec_log_area_pos() <= addr < log_start_addr + spec_log_area_pos() + log_size
+                    &&& log_area_offset_unreachable_during_recovery(self.info.head_log_area_offset as int,
+                            self.info.log_area_len as int,
+                            self.info.log_length as int,
+                            addr - (log_start_addr + spec_log_area_pos()))
+                },
+            log_start_addr < log_start_addr + spec_log_header_area_size() < log_start_addr + spec_log_area_pos(),
+            no_outstanding_writes_to_metadata(old(wrpm_region)@, log_start_addr as nat),
+            log_start_addr as int % const_persistence_chunk_size() == 0,
+            log_size as int % const_persistence_chunk_size() == 0,
+            forall |s| #[trigger] old(wrpm_region)@.can_crash_as(s) ==> crash_pred(s),
+            forall |s| #[trigger] old(wrpm_region)@.can_crash_as(s) ==> 
+                Self::recover(s, log_start_addr as nat, log_size as nat) == Some(self@.drop_pending_appends()),
+            forall |s1: Seq<u8>, s2: Seq<u8>| {
+                &&& s1.len() == s2.len() 
+                &&& #[trigger] crash_pred(s1)
+                &&& states_differ_only_in_log_region(s1, s2, log_start_addr as nat, log_size as nat)
+                &&& Self::recover(s1, log_start_addr as nat, log_size as nat) == Some(self@.drop_pending_appends())
+                &&& Self::recover(s2, log_start_addr as nat, log_size as nat) == Some(self@.drop_pending_appends())
+            } ==> #[trigger] crash_pred(s2),
+            forall |s| crash_pred(s) ==> perm.check_permission(s),
+        ensures
+            spec_check_log_cdb(wrpm_region@.committed(), log_start_addr as nat) == spec_check_log_cdb(old(wrpm_region)@.committed(), log_start_addr as nat),
+            wrpm_region.inv(),
+            no_outstanding_writes_to_metadata(wrpm_region@, log_start_addr as nat),
+            log_start_addr + spec_log_area_pos() <= log_start_addr + log_size <= wrpm_region@.len() <= u64::MAX,
+            wrpm_region.constants() == old(wrpm_region).constants(),
+            wrpm_region@.len() == old(wrpm_region)@.len(),
+            Self::recover(old(wrpm_region)@.committed(), log_start_addr as nat, log_size as nat) 
+                == Self::recover(wrpm_region@.committed(), log_start_addr as nat, log_size as nat),
+            views_differ_only_in_log_region(old(wrpm_region)@, wrpm_region@, 
+                log_start_addr as nat, log_size as nat),
+            Self::can_only_crash_as_state(wrpm_region@, log_start_addr as nat, log_size as nat, self@.drop_pending_appends()),
+            forall |s| #[trigger] wrpm_region@.can_crash_as(s) ==> crash_pred(s),
+            states_differ_only_in_log_region(old(wrpm_region)@.flush().committed(), wrpm_region@.flush().committed(), log_start_addr as nat, log_size as nat),
+            match result {
+                Ok(offset) => {
+                    &&& offset == self.info.head + self.info.log_plus_pending_length
+                    &&& info_consistent_with_log_area(
+                        wrpm_region@,
+                        log_start_addr as nat,
+                        log_size as nat,
+                        self.info.tentatively_append(bytes_to_append.len() as u64),
+                        self.state@.tentatively_append(bytes_to_append@)
+                    )
+                    &&& metadata_consistent_with_info(wrpm_region@, log_start_addr as nat, log_size as nat, self.cdb, self.info)
+                    &&& metadata_types_set(wrpm_region@.committed(), log_start_addr as nat)
+                },
+                Err(LogErr::InsufficientSpaceForAppend { available_space }) => {
+                    &&& wrpm_region@ == old(wrpm_region)@
+                    &&& available_space < bytes_to_append@.len()
+                    &&& {
+                            ||| available_space == self@.capacity - self@.log.len() - self@.pending.len()
+                            ||| available_space == u128::MAX - self@.head - self@.log.len() - self@.pending.len()
+                        }
+                },
+                _ => false
+            }
+    {
+        let info = &self.info;
+        let log_area_start_addr = log_start_addr + log_area_pos();
+        let ghost old_wrpm_region = wrpm_region@;
+
+        // writable fn should not allow changes to metadata
+        assert(forall |i: int| log_start_addr <= i < log_start_addr + spec_log_area_pos() ==> !(#[trigger] is_writable_absolute_addr(i)));
+
+        // Compute the current logical offset of the end of the
+        // log, including any earlier pending appends. This is the
+        // offset at which we'll be logically appending, and so is
+        // the offset we're expected to return. After all, the
+        // caller wants to know what virtual log position they
+        // need to use to read this data in the future.
+
+        let old_pending_tail: u128 = info.head + info.log_plus_pending_length as u128;
+
+        // The simple case is that we're being asked to append the
+        // empty string. If so, do nothing and return.
+
+        let num_bytes: u64 = bytes_to_append.len() as u64;
+        if num_bytes == 0 {
+            return Ok(old_pending_tail);
+        }
+
+        let ghost state = self.state@;
+
+        // If the number of bytes in the log plus pending appends
+        // is at least as many bytes as are beyond the head in the
+        // log area, there's obviously enough room to append all
+        // the bytes without wrapping. So just write the bytes
+        // there.
+
+        if info.log_plus_pending_length >= info.log_area_len - info.head_log_area_offset {
+
+            // We could compute the address to write to with:
+            //
+            // `write_addr = old_pending_tail % info.log_area_len;`
+            //
+            // But we can replace the expensive modulo operation above with two subtraction
+            // operations as follows. This is somewhat subtle, but we have verification backing
+            // us up and proving this optimization correct.
+
+            let write_addr: u64 =
+                info.log_plus_pending_length - (info.log_area_len - info.head_log_area_offset);
+            assert(write_addr ==
+                    relative_log_pos_to_log_area_offset(info.log_plus_pending_length as int,
+                                                        info.head_log_area_offset as int,
+                                                        info.log_area_len as int));
+
+            proof {
+                lemma_tentatively_append(wrpm_region@, bytes_to_append@, log_start_addr as nat, log_size as nat, self.info, self.state@);
+                self.lemma_tentatively_append_is_crash_safe(*wrpm_region, log_start_addr as nat, log_size as nat, 
+                    write_addr as int, bytes_to_append@, is_writable_absolute_addr, crash_pred);
+            }
+            wrpm_region.write(log_area_start_addr + write_addr, &bytes_to_append, Tracked(perm));
+        }
+        else {
+            // We could compute the address to write to with:
+            //
+            // `write_addr = old_pending_tail % info.log_area_len`
+            //
+            // But we can replace the expensive modulo operation above with an addition
+            // operation as follows. This is somewhat subtle, but we have verification backing
+            // us up and proving this optimization correct.
+
+            let write_addr: u64 = info.log_plus_pending_length + info.head_log_area_offset;
+            assert(write_addr ==
+                    relative_log_pos_to_log_area_offset(info.log_plus_pending_length as int,
+                                                        info.head_log_area_offset as int,
+                                                        info.log_area_len as int));
+
+            // There's limited space beyond the pending bytes in the log area, so as we write
+            // the bytes we may have to wrap around the end of the log area. So we must compute
+            // how many bytes we can write without having to wrap:
+
+            let max_len_without_wrapping: u64 =
+                info.log_area_len - info.head_log_area_offset - info.log_plus_pending_length;
+            assert(max_len_without_wrapping == info.log_area_len -
+                    relative_log_pos_to_log_area_offset(info.log_plus_pending_length as int,
+                                                        info.head_log_area_offset as int, info.log_area_len as int));
+
+            if num_bytes <= max_len_without_wrapping {
+
+                // If there's room for all the bytes we need to write, we just need one write.
+                proof {
+                    lemma_tentatively_append(wrpm_region@, bytes_to_append@, log_start_addr as nat, log_size as nat, self.info, self.state@);
+                    self.lemma_tentatively_append_is_crash_safe(*wrpm_region, log_start_addr as nat, log_size as nat, 
+                        write_addr as int, bytes_to_append@, is_writable_absolute_addr, crash_pred);
+                }
+                wrpm_region.write(log_area_start_addr + write_addr, &bytes_to_append, Tracked(perm));
+            }
+            else {
+
+                // If there isn't room for all the bytes we need to write, we need two writes,
+                // one writing the first `max_len_without_wrapping` bytes to address
+                // `write_addr` and the other writing the remaining bytes to the beginning of
+                // the log area.
+                //
+                // There are a lot of things we have to prove about these writes, like the fact
+                // that they're both permitted by `perm`. We offload those proofs to a lemma in
+                // `append_v.rs` that we invoke here.
+
+                proof {
+                    lemma_tentatively_append_wrapping(wrpm_region@, bytes_to_append@, log_start_addr as nat, log_size as nat, self.info, self.state@);
+
+                    let new_pm1 = wrpm_region@.write(log_area_start_addr + write_addr, extract_bytes(bytes_to_append@, 
+                        0, max_len_without_wrapping as nat));
+                    let new_pm2 = new_pm1.write(log_area_start_addr as int, extract_bytes(bytes_to_append@, 
+                        max_len_without_wrapping as nat, (bytes_to_append@.len() - max_len_without_wrapping) as nat));
+
+                    lemma_append_crash_states_do_not_modify_reachable_state(
+                        wrpm_region@, new_pm2, log_start_addr as nat, log_size as nat, 
+                        self.info, self.state@, self.cdb, is_writable_absolute_addr
+                    );
+                    
+                    assert forall |s2| #[trigger] new_pm1.can_crash_as(s2) implies crash_pred(s2) by {
+                         lemma_append_crash_states_do_not_modify_reachable_state(
+                            wrpm_region@, new_pm1, log_start_addr as nat, log_size as nat, 
+                            self.info, self.state@, self.cdb, is_writable_absolute_addr
+                        );
+                        assert(Self::recover(s2, log_start_addr as nat, log_size as nat) == Some(self@.drop_pending_appends()));
+                        lemma_crash_state_differing_only_in_log_region_exists(wrpm_region@, new_pm1, 
+                            log_area_start_addr + write_addr, extract_bytes(bytes_to_append@, 0, max_len_without_wrapping as nat), 
+                            log_start_addr as nat, log_size as nat);
+                    }
+
+                    assert forall |s2| #[trigger] new_pm2.can_crash_as(s2) implies crash_pred(s2) by {
+                        assert(Self::recover(s2, log_start_addr as nat, log_size as nat) == Some(self@.drop_pending_appends()));
+                        lemma_crash_state_differing_only_in_log_region_exists_wrapping(wrpm_region@, new_pm2, 
+                            log_area_start_addr + write_addr, extract_bytes(bytes_to_append@, 0, max_len_without_wrapping as nat), 
+                            log_area_start_addr as int, 
+                            extract_bytes(bytes_to_append@, max_len_without_wrapping as nat, (bytes_to_append@.len() - max_len_without_wrapping) as nat), 
+                            log_start_addr as nat, log_size as nat);
+                    }
+                }
+                wrpm_region.write(log_area_start_addr + write_addr, slice_subrange(bytes_to_append, 0, max_len_without_wrapping as usize), Tracked(perm));
+                wrpm_region.write(log_area_start_addr, slice_subrange(bytes_to_append, max_len_without_wrapping as usize, bytes_to_append.len()), Tracked(perm));
+            }
+        }
+
+        proof {
+            // Proves that the log metadata is unchanged by the tentative append
+            lemma_establish_extract_bytes_equivalence(wrpm_region@.committed(), old_wrpm_region.committed());
+        }
+
+        Ok(old_pending_tail)
+    }
+
+    // The `tentatively_append` method tentatively appends
+    // `bytes_to_append` to the end of the log. It's tentative in
+    // that crashes will undo the appends, and reads aren't
+    // allowed in the tentative part of the log. See `README.md` for
+    // more documentation and examples of its use.
+    //
+    // This method is passed a write-restricted persistent memory
+    // region `wrpm_region`. This restricts how it can write
+    // `wrpm_region`. It's only given permission (in `perm`) to
+    // write if it can prove that any crash after initiating the
+    // write is safe. That is, any such crash must put the memory
+    // in a state that recovers as the current abstract state with
+    // all pending appends dropped.
+    pub exec fn tentatively_append<Perm, PM>(
+        &mut self,
+        wrpm_region: &mut WriteRestrictedPersistentMemoryRegion<Perm, PM>,
+        log_start_addr: u64,
+        log_size: u64,
+        bytes_to_append: &[u8],
+        Ghost(crash_pred): Ghost<spec_fn(Seq<u8>) -> bool>,
+        Tracked(perm): Tracked<&Perm>,
+    ) -> (result: Result<u128, LogErr>)
+        where
+            Perm: CheckPermission<Seq<u8>>,
+            PM: PersistentMemoryRegion,
+        requires
+            old(self).inv(old(wrpm_region)@, log_start_addr as nat, log_size as nat),
+            old(wrpm_region).inv(),
+            log_start_addr as int % const_persistence_chunk_size() == 0,
+            log_size as int % const_persistence_chunk_size() == 0,
+            forall |s| #[trigger] old(wrpm_region)@.can_crash_as(s) ==> crash_pred(s),
+            forall |s| #[trigger] old(wrpm_region)@.can_crash_as(s) ==> 
+                Self::recover(s, log_start_addr as nat, log_size as nat) == Some(old(self)@.drop_pending_appends()),
+            forall |s1: Seq<u8>, s2: Seq<u8>| {
+                &&& s1.len() == s2.len() 
+                &&& #[trigger] crash_pred(s1)
+                &&& states_differ_only_in_log_region(s1, s2, log_start_addr as nat, log_size as nat)
+                &&& Self::recover(s1, log_start_addr as nat, log_size as nat) == Some(old(self)@.drop_pending_appends())
+                &&& Self::recover(s2, log_start_addr as nat, log_size as nat) == Some(old(self)@.drop_pending_appends())
+            } ==> #[trigger] crash_pred(s2),
+            forall |s| crash_pred(s) ==> perm.check_permission(s),
+            no_outstanding_writes_to_metadata(old(wrpm_region)@, log_start_addr as nat),
+        ensures
+            self.inv(wrpm_region@, log_start_addr as nat, log_size as nat),
+            wrpm_region@.len() == old(wrpm_region)@.len(),
+            wrpm_region.constants() == old(wrpm_region).constants(),
+            wrpm_region.inv(),
+            forall |s| #[trigger] wrpm_region@.can_crash_as(s) ==> crash_pred(s),
+            Self::recover(old(wrpm_region)@.committed(), log_start_addr as nat, log_size as nat) 
+                == Self::recover(wrpm_region@.committed(), log_start_addr as nat, log_size as nat),
+            views_differ_only_in_log_region(old(wrpm_region)@, wrpm_region@, 
+                log_start_addr as nat, log_size as nat),
+            Self::can_only_crash_as_state(wrpm_region@, log_start_addr as nat, log_size as nat, self@.drop_pending_appends()),
+            no_outstanding_writes_to_metadata(wrpm_region@, log_start_addr as nat),
+            states_differ_only_in_log_region(old(wrpm_region)@.flush().committed(), wrpm_region@.flush().committed(), log_start_addr as nat, log_size as nat),
+            match result {
+                Ok(offset) => {
+                    let state = old(self)@;
+                    &&& offset == state.head + state.log.len() + state.pending.len()
+                    &&& self@ == old(self)@.tentatively_append(bytes_to_append@)
+                },
+                Err(LogErr::InsufficientSpaceForAppend { available_space }) => {
+                    &&& self@ == old(self)@
+                    &&& wrpm_region@ == old(wrpm_region)@
+                    &&& available_space < bytes_to_append@.len()
+                    &&& {
+                            ||| available_space == self@.capacity - self@.log.len() - self@.pending.len()
+                            ||| available_space == u128::MAX - self@.head - self@.log.len() - self@.pending.len()
+                        }
+                },
+                _ => false
+            },
+    {
+        // One useful invariant implies that
+        // `info.log_plus_pending_length <= info.log_area_len`, so
+        // we know we can safely do the following subtraction
+        // without underflow.
+
+        let info = &self.info;
+        let available_space: u64 = info.log_area_len - info.log_plus_pending_length as u64;
+
+        // Check to make sure we have enough available space, and
+        // return an error otherwise. There are two ways we might
+        // not have available space. The first is that doing the
+        // append would overfill the log area. The second (which
+        // will probably never happen) is that doing this append
+        // and a subsequent commit would make the logical tail
+        // exceed u128::MAX.
+
+        let num_bytes: u64 = bytes_to_append.len() as u64;
+        if num_bytes > available_space {
+            return Err(LogErr::InsufficientSpaceForAppend{ available_space })
+        }
+        if num_bytes as u128 > u128::MAX - info.log_plus_pending_length as u128 - info.head {
+            return Err(LogErr::InsufficientSpaceForAppend{
+                available_space: (u128::MAX - info.log_plus_pending_length as u128 - info.head) as u64
+            })
+        }
+
+        // Create a closure that indicates which bytes in the log region we are allowed to write to.
+        // We'll use this in the same way that subregions do to prove that the append is crash consistent.
+
+        let ghost is_writable_absolute_addr_fn = |addr: int| {
+            &&& log_start_addr + spec_log_area_pos() <= addr < log_start_addr + spec_log_area_pos() + log_size
+            &&& log_area_offset_unreachable_during_recovery(self.info.head_log_area_offset as int,
+                    self.info.log_area_len as int,
+                    self.info.log_length as int,
+                    addr - (log_start_addr + spec_log_area_pos()))
+        };
+
+        // Call `tentatively_append_to_log` to do the real work of this function,
+        // providing it the subregion created above so it doesn't have to think
+        // about anything but the log area and so it doesn't have to reason about
+        // the overall recovery view to perform writes.
+        let ghost old_wrpm_region = wrpm_region@;
+        assert(spec_log_header_area_size() < spec_log_area_pos()) by { reveal(spec_padding_needed); }
+        let result = self.tentatively_append_to_log(wrpm_region, log_start_addr, log_size, bytes_to_append, Ghost(crash_pred), Tracked(perm), Ghost(is_writable_absolute_addr_fn));
+
+        // We now update our `info` field to reflect the new
+        // `log_plus_pending_length` value.
+
+        let num_bytes: u64 = bytes_to_append.len() as u64;
+        self.info.log_plus_pending_length = (self.info.log_plus_pending_length + num_bytes) as u64;
+
+        // We update our `state` field to reflect the tentative append.
+
+        self.state = Ghost(self.state@.tentatively_append(bytes_to_append@));
+
+        result
+    }
+
+    // This local helper method proves that we can read a portion of
+    // the abstract log by reading a continuous range of the log area.
+    // It requires that the position being read from is correct, and
+    // that the read is short enough to not require wrapping around the
+    // end of the log area.
+    proof fn lemma_read_of_continuous_range(
+        &self,
+        pm_region_view: PersistentMemoryRegionView,
+        log_start_addr: nat,
+        log_size: nat,
+        pos: nat,
+        len: nat,
+        addr: nat,
+    )
+        requires
+            len > 0,
+            metadata_consistent_with_info(pm_region_view, log_start_addr, log_size, self.cdb, self.info),
+            info_consistent_with_log_area(pm_region_view, log_start_addr, log_size, self.info, self.state@),
+            log_start_addr + spec_log_area_pos() + self.info.log_area_len <= pm_region_view.len(),
+            log_start_addr + spec_log_area_pos() <= addr < addr + len <= pm_region_view.len(),
+            addr + len <= log_start_addr + log_size,
+            ({
+                let info = self.info;
+                let max_len_without_wrapping = info.log_area_len -
+                    relative_log_pos_to_log_area_offset(pos - info.head,
+                                                        info.head_log_area_offset as int,
+                                                        info.log_area_len as int);
+                &&& pos >= info.head
+                &&& pos + len <= info.head + info.log_length
+                &&& len <= max_len_without_wrapping
+                &&& addr == log_start_addr + spec_log_area_pos() +
+                        relative_log_pos_to_log_area_offset(pos - info.head as int,
+                                                            info.head_log_area_offset as int,
+                                                            info.log_area_len as int)
+                &&& info.log_length < log_size
+            })
+        ensures
+            ({
+                let log = self@;
+                &&& pm_region_view.no_outstanding_writes_in_range(addr as int, (addr + len) as int)
+                &&& extract_bytes(pm_region_view.committed(), addr, len) == 
+                        extract_bytes(log.log, (pos - log.head) as nat, len)
+            })
+    {
+        let info = self.info;
+        let s = self.state@;
+
+        // The key to the proof is that we need to reason about how
+        // addresses in the log area correspond to relative log
+        // positions. This is because the invariant talks about
+        // relative log positions but this lemma is proving things
+        // about addresses in the log area.
+
+        lemma_addresses_in_log_area_correspond_to_relative_log_positions(pm_region_view, log_start_addr, log_size, info);
+        assert(extract_bytes(pm_region_view.committed(), addr, len) =~= extract_bytes(s.log, (pos - s.head) as nat, len));
+    }
+
+    // This lemma, used by `advance_head`, gives a mathematical
+    // proof that one can compute `new_head % log_area_len`
+    // using only linear math operations (`+` and `-`).
+    proof fn lemma_check_fast_way_to_compute_head_mod_log_area_len(
+        info: LogInfo,
+        state: AbstractLogState,
+        new_head: u128,
+    )
+        requires
+            info.head <= new_head,
+            new_head - info.head <= info.log_length as u128,
+            info.log_area_len >= MIN_LOG_AREA_SIZE,
+            info.log_length <= info.log_plus_pending_length <= info.log_area_len,
+            info.head_log_area_offset == info.head as int % info.log_area_len as int,
+        ensures
+            ({
+                let amount_of_advancement: u64 = (new_head - info.head) as u64;
+                new_head as int % info.log_area_len as int ==
+                    if amount_of_advancement < info.log_area_len - info.head_log_area_offset {
+                        amount_of_advancement + info.head_log_area_offset
+                    }
+                    else {
+                        amount_of_advancement - (info.log_area_len - info.head_log_area_offset)
+                    }
+            }),
+    {
+        let amount_of_advancement: u64 = (new_head - info.head) as u64;
+        let new_head_log_area_offset =
+            if amount_of_advancement < info.log_area_len - info.head_log_area_offset {
+                amount_of_advancement + info.head_log_area_offset
+            }
+            else {
+                amount_of_advancement - (info.log_area_len - info.head_log_area_offset)
+            };
+
+        let n = info.log_area_len as int;
+        let advancement = amount_of_advancement as int;
+        let head = info.head as int;
+        let head_mod_n = info.head_log_area_offset as int;
+        let supposed_new_head_mod_n = new_head_log_area_offset as int;
+
+        // First, observe that `advancement` plus `head` is
+        // congruent modulo n to `advancement` plus `head` % n.
+
+        assert((advancement + head) % n == (advancement + head_mod_n) % n) by {
+            assert(head == n * (head / n) + head % n) by {
+                lemma_fundamental_div_mod(head, n);
+            }
+            assert((n * (head / n) + (advancement + head_mod_n)) % n == (advancement + head_mod_n) % n) by {
+                lemma_mod_multiples_vanish(head / n, advancement + head_mod_n, n);
+            }
+        }
+
+        // Next, observe that `advancement` + `head` % n is
+        // congruent modulo n to itself minus n. This is
+        // relevant because there are two cases for computing
+        // `new_head_mod_log_area_offset`. In one case, it's
+        // computed as `advancement` + `head` % n. In the
+        // other case, it's that quantity minus n.
+
+        assert((advancement + head % n) % n == (advancement + head_mod_n - n) % n) by {
+            lemma_mod_sub_multiples_vanish(advancement + head_mod_n, n);
+        }
+
+        // So we know that in either case, `new_head` % n ==
+        // `new_head_mod_log_area_offset` % n.
+
+        assert(new_head as int % n == supposed_new_head_mod_n % n);
+
+        // But what we want to prove is that `new_head` % n ==
+        // `new_head_mod_log_area_offset`. So we need to show
+        // that `new_head_mod_log_area_offset` % n ==
+        // `new_head_mod_log_area_offset`.  We can deduce this
+        // from the fact that 0 <= `new_head_mod_log_area_offset`
+        // < n.
+
+        assert(supposed_new_head_mod_n % n == supposed_new_head_mod_n) by {
+            lemma_small_mod(supposed_new_head_mod_n as nat, n as nat);
+        }
+    }
+
+    // The `advance_head` method advances the head of the log,
+    // thereby making more space for appending but making log
+    // entries before the new head unavailable for reading. Upon
+    // return from this method, the head advancement is durable,
+    // i.e., it will survive crashes. See `README.md` for more
+    // documentation and examples of its use.
+    //
+    // This method is passed a write-restricted persistent memory
+    // region `wrpm_region`. This restricts how it can write
+    // `wrpm_region`. It's only given permission (in `perm`) to
+    // write if it can prove that any crash after initiating the
+    // write is safe. That is, any such crash must put the memory
+    // in a state that recovers as either (1) the current abstract
+    // state with all pending appends dropped, or (2) the state
+    // after advancing the head and then dropping all pending
+    // appends.
+    pub exec fn advance_head<Perm, PM>(
+        &mut self,
+        wrpm_region: &mut WriteRestrictedPersistentMemoryRegion<Perm, PM>,
+        new_head: u128,
+        log_start_addr: u64,
+        log_size: u64,
+        Ghost(crash_pred): Ghost<spec_fn(Seq<u8>) -> bool>,
+        Tracked(perm): Tracked<&Perm>,
+    ) -> (result: Result<(), LogErr>)
+        where
+            Perm: CheckPermission<Seq<u8>>,
+            PM: PersistentMemoryRegion,
+        requires
+            old(self).inv(old(wrpm_region)@, log_start_addr as nat, log_size as nat),
+            old(wrpm_region).inv(),
+            forall |s| #[trigger] old(wrpm_region)@.can_crash_as(s) ==> crash_pred(s),
+            Self::recover(old(wrpm_region)@.committed(), log_start_addr as nat, log_size as nat) == Some(old(self)@.drop_pending_appends()),
+            forall |s| #[trigger] old(wrpm_region)@.can_crash_as(s) ==> 
+                Self::recover(s, log_start_addr as nat, log_size as nat) == Some(old(self)@.drop_pending_appends()),
+            forall |s2: Seq<u8>| {
+                let current_state = old(wrpm_region)@.flush().committed();
+                &&& current_state.len() == s2.len() 
+                &&& states_differ_only_in_log_region(s2, current_state, log_start_addr as nat, log_size as nat)
+                &&& {
+                        ||| Self::recover(s2, log_start_addr as nat, log_size as nat) == Some(old(self)@.drop_pending_appends())
+                        ||| Self::recover(s2, log_start_addr as nat, log_size as nat) == Some(old(self)@.advance_head(new_head as int).drop_pending_appends())
+                    }
+            } ==> perm.check_permission(s2),
+            forall |s1: Seq<u8>, s2: Seq<u8>| {
+                &&& s1.len() == s2.len() 
+                &&& #[trigger] crash_pred(s1)
+                &&& states_differ_only_in_log_region(s1, s2, log_start_addr as nat, log_size as nat)
+                &&& Self::recover(s1, log_start_addr as nat, log_size as nat) == Some(old(self)@.drop_pending_appends())
+                &&& Self::recover(s2, log_start_addr as nat, log_size as nat) == Some(old(self)@.drop_pending_appends())
+            } ==> #[trigger] crash_pred(s2),
+            forall |s| crash_pred(s) ==> perm.check_permission(s),
+            log_start_addr as int % const_persistence_chunk_size() == 0,
+            log_size as int % const_persistence_chunk_size() == 0,
+        ensures
+            self.inv(wrpm_region@, log_start_addr as nat, log_size as nat),
+            wrpm_region@.len() == old(wrpm_region)@.len(),
+            wrpm_region.constants() == old(wrpm_region).constants(),
+            Self::can_only_crash_as_state(wrpm_region@, log_start_addr as nat, log_size as nat, self@.drop_pending_appends()),
+            no_outstanding_writes_to_metadata(wrpm_region@, log_start_addr as nat),
+            match result {
+                Ok(()) => {
+                    &&& old(self)@.head <= new_head <= old(self)@.head + old(self)@.log.len()
+                    &&& self@ == old(self)@.advance_head(new_head as int)
+                },
+                Err(LogErr::CantAdvanceHeadPositionBeforeHead { head }) => {
+                    &&& self@ == old(self)@
+                    &&& head == self@.head
+                    &&& new_head < head
+                },
+                Err(LogErr::CantAdvanceHeadPositionBeyondTail { tail }) => {
+                    &&& self@ == old(self)@
+                    &&& tail == self@.head + self@.log.len()
+                    &&& new_head > tail
+                },
+                _ => false
+            }
+    {
+        // Even if we return an error code, we still have to prove that
+        // upon return the states we can crash into recover into valid
+        // abstract states.
+
+        proof {
+            lemma_invariants_imply_crash_recover_forall(wrpm_region@, log_start_addr as nat, log_size as nat, self.cdb,
+                                                        self.info, self.state@);
+        }
+
+        // Handle error cases due to improper parameters passed to the
+        // function.
+        if new_head < self.info.head {
+            return Err(LogErr::CantAdvanceHeadPositionBeforeHead{ head: self.info.head })
+        }
+        if new_head - self.info.head > self.info.log_length as u128 {
+            return Err(LogErr::CantAdvanceHeadPositionBeyondTail{
+                tail: self.info.head + self.info.log_length as u128
+            })
+        }
+
+        // To compute the new head mod n (where n is the log area
+        // length), take the old head mod n, add the amount by
+        // which the head is advancing, then subtract n if
+        // necessary.
+
+        let amount_of_advancement: u64 = (new_head - self.info.head) as u64;
+        let new_head_log_area_offset =
+            if amount_of_advancement < self.info.log_area_len - self.info.head_log_area_offset {
+                amount_of_advancement + self.info.head_log_area_offset
+            }
+            else {
+                // To compute `self.info.head_log_area_offset` [the old
+                // head] plus `amount_of_advancement` [the amount
+                // by which the head is advancing] minus
+                // `self.info.log_area_len` [the log area length], we
+                // do it in the following order that guarantees no
+                // overflow/underflow.
+                amount_of_advancement - (self.info.log_area_len - self.info.head_log_area_offset)
+            };
+
+        assert(new_head_log_area_offset == new_head as int % self.info.log_area_len as int) by {
+            Self::lemma_check_fast_way_to_compute_head_mod_log_area_len(self.info, self.state@, new_head);
+        }
+
+        // Update `self.self.info` to reflect the change to the head
+        // position. This necessitates updating all the fields
+        // except the log area length.
+
+        let ghost prev_info = self.info;
+        self.info.head = new_head;
+        self.info.head_log_area_offset = new_head_log_area_offset;
+        self.info.log_length = self.info.log_length - amount_of_advancement;
+        self.info.log_plus_pending_length = self.info.log_plus_pending_length - amount_of_advancement;
+
+        // Update the abstract `self.state` to reflect the head update.
+
+        let ghost prev_state = self.state@;
+        self.state = Ghost(self.state@.advance_head(new_head as int));
+
+        // To prove that the log area for log number `which_log` is
+        // compatible with the new `self.infos` and `self.state`, we
+        // need to reason about how addresses in the log area
+        // correspond to relative log positions. That's because the
+        // invariants we know about the log area talk about log
+        // positions relative to the old head, but we want to know
+        // things about log positions relative to the new head. What
+        // connects those together is that they both talk about the
+        // same addresses in the log area.
+
+        proof {
+            lemma_log_area_consistent_with_new_info_and_state_advance_head(wrpm_region@, log_start_addr as nat, log_size as nat, new_head as int,
+                prev_info, self.info, prev_state, self.state@);
+        }
+
+        // Update the inactive metadata on all regions and flush, then
+        // swap the CDB to its opposite. We have to update the metadata
+        // on all regions, even though we're only advancing the head on
+        // one, for the following reason. The only way available to us
+        // to update the active metadata is to flip the CDB, but this
+        // flips which metadata is active on *all* regions. So we have
+        // to update the inactive metadata on all regions.
+
+        self.update_log_metadata(wrpm_region, log_start_addr, log_size, Ghost(prev_info), Ghost(prev_state),
+                                    Ghost(crash_pred), Tracked(perm));
+
+        Ok(())
+    }
+
+    // The `read` method reads part of the log, returning a vector
+    // containing the read bytes. It doesn't guarantee that those
+    // bytes aren't corrupted by persistent memory corruption. See
+    // `README.md` for more documentation and examples of its use.
+    pub exec fn read<Perm, PM>(
+        &self,
+        pm_region: &WriteRestrictedPersistentMemoryRegion<Perm, PM>,
+        log_start_addr: u64,
+        log_size: u64, 
+        pos: u128,
+        len: u64,
+    ) -> (result: Result<(Vec<u8>, Ghost<Seq<int>>), LogErr>)
+        where
+            Perm: CheckPermission<Seq<u8>>,
+            PM: PersistentMemoryRegion,
+        requires
+            self.inv(pm_region@, log_start_addr as nat, log_size as nat),
+            pm_region.inv(),
+            pos + len <= u128::MAX,
+            log_start_addr + spec_log_area_pos() <= pm_region@.len() <= u64::MAX,
+        ensures
+            ({
+                let log = self@;
+                match result {
+                    Ok((bytes, addrs)) => {
+                        let true_bytes = self@.read(pos as int, len as int);
+                        &&& true_bytes == Seq::new(addrs@.len(), |i: int| pm_region@.committed()[addrs@[i] as int])
+                        &&& true_bytes == extract_bytes(self@.log, (pos - self@.head) as nat, len as nat)
+                        &&& pos >= log.head
+                        &&& pos + len <= log.head + log.log.len()
+                        &&& read_correct_modulo_corruption(bytes@, true_bytes, addrs@, pm_region.constants().impervious_to_corruption)
+                        &&& addrs@.len() == len
+                    },
+                    Err(LogErr::CantReadBeforeHead{ head: head_pos }) => {
+                        &&& pos < log.head
+                        &&& head_pos == log.head
+                    },
+                    Err(LogErr::CantReadPastTail{ tail }) => {
+                        &&& pos + len > log.head + log.log.len()
+                        &&& tail == log.head + log.log.len()
+                    },
+                    _ => false,
+                }
+            })
+    {        
+        // Handle error cases due to improper parameters passed to the
+        // function.
+
+        let info = &self.info;
+        if pos < info.head {
+            return Err(LogErr::CantReadBeforeHead{ head: info.head })
+        }
+        if len > info.log_length { // We have to do this check first to avoid underflow in the next comparison
+            return Err(LogErr::CantReadPastTail{ tail: info.head + info.log_length as u128 })
+        }
+        if pos - info.head > (info.log_length - len) as u128 { // we know `info.log_length - len` can't underflow
+            return Err(LogErr::CantReadPastTail{ tail: info.head + info.log_length as u128 })
+        }
+
+        let ghost s = self.state@;
+        // let ghost true_bytes = s.log.subrange(pos - s.head, pos + len - s.head);
+        let ghost true_bytes = extract_bytes(s.log, (pos - s.head) as nat, len as nat);
+
+        if len == 0 {
+            // Case 0: The trivial case where we're being asked to read zero bytes.
+            let ghost addrs = Seq::empty();
+            assert(true_bytes =~= Seq::<u8>::empty());
+            assert(true_bytes == Seq::new(addrs.len(), |i: int| pm_region@.committed()[addrs[i] as int]));
+            assert(maybe_corrupted(Seq::<u8>::empty(), true_bytes, addrs));
+            return Ok((Vec::<u8>::new(), Ghost(addrs)));
+        }
+
+        let log_area_len: u64 = info.log_area_len;
+        let relative_pos: u64 = (pos - info.head) as u64;
+        if relative_pos >= log_area_len - info.head_log_area_offset {
+
+            // Case 1: The position we're being asked to read appears
+            // in the log area before the log head. So the read doesn't
+            // need to wrap.
+            //
+            // We could compute the address to write to with:
+            //
+            // `write_addr = ABSOLUTE_POS_OF_LOG_AREA + pos % info.log_area_len;`
+            //
+            // But we can replace the expensive modulo operation above with two subtraction
+            // operations as follows. This is somewhat subtle, but we have verification backing
+            // us up and proving this optimization correct.
+
+            let addr: u64 = log_start_addr + log_area_pos() + relative_pos - (info.log_area_len - info.head_log_area_offset);
+            proof { self.lemma_read_of_continuous_range(pm_region@, log_start_addr as nat, log_size as nat, pos as nat,
+                                                        len as nat, addr as nat); }
+            let bytes = match pm_region.get_pm_region_ref().read_unaligned(addr, len) {
+                Ok(bytes) => bytes,
+                Err(e) => {
+                    assert(e == PmemError::AccessOutOfRange);
+                    return Err(LogErr::PmemErr{ err: e });
+                }
+            };
+            let ghost addrs = Seq::new(len as nat, |i: int| i + addr);
+            proof {
+                let true_bytes = Seq::new(addrs.len(), |i: int| pm_region@.committed()[addrs[i] as int]);
+                let read_bytes = self@.read(pos as int, len as int);
+                assert(true_bytes =~= read_bytes);
+            }
+            return Ok((bytes, Ghost(addrs)));
+        }
+
+        // The log area wraps past the point we're reading from, so we
+        // need to compute the maximum length we can read without
+        // wrapping to be able to figure out whether we need to wrap.
+
+        let max_len_without_wrapping: u64 = log_area_len - info.head_log_area_offset - relative_pos;
+        assert(max_len_without_wrapping == info.log_area_len -
+                relative_log_pos_to_log_area_offset(pos - info.head,
+                                                    info.head_log_area_offset as int, info.log_area_len as int));
+
+        // Whether we need to wrap or not, we know the address where
+        // our read should start, so we can compute that and put it in
+        // `addr`.
+        //
+        // We could compute the address to write to with:
+        //
+        // `write_addr = ABSOLUTE_POS_OF_LOG_AREA + pos % info.log_area_len;`
+        //
+        // But we can replace the expensive modulo operation above with
+        // one addition operation as follows. This is somewhat subtle,
+        // but we have verification backing us up and proving this
+        // optimization correct.
+
+        let addr: u64 = log_start_addr + log_area_pos() + relative_pos + info.head_log_area_offset;
+        assert(addr == log_start_addr + spec_log_area_pos() +
+                relative_log_pos_to_log_area_offset(pos - info.head,
+                                                    info.head_log_area_offset as int,
+                                                    info.log_area_len as int));
+
+        if len <= max_len_without_wrapping {
+
+            // Case 2: We're reading few enough bytes that we don't have to wrap.
+
+            proof { self.lemma_read_of_continuous_range(pm_region@, log_start_addr as nat, log_size as nat, pos as nat,
+                                                        len as nat, addr as nat); }
+            let bytes = match pm_region.get_pm_region_ref().read_unaligned(addr, len) {
+                Ok(bytes) => bytes,
+                Err(e) => {
+                    assert(e == PmemError::AccessOutOfRange);
+                    return Err(LogErr::PmemErr{ err: e });
+                }
+            };
+            let ghost addrs = Seq::new(len as nat, |i: int| i + addr);
+            proof {
+                let true_bytes = Seq::new(addrs.len(), |i: int| pm_region@.committed()[addrs[i] as int]);
+                let read_bytes = self@.read(pos as int, len as int);
+                assert(true_bytes =~= read_bytes);
+            }
+            return Ok((bytes, Ghost(addrs)));
+        }
+
+        // Case 3: We're reading enough bytes that we have to wrap.
+        // That necessitates doing two contiguous reads, one from the
+        // end of the log area and one from the beginning, and
+        // concatenating the results.
+
+        proof {
+            self.lemma_read_of_continuous_range(pm_region@, log_start_addr as nat, log_size as nat, pos as nat,
+                                                max_len_without_wrapping as nat, addr as nat);
+        }
+
+        let mut part1 = match pm_region.get_pm_region_ref().read_unaligned(addr, max_len_without_wrapping) {
+            Ok(part1) => part1,
+            Err(e) => {
+                assert(e == PmemError::AccessOutOfRange);
+                return Err(LogErr::PmemErr{ err: e });
+            }
+        };
+        let ghost addrs_part1 = Seq::<int>::new(max_len_without_wrapping as nat, |i: int| i + addr);
+        proof {
+            let true_bytes = Seq::new(addrs_part1.len(), |i: int| pm_region@.committed()[addrs_part1[i] as int]);
+            let read_bytes = self@.read(pos as int, max_len_without_wrapping as int);
+            assert(true_bytes =~= read_bytes);
+        }
+
+        proof {
+            self.lemma_read_of_continuous_range(pm_region@, log_start_addr as nat,
+                                                log_size as nat,
+                                                (pos + max_len_without_wrapping) as nat,
+                                                (len - max_len_without_wrapping) as nat,
+                                                (log_start_addr + spec_log_area_pos()) as nat);
+        }
+
+        let mut part2 = match pm_region.get_pm_region_ref().read_unaligned(log_start_addr + log_area_pos(), len - max_len_without_wrapping) {
+            Ok(part2) => part2,
+            Err(e) => {
+                assert(e == PmemError::AccessOutOfRange);
+                return Err(LogErr::PmemErr{ err: e });
+            }
+        };
+        let ghost addrs_part2 = Seq::<int>::new((len - max_len_without_wrapping) as nat, |i: int| i + log_start_addr + spec_log_area_pos());
+
+        // Now, prove that concatenating them produces the correct
+        // bytes to return. The subtle thing in this argument is that
+        // the bytes are only correct modulo corruption. And the
+        // "correct modulo corruption" specification function talks
+        // about the concrete addresses the bytes were read from and
+        // demands that those addresses all be distinct.
+
+        proof {
+            let true_part1 = extract_bytes(s.log, (pos - s.head) as nat, max_len_without_wrapping as nat);
+            let true_part2 = extract_bytes(s.log, (pos + max_len_without_wrapping - s.head) as nat, (len - max_len_without_wrapping) as nat);
+            
+            assert(true_part1 + true_part2 =~= s.log.subrange(pos - s.head, pos + len - s.head));
+
+            let addrs = addrs_part1 + addrs_part2;
+            assert(true_part1 + true_part2 == Seq::new(len as nat, |i: int| pm_region@.committed()[addrs[i]]));
+
+            if !pm_region.constants().impervious_to_corruption {
+                assert(maybe_corrupted(part1@ + part2@, true_part1 + true_part2, addrs));
+                assert(all_elements_unique(addrs_part1 + addrs_part2));
+            }
+        }
+
+        // Append the two byte vectors together and return the result.
+        part1.append(&mut part2);
+        let addrs = Ghost(addrs_part1 + addrs_part2);
+        Ok((part1, addrs))
+    }
+
+    // This local helper method updates the log metadata on
+    // persistent memory to be consistent with `self.info` and
+    // `self.state`. It does so in the following steps: (1) update
+    // the log metadata corresponding to the inactive CDB; (2)
+    // flush; (3) swap the CDB in region #0; (4) flush again.
+    //
+    // The first of these steps only writes to inactive metadata, i.e.,
+    // metadata that's ignored during recovery. So even if a crash
+    // happens during or immediately after this call, recovery will be
+    // unaffected.
+    //
+    // Before calling this function, the caller should make sure that
+    // `self.info` and `self.state` contain the data that the inactive
+    // log metadata should reflect. But, since this function has to
+    // reason about crashes, it also needs to know things about the
+    // *previous* values of `self.info` and `self.state`, since those
+    // are the ones that the active log metadata is consistent with
+    // and will stay consistent with until we write the new CDB. These
+    // previous values are passed as ghost parameters since they're
+    // only needed for proving things.
+    //
+    // The caller of this function is responsible for making sure that
+    // the contents of the log area are compatible with both the old
+    // and the new `info` and `state`. However, the log area contents
+    // only need to be compatible with the new `info` and `state`
+    // after the next flush, since we're going to be doing a flush.
+    // This weaker requirement allows a performance optimization: the
+    // caller doesn't have to flush before calling this function.
+    exec fn update_log_metadata<Perm, PM>(
+        &mut self,
+        wrpm_region: &mut WriteRestrictedPersistentMemoryRegion<Perm, PM>,
+        log_start_addr: u64,
+        log_size: u64,
+        Ghost(prev_info): Ghost<LogInfo>,
+        Ghost(prev_state): Ghost<AbstractLogState>,
+        Ghost(crash_pred): Ghost<spec_fn(Seq<u8>) -> bool>,
+        Tracked(perm): Tracked<&Perm>,
+    )
+        where
+            Perm: CheckPermission<Seq<u8>>,
+            PM: PersistentMemoryRegion
+        requires
+            old(wrpm_region).inv(),
+            log_start_addr as int % const_persistence_chunk_size() == 0,
+            log_size as int % const_persistence_chunk_size() == 0,
+            memory_matches_deserialized_cdb(old(wrpm_region)@, log_start_addr as nat, old(self).cdb),
+            no_outstanding_writes_to_metadata(old(wrpm_region)@, log_start_addr as nat),
+            metadata_consistent_with_info(old(wrpm_region)@, log_start_addr as nat, log_size as nat, old(self).cdb, prev_info),
+            info_consistent_with_log_area(old(wrpm_region)@.flush(), log_start_addr as nat, log_size as nat, old(self).info, old(self).state@),
+            info_consistent_with_log_area(old(wrpm_region)@, log_start_addr as nat, log_size as nat, prev_info, prev_state),
+            old(self).info.log_area_len == prev_info.log_area_len,
+            Self::recover(old(wrpm_region)@.committed(), log_start_addr as nat, log_size as nat) == Some(prev_state.drop_pending_appends()),
+            forall |s| #[trigger] old(wrpm_region)@.can_crash_as(s) ==> 
+                Self::recover(s, log_start_addr as nat, log_size as nat) == Some(prev_state.drop_pending_appends()),
+            forall |s| #[trigger] old(wrpm_region)@.can_crash_as(s) ==> crash_pred(s),
+            forall |s1: Seq<u8>, s2: Seq<u8>| {
+                &&& s1.len() == s2.len() 
+                &&& #[trigger] crash_pred(s1)
+                &&& states_differ_only_in_log_region(s1, s2, log_start_addr as nat, log_size as nat)
+                &&& Self::recover(s1, log_start_addr as nat, log_size as nat) == Some(prev_state.drop_pending_appends())
+                &&& Self::recover(s2, log_start_addr as nat, log_size as nat) == Some(prev_state.drop_pending_appends())
+            } ==> #[trigger] crash_pred(s2),
+            forall |s| crash_pred(s) ==> perm.check_permission(s),
+            forall |s2: Seq<u8>| {
+                let flushed_state = old(wrpm_region)@.flush().committed();
+                &&& flushed_state.len() == s2.len() 
+                &&& states_differ_only_in_log_region(flushed_state, s2, log_start_addr as nat, log_size as nat)
+                &&& {
+                        ||| Self::recover(s2, log_start_addr as nat, log_size as nat) == Some(old(self).state@.drop_pending_appends())
+                        ||| Self::recover(s2, log_start_addr as nat, log_size as nat) == Some(prev_state.drop_pending_appends())
+                }
+            } ==> perm.check_permission(s2),
+
+            metadata_types_set(old(wrpm_region)@.committed(), log_start_addr as nat),
+            log_start_addr < log_start_addr + log_size <= old(wrpm_region)@.len() <= u64::MAX,
+            log_start_addr as int % const_persistence_chunk_size() == 0,
+            // old(self).state@.drop_pending_appends() == prev_state.commit(),
+        ensures
+            self.inv(wrpm_region@, log_start_addr as nat, log_size as nat),
+            wrpm_region.constants() == old(wrpm_region).constants(),
+            wrpm_region@.len() == old(wrpm_region)@.len(),
+            self.state == old(self).state,
+            wrpm_region@.no_outstanding_writes(),
+            Self::recover(wrpm_region@.committed(), log_start_addr as nat, log_size as nat) == Some(self@.drop_pending_appends()),
+    {
+        broadcast use pmcopy_axioms;
+
+        // Set the `unused_metadata_pos` to be the position corresponding to !self.cdb
+        // since we're writing in the inactive part of the metadata.
+
+        let ghost old_wrpm = wrpm_region@;
+        let unused_metadata_pos = get_inactive_log_metadata_pos(self.cdb);
+        assert(unused_metadata_pos == spec_get_active_log_metadata_pos(!self.cdb));
+
+        let ghost inactive_metadata_pos = spec_get_inactive_log_metadata_pos(self.cdb) + log_start_addr;
+        let ghost is_writable_absolute_addr = |addr: int| {
+            // either the address is in the unreachable log area
+            ||| {
+                &&& log_start_addr + spec_log_area_pos() <= addr < log_start_addr + spec_log_area_pos() + log_size
+                &&& log_area_offset_unreachable_during_recovery(prev_info.head_log_area_offset as int,
+                        prev_info.log_area_len as int,
+                        prev_info.log_length as int,
+                        addr - (log_start_addr + spec_log_area_pos()))
+            }
+            // or it's in the inactive metadata
+            ||| inactive_metadata_pos <= addr < inactive_metadata_pos + LogMetadata::spec_size_of() + u64::spec_size_of()
+        };
+
+        assert(Self::recover(wrpm_region@.committed(), log_start_addr as nat, log_size as nat) == Some(prev_state.drop_pending_appends()));
+        assert(spec_log_header_area_size() < spec_log_area_pos()) by (compute);
+
+        self.update_inactive_log_metadata(wrpm_region, log_start_addr, log_size, 
+            Ghost(prev_info), Ghost(prev_state), Ghost(is_writable_absolute_addr), Ghost(crash_pred), Tracked(perm));
+
+        // Prove that after the flush we're about to do, all our
+        // invariants will continue to hold (using the still-unchanged
+        // CDB and the old metadata, infos, and state).
+        // Also prove that after the flush, there is only one possible
+        // crash state.
+        proof {
+            lemma_flushing_metadata_maintains_invariants(wrpm_region@, log_start_addr as nat, log_size as nat, self.cdb, prev_info, prev_state);
+        
+            assert(wrpm_region@.can_crash_as(wrpm_region@.flush().committed()));
+            assert(forall |s| #[trigger] wrpm_region@.flush().can_crash_as(s) ==> s == wrpm_region@.flush().committed()) by {
+                lemma_if_no_outstanding_writes_then_persistent_memory_view_can_only_crash_as_committed(wrpm_region@.flush());
+            }
+        }
+
+        // Next, flush all outstanding writes to memory. This is
+        // necessary so that those writes are ordered before the update
+        // to the CDB.
+        wrpm_region.flush();
+
+        // Next, compute the new encoded CDB to write.
+        let new_cdb = if self.cdb { CDB_FALSE } else { CDB_TRUE };
+        let ghost new_cdb_bytes = new_cdb.spec_to_bytes();
+
+        // Show that after writing and flushing, the CDB will be !self.cdb
+        let ghost pm_region_after_write = wrpm_region@.write(log_start_addr as int, new_cdb_bytes);
+        let ghost flushed_mem_after_write = pm_region_after_write.flush();
+        assert(memory_matches_deserialized_cdb(flushed_mem_after_write, log_start_addr as nat, !self.cdb)) by {
+            let flushed_region = pm_region_after_write.flush();
+            lemma_write_reflected_after_flush_committed(wrpm_region@, log_start_addr as int,
+                                                        new_cdb_bytes);
+        }
+
+        // Show that after writing and flushing, our invariants will
+        // hold for each log if we flip `self.cdb`.
+
+        let ghost pm_region_after_flush = pm_region_after_write.flush();
+        assert ({
+            &&& metadata_consistent_with_info(pm_region_after_flush, log_start_addr as nat, log_size as nat, !self.cdb, self.info)
+            &&& info_consistent_with_log_area(pm_region_after_flush, log_start_addr as nat, log_size as nat, self.info, self.state@)
+            &&& metadata_types_set(pm_region_after_flush.committed(), log_start_addr as nat)
+        }) by {
+            lemma_establish_extract_bytes_equivalence(wrpm_region@.committed(),
+                                                    pm_region_after_flush.committed());
+
+            lemma_metadata_consistent_with_info_after_cdb_update(
+                wrpm_region@,
+                pm_region_after_flush,
+                log_start_addr as nat, 
+                log_size as nat,
+                new_cdb_bytes,
+                !self.cdb,
+                self.info
+            );
+            lemma_metadata_types_set_after_cdb_update(
+                wrpm_region@,
+                pm_region_after_flush,
+                log_start_addr as nat, 
+                log_size as nat,
+                new_cdb_bytes,
+                self.cdb
+            );
+        }
+
+        assert(memory_matches_deserialized_cdb(pm_region_after_flush, log_start_addr as nat, !self.cdb));
+
+        // Show that if we crash after the write and flush, we recover
+        // to an abstract state corresponding to `self.state@` after
+        // dropping pending appends.
+
+        proof {
+            lemma_invariants_imply_crash_recover_forall(pm_region_after_flush, log_start_addr as nat, log_size as nat,
+                                                        !self.cdb, self.info, self.state@);
+        }
+
+        // Show that if we crash after initiating the write of the CDB,
+        // we'll recover to a permissible state. There are two cases:
+        //
+        // If we crash without any updating, then we'll recover to
+        // state `prev_state.drop_pending_appends()` with the current
+        // CDB.
+        //
+        // If we crash after writing, then we'll recover to state
+        // `self.state@.drop_pending_appends()` with the flipped CDB.
+        //
+        // Because we're only writing within the persistence
+        // granularity of the persistent memory, a crash in the middle
+        // will either leave the persistent memory in the pre-state or
+        // the post-state.
+        //
+        // This means we're allowed to do the write because if we
+        // crash, we'll either be in state wrpm_region@.committed() or
+        // pm_region_after_write.flush().committed(). In the former
+        // case, we'll be in state `prev_state.drop_pending_appends()`
+        // and in the latter case, as shown above, we'll be in state
+        // `self.state@.drop_pending_appends()`.
+
+        assert forall |s| pm_region_after_write.can_crash_as(s) implies
+                    #[trigger] perm.check_permission(s) by {
+            lemma_invariants_imply_crash_recover_forall(wrpm_region@, log_start_addr as nat, log_size as nat,
+                                                        self.cdb, prev_info, prev_state);
+            lemma_single_write_crash_effect_on_pm_region_view(wrpm_region@, log_start_addr as int,
+                                                                new_cdb_bytes);
+            if s == wrpm_region@.committed() {
+                // This case is trivial -- we already know that this is a legal crash state
+            } else {
+                assert(pm_region_after_flush.can_crash_as(s));
+            }
+        }
+
+        // Finally, update the CDB, then flush, then flip `self.cdb`.
+        // There's no need to flip `self.cdb` atomically with the write
+        // since the flip of `self.cdb` is happening in local
+        // non-persistent memory so if we crash it'll be lost anyway.
+        wrpm_region.serialize_and_write(log_start_addr, &new_cdb, Tracked(perm));
+        wrpm_region.flush();
+        self.cdb = !self.cdb;
+
+        assert(Self::recover(wrpm_region@.committed(), log_start_addr as nat, log_size as nat) == Some(self@.drop_pending_appends()));
+    }
+
+    // This local helper method updates the inactive log metadata
+    // on persistent memory to be consistent with `self.info` and
+    // `self.state`. It's passed a subregion that gives it permission
+    // to do arbitrary writes to the inactive log metadata portion
+    // of the persistent memory.
+    exec fn update_inactive_log_metadata<Perm, PM>(
+        &self,
+        wrpm_region: &mut WriteRestrictedPersistentMemoryRegion<Perm, PM>,
+        log_start_addr: u64,
+        log_size: u64,
+        Ghost(prev_info): Ghost<LogInfo>,
+        Ghost(prev_state): Ghost<AbstractLogState>,
+        Ghost(is_writable_absolute_addr): Ghost<spec_fn(int) -> bool>,
+        Ghost(crash_pred): Ghost<spec_fn(Seq<u8>) -> bool>,
+        Tracked(perm): Tracked<&Perm>,
+    )
+        where 
+            Perm: CheckPermission<Seq<u8>>,
+            PM: PersistentMemoryRegion,
+        requires 
+            old(wrpm_region).inv(),
+            log_start_addr as int % const_persistence_chunk_size() == 0,
+            log_size as int % const_persistence_chunk_size() == 0,
+            info_consistent_with_log_area(old(wrpm_region)@.flush(), log_start_addr as nat, log_size as nat, self.info, self.state@),
+            info_consistent_with_log_area(old(wrpm_region)@, log_start_addr as nat, log_size as nat, prev_info, prev_state),
+            no_outstanding_writes_to_metadata(old(wrpm_region)@, log_start_addr as nat),
+            metadata_consistent_with_info(old(wrpm_region)@, log_start_addr as nat, log_size as nat, self.cdb, prev_info),
+            memory_matches_deserialized_cdb(old(wrpm_region)@, log_start_addr as nat, self.cdb),
+            metadata_types_set(old(wrpm_region)@.committed(), log_start_addr as nat),
+            log_size == prev_info.log_area_len + spec_log_area_pos(),
+            prev_info.log_area_len == self.info.log_area_len,
+            log_start_addr + spec_log_area_pos() + prev_info.log_area_len <= old(wrpm_region)@.len(),
+            log_start_addr + spec_get_inactive_log_metadata_pos(self.cdb) < log_start_addr + spec_log_area_pos() < old(wrpm_region)@.len() <= u64::MAX,
+            ({
+                let inactive_metadata_pos = spec_get_inactive_log_metadata_pos(self.cdb) + log_start_addr;
+                // the writable closure should allow both inactive metadata and unreachable log bytes to be updated.
+                // we won't update unreachable log bytes in this function, but there may be outstanding writes to them,
+                // so we need to allow for them to differ from the original state in crash states
+                &&& forall |addr: int| #[trigger] is_writable_absolute_addr(addr) <==> {
+                        // either the address is in the unreachable log area
+                        ||| {
+                            &&& log_start_addr + spec_log_area_pos() <= addr < log_start_addr + spec_log_area_pos() + log_size
+                            &&& log_area_offset_unreachable_during_recovery(prev_info.head_log_area_offset as int,
+                                    prev_info.log_area_len as int,
+                                    prev_info.log_length as int,
+                                    addr - (log_start_addr + spec_log_area_pos()))
+                        }
+                        // or it's in the inactive metadata
+                        ||| inactive_metadata_pos <= addr < inactive_metadata_pos + LogMetadata::spec_size_of() + u64::spec_size_of()
+                    }
+            }),
+            log_start_addr < log_start_addr + spec_log_header_area_size() < log_start_addr + spec_log_area_pos() < old(wrpm_region)@.len(),
+
+            forall |s| #[trigger] old(wrpm_region)@.can_crash_as(s) ==> 
+                Self::recover(s, log_start_addr as nat, log_size as nat) == Some(prev_state.drop_pending_appends()),
+            forall |s| #[trigger] old(wrpm_region)@.can_crash_as(s) ==> crash_pred(s),
+            forall |s1: Seq<u8>, s2: Seq<u8>| {
+                &&& s1.len() == s2.len() 
+                &&& #[trigger] crash_pred(s1)
+                &&& states_differ_only_in_log_region(s1, s2, log_start_addr as nat, log_size as nat)
+                &&& Self::recover(s1, log_start_addr as nat, log_size as nat) == Some(prev_state.drop_pending_appends())
+                &&& Self::recover(s2, log_start_addr as nat, log_size as nat) == Some(prev_state.drop_pending_appends()) // or committed?
+            } ==> #[trigger] crash_pred(s2),
+            forall |s| crash_pred(s) ==> perm.check_permission(s),
+            Self::recover(old(wrpm_region)@.committed(), log_start_addr as nat, log_size as nat) == Some(prev_state.drop_pending_appends())
+        ensures
+            wrpm_region.inv(),
+            wrpm_region@.len() == old(wrpm_region)@.len(),
+            wrpm_region.constants() == old(wrpm_region).constants(),
+            ({
+                let state_after_flush = wrpm_region@.flush().committed();
+                let inactive_metadata_pos = spec_get_inactive_log_metadata_pos(self.cdb) + log_start_addr;
+                let log_metadata_bytes = extract_bytes(state_after_flush, inactive_metadata_pos as nat, LogMetadata::spec_size_of());
+                let log_crc_bytes = extract_bytes(state_after_flush, inactive_metadata_pos as nat + LogMetadata::spec_size_of(), u64::spec_size_of());
+                let log_metadata = LogMetadata::spec_from_bytes(log_metadata_bytes);
+                let log_crc = u64::spec_from_bytes(log_crc_bytes);
+                let new_metadata = LogMetadata {
+                    head: self.info.head,
+                    log_length: self.info.log_length,
+                };
+                let new_crc = new_metadata.spec_crc();
+
+                &&& log_crc == log_metadata.spec_crc()
+                &&& log_metadata.head == self.info.head
+                &&& log_metadata.log_length == self.info.log_length
+
+                &&& log_metadata_bytes == new_metadata.spec_to_bytes()
+                &&& log_crc_bytes == new_crc.spec_to_bytes()
+                &&& inactive_metadata_types_set(state_after_flush, log_start_addr as nat)
+            }),
+            metadata_types_set(wrpm_region@.committed(), log_start_addr as nat),
+            memory_matches_deserialized_cdb(wrpm_region@, log_start_addr as nat, self.cdb),
+            metadata_consistent_with_info(wrpm_region@, log_start_addr as nat, log_size as nat, self.cdb, prev_info),
+            info_consistent_with_log_area(wrpm_region@, log_start_addr as nat, log_size as nat, prev_info, prev_state),
+            info_consistent_with_log_area(wrpm_region@.flush(), log_start_addr as nat, log_size as nat, self.info, self.state@),
+            metadata_consistent_with_info(wrpm_region@.flush(), log_start_addr as nat, log_size as nat, !self.cdb, self.info),
+            forall |s| #[trigger] wrpm_region@.can_crash_as(s) ==> perm.check_permission(s),
+            views_differ_only_in_log_region(old(wrpm_region)@.flush(), wrpm_region@.flush(), log_start_addr as nat, log_size as nat),
+    {
+        // Encode the log metadata as bytes, and compute the CRC of those bytes
+        let info = &self.info;
+        let log_metadata = LogMetadata {
+            head: info.head,
+            log_length: info.log_length
+        };
+        let log_crc = calculate_crc(&log_metadata);
+
+        let inactive_metadata_pos = get_inactive_log_metadata_pos(self.cdb) + log_start_addr;
+
+        proof {
+            broadcast use pmcopy_axioms;
+            lemma_metadata_fits_in_log_header_area();
+
+            let new_pm1 = wrpm_region@.write(inactive_metadata_pos as int, log_metadata.spec_to_bytes());
+            let new_pm2 = new_pm1.write(inactive_metadata_pos + LogMetadata::spec_size_of(), log_crc.spec_to_bytes());
+
+            self.lemma_update_inactive_metadata_and_crc_crash_states_allowed_by_perm(wrpm_region@, new_pm1, new_pm2, log_metadata, inactive_metadata_pos as int,
+                log_crc, inactive_metadata_pos + LogMetadata::spec_size_of(), log_start_addr as nat, log_size as nat, prev_info, prev_state, perm, crash_pred);
+        } 
+
+        // Write the new metadata and CRC
+        wrpm_region.serialize_and_write(inactive_metadata_pos, &log_metadata, Tracked(perm));
+        wrpm_region.serialize_and_write(inactive_metadata_pos + size_of::<LogMetadata>() as u64, &log_crc, Tracked(perm));
+
+        // Prove that after the flush, the log metadata will be reflected in the subregion's
+        // state.
+        proof {
+            // metadata types are set in both the old and new wrpm committed state; we haven't done any flushes,
+            // so the two wrpms have the same committed state
+            assert(metadata_types_set(old(wrpm_region)@.committed(), log_start_addr as nat));
+            assert(old(wrpm_region)@.committed() == wrpm_region@.committed());
+
+            let state_after_flush = wrpm_region@.flush().committed();
+            assert(extract_bytes(state_after_flush, log_start_addr as nat, u64::spec_size_of()) == extract_bytes(old(wrpm_region)@.committed(), log_start_addr as nat, u64::spec_size_of()));
+            assert(extract_bytes(state_after_flush, inactive_metadata_pos as nat, LogMetadata::spec_size_of()) =~= log_metadata.spec_to_bytes());
+            assert(extract_bytes(state_after_flush, inactive_metadata_pos as nat + LogMetadata::spec_size_of(), u64::spec_size_of()) =~= log_crc.spec_to_bytes());
+        }
+    }
+
+    // The `commit` method commits all tentative appends that have been
+    // performed since the last one. See `README.md` for more
+    // documentation and examples of its use.
+    //
+    // This method is passed a write-restricted persistent memory
+    // region `wrpm_region`. This restricts how it can write
+    // `wrpm_region`. It's only given permission (in `perm`) to
+    // write if it can prove that any crash after initiating the
+    // write is safe. That is, any such crash must put the memory
+    // in a state that recovers as either (1) the current abstract
+    // state with all pending appends dropped, or (2) the abstract
+    // state after all pending appends are committed.
+    pub exec fn commit<Perm, PM>(
+        &mut self,
+        wrpm_region: &mut WriteRestrictedPersistentMemoryRegion<Perm, PM>,
+        log_start_addr: u64,
+        log_size: u64,
+        Ghost(crash_pred): Ghost<spec_fn(Seq<u8>) -> bool>,
+        Tracked(perm): Tracked<&Perm>,
+    ) -> (result: Result<(), LogErr>)
+        where
+            Perm: CheckPermission<Seq<u8>>,
+            PM: PersistentMemoryRegion
+        requires
+            old(self).inv(old(wrpm_region)@, log_start_addr as nat, log_size as nat),
+            old(wrpm_region).inv(),
+            log_start_addr as int % const_persistence_chunk_size() == 0,
+            log_size as int % const_persistence_chunk_size() == 0,
+            Self::recover(old(wrpm_region)@.committed(), log_start_addr as nat, log_size as nat) == Some(old(self)@.drop_pending_appends()),
+            forall |s| #[trigger] old(wrpm_region)@.can_crash_as(s) ==> 
+                Self::recover(s, log_start_addr as nat, log_size as nat) == Some(old(self)@.drop_pending_appends()),
+            forall |s| #[trigger] old(wrpm_region)@.can_crash_as(s) ==> crash_pred(s),
+            forall |s2: Seq<u8>| {
+                let flushed_state = old(wrpm_region)@.flush().committed();
+                &&& flushed_state.len() == s2.len() 
+                &&& states_differ_only_in_log_region(flushed_state, s2, log_start_addr as nat, log_size as nat)
+                &&& {
+                        ||| Self::recover(s2, log_start_addr as nat, log_size as nat) == Some(old(self)@.commit())
+                        ||| Self::recover(s2, log_start_addr as nat, log_size as nat) == Some(old(self)@.drop_pending_appends())
+                }
+            } ==> perm.check_permission(s2),
+            forall |s1: Seq<u8>, s2: Seq<u8>| {
+                &&& s1.len() == s2.len() 
+                &&& #[trigger] crash_pred(s1)
+                &&& states_differ_only_in_log_region(s1, s2, log_start_addr as nat, log_size as nat)
+                &&& Self::recover(s1, log_start_addr as nat, log_size as nat) == Some(old(self)@.drop_pending_appends())
+                &&& Self::recover(s2, log_start_addr as nat, log_size as nat) == Some(old(self)@.drop_pending_appends())
+            } ==> #[trigger] crash_pred(s2),
+            forall |s| crash_pred(s) ==> perm.check_permission(s),
+            log_start_addr as int % const_persistence_chunk_size() == 0,
+            log_start_addr < log_start_addr + log_size <= old(wrpm_region)@.len() <= u64::MAX
+        ensures
+            self.inv(wrpm_region@, log_start_addr as nat, log_size as nat),
+            wrpm_region.constants() == old(wrpm_region).constants(),
+            wrpm_region@.len() == old(wrpm_region)@.len(),
+            wrpm_region@.no_outstanding_writes(),
+            Self::can_only_crash_as_state(wrpm_region@, log_start_addr as nat, log_size as nat, self@.drop_pending_appends()),
+            result is Ok,
+            self@ == old(self)@.commit(),
+            Self::recover(wrpm_region@.committed(), log_start_addr as nat, log_size as nat) == Some(self@),
+    {
+        let ghost prev_info = self.info;
+        let ghost prev_state = self.state@;
+
+        self.state = Ghost(self.state@.commit());
+
+        self.info.log_length = self.info.log_plus_pending_length;
+
+        assert(memory_matches_deserialized_cdb(wrpm_region@, log_start_addr as nat, self.cdb));
+        assert(metadata_consistent_with_info(wrpm_region@, log_start_addr as nat, log_size as nat, self.cdb, prev_info));
+        assert(info_consistent_with_log_area(wrpm_region@, log_start_addr as nat, log_size as nat, prev_info, prev_state));
+        assert(self.state@ == prev_state.commit());
+        assert(info_consistent_with_log_area(wrpm_region@.flush(), log_start_addr as nat, log_size as nat, self.info, self.state@));
+
+        // Update the inactive metadata on all regions and flush, then
+        // swap the CDB to its opposite.
+
+        self.update_log_metadata(wrpm_region, log_start_addr, log_size, Ghost(prev_info), Ghost(prev_state), Ghost(crash_pred), Tracked(perm));
+
+        Ok(())
+    }
+
+    // The `get_head_tail_and_capacity` method returns the head,
+    // tail, and capacity of the log. See `README.md` for more
+    // documentation and examples of its use.
+    #[allow(unused_variables)]
+    pub exec fn get_head_tail_and_capacity<Perm, PM>(
+        &self,
+        pm_region: &WriteRestrictedPersistentMemoryRegion<Perm, PM>,
+        log_start_addr: u64,
+        log_size: u64, 
+    ) -> (result: Result<(u128, u128, u64), LogErr>)
+        where
+            Perm: CheckPermission<Seq<u8>>,
+            PM: PersistentMemoryRegion,
+        requires
+            self.inv(pm_region@, log_start_addr as nat, log_size as nat)
+        ensures
+            ({
+                let log = self@;
+                match result {
+                    Ok((result_head, result_tail, result_capacity)) => {
+                        &&& result_head == log.head
+                        &&& result_tail == log.head + log.log.len()
+                        &&& result_capacity == log.capacity
+                        &&& result_capacity >= result_tail - result_head
+                        &&& result_capacity <= pm_region@.len()
+                    },
+                    _ => false
+                }
+            })
+    {
+        // We cache information in `self.info` that lets us easily
+        // compute the return values.
+
+        let info = &self.info;
+        Ok((info.head, info.head + info.log_length as u128, info.log_area_len))
+    }
+
+    // This function aborts a transaction by removing all pending appends.
+    // It also flushes the PM device in order to ensure that the bytes beyond the 
+    // end of the log are writable the next time we want to append.
+    pub exec fn abort_pending_appends<Perm, PM>(
+        &mut self,
+        pm_region: &mut WriteRestrictedPersistentMemoryRegion<Perm, PM>,
+        log_start_addr: u64,
+        log_size: u64, 
+    ) 
+        where
+            Perm: CheckPermission<Seq<u8>>,
+            PM: PersistentMemoryRegion,
+        requires 
+            old(self).inv(old(pm_region)@, log_start_addr as nat, log_size as nat),
+            old(pm_region).inv(),
+            log_start_addr as int % const_persistence_chunk_size() == 0,
+            no_outstanding_writes_to_metadata(old(pm_region)@, log_start_addr as nat),
+        ensures
+            self.inv(pm_region@, log_start_addr as nat, log_size as nat),
+            Self::recover(pm_region@.committed(), log_start_addr as nat, log_size as nat) 
+                == Some(self@.drop_pending_appends()),
+            pm_region.inv(),
+            pm_region@.no_outstanding_writes(),
+            pm_region@.len() == old(pm_region)@.len(),
+            pm_region.constants() == old(pm_region).constants(),
+            self@.pending == Seq::<u8>::empty(),
+            self@.log == old(self)@.log,
+            self@.head == old(self)@.head,
+            self@.capacity == old(self)@.capacity,
+            forall |s| #[trigger] pm_region@.can_crash_as(s) ==>
+                Self::recover(s, log_start_addr as nat, log_size as nat) == Some(self@),
+            pm_region@ == old(pm_region)@.flush(),
+    {
+        // remove pending bytes from the log length in the concrete state
+        self.info.log_plus_pending_length = self.info.log_length;
+        assert(self.state@.log == self.state@.drop_pending_appends().log);
+
+        // and remove them from the abstract state as well
+        self.state = Ghost(self.state@.drop_pending_appends());
+
+        // We have to flush before we return in order to maintain the invariant that each 
+        // byte has at most one outstanding write at a time. Otherwise, the next time we try to append, 
+        // there will already be outstanding writes where we want to write.
+        // TODO: could we somehow just drop these outstanding writes, rather than flushing them,
+        // since we know they don't matter? This would also benefit from a more relaxed write model
+        pm_region.flush();
+
+        proof {
+            broadcast use pmcopy_axioms;
+
+            lemma_establish_extract_bytes_equivalence(old(pm_region)@.committed(), pm_region@.committed());
+            lemma_wherever_no_outstanding_writes_persistent_memory_view_can_only_crash_as_committed(pm_region@);
+
+            assert forall |s| #[trigger] pm_region@.can_crash_as(s) implies {
+                UntrustedLogImpl::recover(s, log_start_addr as nat, log_size as nat) == Some(self.state@)
+            } by {
+                let recovery_state = UntrustedLogImpl::recover(s, log_start_addr as nat, log_size as nat);
+                let regular_state = UntrustedLogImpl::recover(pm_region@.committed(), log_start_addr as nat, log_size as nat);
+                assert(pm_region@.no_outstanding_writes());
+                assert(s == pm_region@.committed());
+                assert(regular_state.unwrap() == self.state@.drop_pending_appends());
+            }
+
+            assert(self@ == self@.drop_pending_appends());
+            assert(pm_region@.can_crash_as(pm_region@.committed()));
+        }  
+    }
+}
+    
+}