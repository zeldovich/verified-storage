--- conflicted
+++ resolved
@@ -157,12 +157,7 @@
 
     // This enumeration represents the various errors that can be
     // returned from multilog operations. They're self-explanatory.
-<<<<<<< HEAD
-    // TODO: make `PmemErr` and `MultiLogErr` handling cleaner
-    #[derive(Debug,)]
-=======
     #[derive(Debug)]
->>>>>>> 05d28071
     pub enum MultiLogErr {
         CantSetupWithFewerThanOneRegion { },
         CantSetupWithMoreThanU32MaxRegions { },
