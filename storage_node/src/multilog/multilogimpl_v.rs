//! This file contains the implementation of `UntrustedMultiLogImpl`,
//! which implements a provably correct multilog.
//!
//! The code in this file is verified and untrusted (as indicated by
//! the `_v.rs` suffix), so you don't have to read it to be confident
//! of the system's correctness.

use crate::log::inv_v::lemma_auto_smaller_range_of_seq_is_subrange;
use crate::log::inv_v::lemma_metadata_matches_implies_metadata_types_set;
use crate::multilog::append_v::*;
use crate::multilog::inv_v::*;
use crate::multilog::layout_v::*;
use crate::multilog::multilogimpl_t::*;
use crate::multilog::multilogspec_t::AbstractMultiLogState;
use crate::multilog::setup_v::{
    check_for_required_space, compute_log_capacities, write_setup_metadata_to_all_regions,
};
use crate::multilog::start_v::{read_cdb, read_logs_variables};
use crate::pmem::crc_t::*;
use crate::pmem::pmemspec_t::*;
use crate::pmem::pmemutil_v::*;
use crate::pmem::pmcopy_t::*;
use crate::pmem::wrpm_t::*;
use crate::pmem::traits_t::size_of;
use builtin::*;
use builtin_macros::*;
use vstd::arithmetic::div_mod::*;
use vstd::bytes::*;
use vstd::prelude::*;
use vstd::slice::*;

verus! {

    broadcast use pmcopy_axioms;

    // This structure, `LogInfo`, is used by `UntrustedMultiLogImpl`
    // to store information about a single log. Its fields are:
    //
    // `log_area_len` -- how many bytes are in the log area on
    //     persistent memory
    //
    // `head` -- the logical position of the log's head
    //
    // `head_log_area_offset` -- the offset into the log area
    //     holding the byte at the head position. This is
    //     always equal to `head % log_area_len`, and is
    //     cached in this variable to avoid expensive modulo
    //     operations.
    //
    // `log_length` -- the number of bytes in the log beyond the head
    //
    // `log_plus_pending_length` -- the number of bytes in the log and
    //     the pending appends to the log combined
    pub struct LogInfo {
        pub log_area_len: u64,
        pub head: u128,
        pub head_log_area_offset: u64,
        pub log_length: u64,
        pub log_plus_pending_length: u64,
    }

    // This structure, `UntrustedMultiLogImpl`, implements a
    // multilog. Its fields are:
    //
    // `num_logs` -- the number of logs in the multilog
    // `cdb` -- the current value of the corruption-detecting boolean
    // `infos` -- a vector of `LogInfo`s, one per log
    // `state` -- the abstract view of the multilog
    pub struct UntrustedMultiLogImpl {
        num_logs: u32,
        cdb: bool,
        infos: Vec<LogInfo>,
        state: Ghost<AbstractMultiLogState>
    }

    impl UntrustedMultiLogImpl
    {
        // This static function specifies how multiple regions'
        // contents should be viewed upon recovery as an abstract
        // multilog state.
        pub closed spec fn recover(mems: Seq<Seq<u8>>, multilog_id: u128) -> Option<AbstractMultiLogState>
        {
            if !metadata_types_set(mems) {
                // If the metadata types aren't properly set up, the log is unrecoverable.
                None
            } else {
                recover_all(mems, multilog_id)
            }
        }

        // This method specifies an invariant on `self` that all
        // `UntrustedMultiLogImpl` methods maintain. It requires this
        // invariant to hold on any method invocation, and ensures it
        // in any method invocation that takes `&mut self`.
        //
        // Most of the conjuncts in this invariant are defined in the
        // file `inv_v.rs`. See that file for detailed explanations.
        pub closed spec fn inv<Perm, PMRegions>(
            &self,
            wrpm_regions: &WriteRestrictedPersistentMemoryRegions<Perm, PMRegions>,
            multilog_id: u128,
        ) -> bool
            where
                Perm: CheckPermission<Seq<Seq<u8>>>,
                PMRegions: PersistentMemoryRegions
        {
            &&& wrpm_regions.inv() // whatever the persistent memory regions require as an invariant
            &&& no_outstanding_writes_to_metadata(wrpm_regions@, self.num_logs)
            &&& memory_matches_deserialized_cdb(wrpm_regions@, self.cdb)
            &&& each_metadata_consistent_with_info(wrpm_regions@, multilog_id, self.num_logs, self.cdb, self.infos@)
            &&& each_info_consistent_with_log_area(wrpm_regions@, self.num_logs, self.infos@, self.state@)
            &&& can_only_crash_as_state(wrpm_regions@, multilog_id, self.state@.drop_pending_appends())
            &&& metadata_types_set(wrpm_regions@.committed())
            &&& forall |i: int| #![auto] 0 <= i < wrpm_regions@.len() ==> ABSOLUTE_POS_OF_LOG_AREA < wrpm_regions@[i].len()
        }

        pub proof fn lemma_inv_implies_wrpm_inv<Perm, PMRegions>(
            &self,
            wrpm_regions: &WriteRestrictedPersistentMemoryRegions<Perm, PMRegions>,
            multilog_id: u128
        )
            where
                Perm: CheckPermission<Seq<Seq<u8>>>,
                PMRegions: PersistentMemoryRegions
            requires
                self.inv(wrpm_regions, multilog_id)
            ensures
                wrpm_regions.inv()
        {}

        pub proof fn lemma_inv_implies_can_only_crash_as<Perm, PMRegions>(
            &self,
            wrpm_regions: &WriteRestrictedPersistentMemoryRegions<Perm, PMRegions>,
            multilog_id: u128
        )
            where
                Perm: CheckPermission<Seq<Seq<u8>>>,
                PMRegions: PersistentMemoryRegions
            requires
                self.inv(wrpm_regions, multilog_id)
            ensures
                can_only_crash_as_state(wrpm_regions@, multilog_id, self@.drop_pending_appends())
        {}

        // This function specifies how to view the in-memory state of
        // `self` as an abstract multilog state.
        pub closed spec fn view(&self) -> AbstractMultiLogState
        {
            self.state@
        }

        // The `setup` method sets up persistent memory objects `pm_regions`
        // to store an initial empty multilog. It returns a vector
        // listing the capacities of the logs. See `README.md` for more
        // documentation.
        pub exec fn setup<PMRegions>(
            pm_regions: &mut PMRegions,
            multilog_id: u128,
        ) -> (result: Result<Vec<u64>, MultiLogErr>)
            where
                PMRegions: PersistentMemoryRegions
            requires
                old(pm_regions).inv(),
            ensures
                pm_regions.inv(),
                pm_regions.constants() == old(pm_regions).constants(),
                pm_regions@.no_outstanding_writes(),
                match result {
                    Ok(log_capacities) => {
                        let state = AbstractMultiLogState::initialize(log_capacities@);
                        &&& pm_regions@.len() == old(pm_regions)@.len()
                        &&& pm_regions@.len() >= 1
                        &&& pm_regions@.len() <= u32::MAX
                        &&& log_capacities@.len() == pm_regions@.len()
                        &&& forall |i: int| 0 <= i < pm_regions@.len() ==> #[trigger] log_capacities@[i] <= pm_regions@[i].len()
                        &&& forall |i: int| 0 <= i < pm_regions@.len() ==>
                               #[trigger] pm_regions@[i].len() == old(pm_regions)@[i].len()
                        &&& can_only_crash_as_state(pm_regions@, multilog_id, state)
                        &&& Self::recover(pm_regions@.committed(), multilog_id) == Some(state)
                        &&& Self::recover(pm_regions@.flush().committed(), multilog_id) == Some(state)
                        &&& state == state.drop_pending_appends()
                    },
                    Err(MultiLogErr::InsufficientSpaceForSetup { which_log, required_space }) => {
                        let flushed_regions = old(pm_regions)@.flush();
                        &&& pm_regions@ == flushed_regions
                        &&& pm_regions@[which_log as int].len() < required_space
                    },
                    Err(MultiLogErr::CantSetupWithFewerThanOneRegion { }) => {
                        let flushed_regions = old(pm_regions)@.flush();
                        &&& pm_regions@ == flushed_regions
                        &&& pm_regions@.len() < 1
                    },
                    Err(MultiLogErr::CantSetupWithMoreThanU32MaxRegions { }) => {
                        let flushed_regions = old(pm_regions)@.flush();
                        &&& pm_regions@ == flushed_regions
                        &&& pm_regions@.len() > u32::MAX
                    },
                    _ => false
                }
        {
            let ghost original_pm_regions = pm_regions@;

            // We can't write without proving that there are no
            // outstanding writes where we're writing. So just start
            // out by flushing, so it's clear we can write anywhere.
            //
            // Why can't we write without proving there isn't a
            // conflicting outstanding write, you ask? Two reasons:
            //
            // First, to simplify the specification of how persistent
            // memory behaves, in `pmem::pmemspec_t.rs` we don't specify
            // what happens when there are multiple outstanding writes
            // to the same address. Instead, we just forbid that
            // case.
            //
            // Second, even if we did specify what happened in that
            // case, in this function we have no idea what's already
            // been written. If there were outstanding writes and they
            // got reordered after our writes, the resulting state
            // might be invalid. So we need to flush before writing
            // anything anyway.

            pm_regions.flush();

            // Get the list of region sizes and make sure they support
            // storing a multilog. If not, return an appropriate
            // error.

            let region_sizes = get_region_sizes(pm_regions);
            let num_regions = region_sizes.len();

            if num_regions < 1 {
                return Err(MultiLogErr::CantSetupWithFewerThanOneRegion { });
            }
            if num_regions > u32::MAX as usize {
                return Err(MultiLogErr::CantSetupWithMoreThanU32MaxRegions { });
            }
            let num_logs = num_regions as u32;
            check_for_required_space(&region_sizes, num_logs)?;

            // Compute log capacities so we can return them.

            let log_capacities = compute_log_capacities(&region_sizes);

            // Write setup metadata to all regions.

            write_setup_metadata_to_all_regions(pm_regions, &region_sizes, Ghost(log_capacities@), multilog_id);

            proof {
                // Prove various postconditions about how we can
                // crash. Specifically, (1) we can only crash as
                // `AbstractMultiLogState::initialize(log_capacities@)`,
                // (2) if we recover after flushing then we get that
                // state, and (3) that state has no pending appends.

                let state = AbstractMultiLogState::initialize(log_capacities@);
                assert(state =~= state.drop_pending_appends());
                lemma_if_no_outstanding_writes_then_flush_is_idempotent(pm_regions@);
                lemma_if_no_outstanding_writes_then_persistent_memory_regions_view_can_only_crash_as_committed(
                    pm_regions@);
            }

            Ok(log_capacities)
        }

        // The `start` static method creates an
        // `UntrustedMultiLogImpl` out of a set of persistent memory
        // regions. It's assumed that those regions were initialized
        // with `setup` and then only `UntrustedMultiLogImpl` methods
        // were allowed to mutate them. See `README.md` for more
        // documentation and an example of its use.
        //
        // This method is passed a write-restricted collection of
        // persistent memory regions `wrpm_regions`. This restricts
        // how we can write `wrpm_regions`. This is moot, though,
        // because we don't ever write to the memory.
        pub exec fn start<PMRegions>(
            wrpm_regions: &mut WriteRestrictedPersistentMemoryRegions<TrustedMultiLogPermission, PMRegions>,
            multilog_id: u128,
            Tracked(perm): Tracked<&TrustedMultiLogPermission>,
            Ghost(state): Ghost<AbstractMultiLogState>,
        ) -> (result: Result<Self, MultiLogErr>)
            where
                PMRegions: PersistentMemoryRegions
            requires
                Self::recover(old(wrpm_regions)@.flush().committed(), multilog_id) == Some(state),
                old(wrpm_regions).inv(),
                forall |s| #[trigger] perm.check_permission(s) <==> Self::recover(s, multilog_id) == Some(state),
            ensures
                wrpm_regions.inv(),
                wrpm_regions.constants() == old(wrpm_regions).constants(),
                match result {
                    Ok(log_impl) => {
                        &&& log_impl.inv(wrpm_regions, multilog_id)
                        &&& log_impl@ == state
                        &&& can_only_crash_as_state(wrpm_regions@, multilog_id, state.drop_pending_appends())
                    },
                    Err(MultiLogErr::CRCMismatch) => !wrpm_regions.constants().impervious_to_corruption,
                    Err(MultiLogErr::InsufficientSpaceForSetup { which_log, required_space }) => {
                        let flushed_regions = old(wrpm_regions)@.flush();
                        &&& 0 <= which_log < flushed_regions.len()
                        &&& wrpm_regions@ == flushed_regions
                        &&& wrpm_regions@[which_log as int].len() < required_space
                    },
                    _ => false
                }
        {
            // The invariants demand that there are no outstanding
            // writes to various location. To make sure of this, we
            // flush all memory regions.

            wrpm_regions.flush();

            // Out of paranoia, we check to make sure that the number
            // of regions is sensible. Both cases are technically
            // precluded by the assumptions about how `start` is
            // invoked, since it's assumed the user invokes `start` on
            // a properly set-up collection of persistent memory
            // regions. We check for them anyway in case that
            // assumption doesn't hold.

            let pm_regions = wrpm_regions.get_pm_regions_ref();
            let num_regions = pm_regions.get_num_regions();
            let region_sizes = get_region_sizes(pm_regions);
            if num_regions < 1 {
                assert(false);
                return Err(MultiLogErr::CantSetupWithFewerThanOneRegion { });
            }
            if num_regions > u32::MAX as usize {
                assert(false);
                return Err(MultiLogErr::CantSetupWithMoreThanU32MaxRegions { });
            }
            let num_logs = num_regions as u32;
            check_for_required_space(&region_sizes, num_logs)?;

            // First, we read the corruption-detecting boolean and
            // return an error if that fails.

            let cdb = read_cdb(pm_regions)?;

            // Second, we read the logs variables to store in
            // `infos`. If that fails, we return an error.

            let infos = read_logs_variables(pm_regions, multilog_id, cdb, num_logs, Ghost(state))?;
            proof {
                // We have to prove that we can only crash as the given abstract
                // state with all pending appends dropped. We prove this with two
                // lemmas. The first says that since we've established certain
                // invariants, we can only crash as `state`. The second says that,
                // because this is a recovered state, it's unaffected by dropping
                // all pending appends.

                lemma_invariants_imply_crash_recover_forall(pm_regions@, multilog_id, num_logs, cdb,
                                                            infos@, state);
                lemma_recovered_state_is_crash_idempotent(wrpm_regions@.committed(), multilog_id);
                assert(no_outstanding_writes_to_metadata(wrpm_regions@, num_logs));
                lemma_no_outstanding_writes_to_metadata_implies_no_outstanding_writes_to_active_metadata(wrpm_regions@, num_logs, cdb);

                lemma_metadata_set_after_crash(wrpm_regions@, cdb);
            }
            Ok(Self{ num_logs, cdb, infos, state: Ghost(state) })
        }

        // The `tentatively_append` method tentatively appends
        // `bytes_to_append` to the end of log number `which_log` in
        // the multilog. It's tentative in that crashes will undo the
        // appends, and reads aren't allowed in the tentative part of
        // the log. See `README.md` for more documentation and examples
        // of its use.
        //
        // This method is passed a write-restricted collection of
        // persistent memory regions `wrpm_regions`. This restricts
        // how it can write `wrpm_regions`. It's only given permission
        // (in `perm`) to write if it can prove that any crash after
        // initiating the write is safe. That is, any such crash must
        // put the memory in a state that recovers as the current
        // abstract state with all pending appends dropped.
        pub exec fn tentatively_append<PMRegions>(
            &mut self,
            wrpm_regions: &mut WriteRestrictedPersistentMemoryRegions<TrustedMultiLogPermission, PMRegions>,
            which_log: u32,
            bytes_to_append: &[u8],
            Ghost(multilog_id): Ghost<u128>,
            Tracked(perm): Tracked<&TrustedMultiLogPermission>,
        ) -> (result: Result<u128, MultiLogErr>)
            where
                PMRegions: PersistentMemoryRegions
            requires
                old(self).inv(&*old(wrpm_regions), multilog_id),
                forall |s| #[trigger] perm.check_permission(s) <==>
                    Self::recover(s, multilog_id) == Some(old(self)@.drop_pending_appends()),
            ensures
                self.inv(wrpm_regions, multilog_id),
                wrpm_regions.constants() == old(wrpm_regions).constants(),
                can_only_crash_as_state(wrpm_regions@, multilog_id, self@.drop_pending_appends()),
                match result {
                    Ok(offset) => {
                        let state = old(self)@[which_log as int];
                        &&& which_log < old(self)@.num_logs()
                        &&& offset == state.head + state.log.len() + state.pending.len()
                        &&& self@ == old(self)@.tentatively_append(which_log as int, bytes_to_append@)
                    },
                    Err(MultiLogErr::InvalidLogIndex { }) => {
                        &&& self@ == old(self)@
                        &&& which_log >= self@.num_logs()
                    },
                    Err(MultiLogErr::InsufficientSpaceForAppend { available_space }) => {
                        &&& self@ == old(self)@
                        &&& which_log < self@.num_logs()
                        &&& available_space < bytes_to_append@.len()
                        &&& {
                               let state = self@[which_log as int];
                               ||| available_space == state.capacity - state.log.len() - state.pending.len()
                               ||| available_space == u128::MAX - state.head - state.log.len() - state.pending.len()
                           }
                    },
                    _ => false
                }
        {
            // If an invalid log index was requested, return an error.

            if which_log >= self.num_logs {
                return Err(MultiLogErr::InvalidLogIndex{ });
            }

            // Mention `is_valid_log_index` for `which_log` to trigger
            // various useful `forall`s in invariants and thereby make
            // the verifier aware of important per-log invariants
            // about log number `which_log`.

            assert(is_valid_log_index(which_log, self.num_logs));

            let info = &self.infos[which_log as usize];

            // For instance, one useful invariant we triggered above
            // implies that `info.log_plus_pending_length <=
            // info.log_area_len`, so we know we can safely do the
            // following subtraction without underflow.

            let available_space: u64 = info.log_area_len - info.log_plus_pending_length as u64;

            // Check to make sure we have enough available space, and
            // return an error otherwise. There are two ways we might
            // not have available space. The first is that doing the
            // append would overfill the log area. The second (which
            // will probably never happen) is that doing this append
            // and a subsequent commit would make the logical tail
            // exceed u128::MAX.

            let num_bytes: u64 = bytes_to_append.len() as u64;
            if num_bytes > available_space {
                return Err(MultiLogErr::InsufficientSpaceForAppend{ available_space })
            }
            if num_bytes as u128 > u128::MAX - info.log_plus_pending_length as u128 - info.head {
                return Err(MultiLogErr::InsufficientSpaceForAppend{
                    available_space: (u128::MAX - info.log_plus_pending_length as u128 - info.head) as u64
                })
            }

            // Compute the current logical offset of the end of the
            // log, including any earlier pending appends. This is the
            // offset at which we'll be logically appending, and so is
            // the offset we're expected to return. After all, the
            // caller wants to know what virtual log position they
            // need to use to read this data in the future.

            let old_pending_tail: u128 = info.head + info.log_plus_pending_length as u128;

            let ghost w = which_log as int;
            let ghost state = self.state@[w];

            // The simple case is that we're being asked to append the
            // empty string. If so, do nothing and return.

            if num_bytes == 0 {
                assert(forall |a: Seq<u8>, b: Seq<u8>| b == Seq::<u8>::empty() ==> a + b == a);
                assert(bytes_to_append@ =~= Seq::<u8>::empty());
                assert(self@ =~= old(self)@.tentatively_append(w, bytes_to_append@));
                return Ok(old_pending_tail);
            }

            // If the number of bytes in the log plus pending appends
            // is at least as many bytes as are beyond the head in the
            // log area, there's obviously enough room to append all
            // the bytes without wrapping. So just write the bytes
            // there.

            if info.log_plus_pending_length >= info.log_area_len - info.head_log_area_offset {

                // We could compute the address to write to with:
                //
                // `write_addr = ABSOLUTE_POS_OF_LOG_AREA + old_pending_tail % info.log_area_len;`
                //
                // But we can replace the expensive modulo operation above with two subtraction
                // operations as follows. This is somewhat subtle, but we have verification backing
                // us up and proving this optimization correct.

                let write_addr: u64 = ABSOLUTE_POS_OF_LOG_AREA +
                    info.log_plus_pending_length - (info.log_area_len - info.head_log_area_offset);
                assert(write_addr == ABSOLUTE_POS_OF_LOG_AREA +
                       relative_log_pos_to_log_area_offset(info.log_plus_pending_length as int,
                                                           info.head_log_area_offset as int,
                                                           info.log_area_len as int));

                proof {
                    lemma_tentatively_append(wrpm_regions@, multilog_id, self.num_logs, which_log,
                                             bytes_to_append@, self.cdb, self.infos@, self.state@);

                    // Prove that the metadata types are still set based on the fact that we have not modified any metadata bytes.
                    let wrpm_regions_new = wrpm_regions@.write(which_log as int, write_addr as int, bytes_to_append@);
                    lemma_no_outstanding_writes_to_metadata_implies_no_outstanding_writes_to_active_metadata(wrpm_regions_new, self.num_logs, self.cdb);
                    assert(wrpm_regions@[which_log as int].committed().subrange(ABSOLUTE_POS_OF_GLOBAL_METADATA as int, ABSOLUTE_POS_OF_LOG_METADATA_FOR_CDB_FALSE as int) =~= 
                        wrpm_regions_new[which_log as int].committed().subrange(ABSOLUTE_POS_OF_GLOBAL_METADATA as int, ABSOLUTE_POS_OF_LOG_METADATA_FOR_CDB_FALSE as int));
                    let log_metadata_pos = get_log_metadata_pos(self.cdb);
                    assert(wrpm_regions@[which_log as int].committed().subrange(log_metadata_pos as int, log_metadata_pos + LogMetadata::spec_size_of() + u64::spec_size_of()) ==
                        wrpm_regions_new[which_log as int].committed().subrange(log_metadata_pos as int, log_metadata_pos + LogMetadata::spec_size_of() + u64::spec_size_of()));
                    assert(active_metadata_is_equal(wrpm_regions@, wrpm_regions_new));
                    lemma_regions_metadata_matches_implies_metadata_types_set(wrpm_regions@, wrpm_regions_new, self.cdb);
                    assert(metadata_types_set(wrpm_regions_new.committed()));
                    lemma_metadata_set_after_crash(wrpm_regions_new, self.cdb);

                    assert forall |s| #[trigger] wrpm_regions@.write(which_log as int, write_addr as int, bytes_to_append@).can_crash_as(s) implies
                        #[trigger] perm.check_permission(s) 
                    by {
                        lemma_invariants_imply_crash_recover_forall(wrpm_regions@, multilog_id, 
                            self.num_logs, self.cdb, self.infos@, self.state@);
                        assert(metadata_types_set(s));
                    }
                }
                    
                wrpm_regions.write(which_log as usize, write_addr, bytes_to_append, Tracked(perm));
            }
            else {
                // We could compute the address to write to with:
                //
                // `write_addr = ABSOLUTE_POS_OF_LOG_AREA + old_pending_tail % info.log_area_len`
                //
                // But we can replace the expensive modulo operation above with an addition
                // operation as follows. This is somewhat subtle, but we have verification backing
                // us up and proving this optimization correct.

                let write_addr: u64 = ABSOLUTE_POS_OF_LOG_AREA +
                    info.log_plus_pending_length + info.head_log_area_offset;
                assert(write_addr == ABSOLUTE_POS_OF_LOG_AREA +
                       relative_log_pos_to_log_area_offset(info.log_plus_pending_length as int,
                                                           info.head_log_area_offset as int,
                                                           info.log_area_len as int));

                // There's limited space beyond the pending bytes in the log area, so as we write
                // the bytes we may have to wrap around the end of the log area. So we must compute
                // how many bytes we can write without having to wrap:

                let max_len_without_wrapping: u64 =
                    info.log_area_len - info.head_log_area_offset - info.log_plus_pending_length;
                assert(max_len_without_wrapping == info.log_area_len -
                       relative_log_pos_to_log_area_offset(info.log_plus_pending_length as int,
                                                           info.head_log_area_offset as int, info.log_area_len as int));

                if num_bytes <= max_len_without_wrapping {

                    // If there's room for all the bytes we need to write, we just need one write.

                    proof {
                        lemma_tentatively_append(wrpm_regions@, multilog_id, self.num_logs, which_log,
                                                 bytes_to_append@, self.cdb, self.infos@, self.state@);

                        // Prove that the metadata types are still set based on the fact that we have not modified any metadata bytes.
                        let wrpm_regions_new = wrpm_regions@.write(which_log as int, write_addr as int, bytes_to_append@);
                        lemma_no_outstanding_writes_to_metadata_implies_no_outstanding_writes_to_active_metadata(wrpm_regions_new, self.num_logs, self.cdb);
                        assert(wrpm_regions@[which_log as int].committed().subrange(ABSOLUTE_POS_OF_GLOBAL_METADATA as int, ABSOLUTE_POS_OF_LOG_METADATA_FOR_CDB_FALSE as int) =~= 
                            wrpm_regions_new[which_log as int].committed().subrange(ABSOLUTE_POS_OF_GLOBAL_METADATA as int, ABSOLUTE_POS_OF_LOG_METADATA_FOR_CDB_FALSE as int));
                        let log_metadata_pos = get_log_metadata_pos(self.cdb);
                        assert(wrpm_regions@[which_log as int].committed().subrange(log_metadata_pos as int, log_metadata_pos + LogMetadata::spec_size_of() + u64::spec_size_of()) ==
                            wrpm_regions_new[which_log as int].committed().subrange(log_metadata_pos as int, log_metadata_pos + LogMetadata::spec_size_of() + u64::spec_size_of()));
                        assert(active_metadata_is_equal(wrpm_regions@, wrpm_regions_new));
                        lemma_regions_metadata_matches_implies_metadata_types_set(wrpm_regions@, wrpm_regions_new, self.cdb);
                        assert(metadata_types_set(wrpm_regions_new.committed()));
                        lemma_metadata_set_after_crash(wrpm_regions_new, self.cdb);
                    }
                    wrpm_regions.write(which_log as usize, write_addr, bytes_to_append, Tracked(perm));
                }
                else {

                    // If there isn't room for all the bytes we need to write, we need two writes,
                    // one writing the first `max_len_without_wrapping` bytes to address
                    // `write_addr` and the other writing the remaining bytes to the beginning of
                    // the log area (`ABSOLUTE_POS_OF_LOG_AREA`).
                    //
                    // There are a lot of things we have to prove about these writes, like the fact
                    // that they're both permitted by `perm`. We offload those proofs to a lemma in
                    // `append_v.rs` that we invoke here.

                    proof {
                        lemma_tentatively_append_wrapping(wrpm_regions@, multilog_id, self.num_logs, which_log,
                                                          bytes_to_append@, self.cdb, self.infos@, self.state@);
                    
                        // Prove that the metadata types are still set based on the fact that we have not modified any metadata bytes.
                        // TODO: refactor this into a separate proof fn
                        let wrpm_regions_new = wrpm_regions@.write(which_log as int, write_addr as int, bytes_to_append@.subrange(0, max_len_without_wrapping as int));
                        lemma_establish_extract_bytes_equivalence(wrpm_regions@[0].committed(), wrpm_regions_new[0].committed());
                        lemma_no_outstanding_writes_to_metadata_implies_no_outstanding_writes_to_active_metadata(wrpm_regions_new, self.num_logs, self.cdb);
                        assert(wrpm_regions@[which_log as int].committed().subrange(ABSOLUTE_POS_OF_GLOBAL_METADATA as int, ABSOLUTE_POS_OF_LOG_METADATA_FOR_CDB_FALSE as int) =~= 
                            wrpm_regions_new[which_log as int].committed().subrange(ABSOLUTE_POS_OF_GLOBAL_METADATA as int, ABSOLUTE_POS_OF_LOG_METADATA_FOR_CDB_FALSE as int));
                        let log_metadata_pos = get_log_metadata_pos(self.cdb);
                        assert(wrpm_regions@[which_log as int].committed().subrange(log_metadata_pos as int, log_metadata_pos + LogMetadata::spec_size_of() + u64::spec_size_of()) ==
                            wrpm_regions_new[which_log as int].committed().subrange(log_metadata_pos as int, log_metadata_pos + LogMetadata::spec_size_of() + u64::spec_size_of()));
                        assert(active_metadata_is_equal(wrpm_regions@, wrpm_regions_new));
                            lemma_regions_metadata_matches_implies_metadata_types_set(wrpm_regions@, wrpm_regions_new, self.cdb);
                        lemma_regions_metadata_matches_implies_metadata_types_set(wrpm_regions@, wrpm_regions_new, self.cdb);
                        assert(metadata_types_set(wrpm_regions_new.committed()));
                        lemma_metadata_set_after_crash(wrpm_regions_new, self.cdb);


                        let wrpm_regions_new = wrpm_regions_new.write(which_log as int, ABSOLUTE_POS_OF_LOG_AREA as int, bytes_to_append@.subrange(max_len_without_wrapping as int, bytes_to_append.len() as int));
                        lemma_no_outstanding_writes_to_metadata_implies_no_outstanding_writes_to_active_metadata(wrpm_regions_new, self.num_logs, self.cdb);
                        assert(wrpm_regions@[which_log as int].committed().subrange(ABSOLUTE_POS_OF_GLOBAL_METADATA as int, ABSOLUTE_POS_OF_LOG_METADATA_FOR_CDB_FALSE as int) =~= 
                            wrpm_regions_new[which_log as int].committed().subrange(ABSOLUTE_POS_OF_GLOBAL_METADATA as int, ABSOLUTE_POS_OF_LOG_METADATA_FOR_CDB_FALSE as int));
                        let log_metadata_pos = get_log_metadata_pos(self.cdb);
                        assert(wrpm_regions@[which_log as int].committed().subrange(log_metadata_pos as int, log_metadata_pos + LogMetadata::spec_size_of() + u64::spec_size_of()) ==
                            wrpm_regions_new[which_log as int].committed().subrange(log_metadata_pos as int, log_metadata_pos + LogMetadata::spec_size_of() + u64::spec_size_of()));
                        assert(active_metadata_is_equal(wrpm_regions@, wrpm_regions_new));
                        lemma_regions_metadata_matches_implies_metadata_types_set(wrpm_regions@, wrpm_regions_new, self.cdb);
                        assert(metadata_types_set(wrpm_regions_new.committed()));
                        lemma_metadata_set_after_crash(wrpm_regions_new, self.cdb);
                    
                    }
                    wrpm_regions.write(which_log as usize, write_addr,
                                slice_subrange(bytes_to_append, 0, max_len_without_wrapping as usize),
                                Tracked(perm));
                    wrpm_regions.write(which_log as usize, ABSOLUTE_POS_OF_LOG_AREA,
                                slice_subrange(bytes_to_append, max_len_without_wrapping as usize,
                                               bytes_to_append.len()),
                                Tracked(perm));
                }
            }

            // We now update our `infos` field to reflect the new
            // `log_plus_pending_length` value.

            let new_info = LogInfo{
                log_plus_pending_length: (info.log_plus_pending_length + num_bytes) as u64,
                ..self.infos[which_log as usize]
            };
            self.infos.set(which_log as usize, new_info);

            // We update our `state` field to reflect the tentative append.

            self.state = Ghost(self.state@.tentatively_append(which_log as int, bytes_to_append@));

            Ok(old_pending_tail)
        }

        // This local helper method updates the log metadata on
        // persistent memory to be consistent with `self.infos` and
        // `self.state`. It does so in the following steps: (1) update, in
        // each region, the log metadata corresponding to the inactive
        // CDB; (2) flush; (3) swap the CDB in region #0; (4) flush again.
        //
        // The first of these steps only writes to inactive metadata, i.e.,
        // metadata that's ignored during recovery. So even if a crash
        // happens during or immediately after this call, recovery will be
        // unaffected.
        //
        // Before calling this function, the caller should make sure that
        // `self.infos` and `self.state` contain the data that the inactive
        // log metadata should reflect. But, since this function has to
        // reason about crashes, it also needs to know things about the
        // *previous* values of `self.infos` and `self.state`, since those
        // are the ones that the active log metadata is consistent with
        // and will stay consistent with until we write the new CDB. These
        // previous values are passed as ghost parameters since they're
        // only needed for proving things.
        //
        // The caller of this function is responsible for making sure that
        // the contents of the log area are compatible with both the old
        // and the new `infos` and `state`. However, the log area contents
        // only need to be compatible with the new `infos` and `state`
        // after the next flush, since we're going to be doing a flush.
        // This weaker requirement allows a performance optimization: the
        // caller doesn't have to flush before calling this function.
        exec fn update_log_metadata<PMRegions>(
            &mut self,
            wrpm_regions: &mut WriteRestrictedPersistentMemoryRegions<TrustedMultiLogPermission, PMRegions>,
            Ghost(multilog_id): Ghost<u128>,
            Ghost(prev_infos): Ghost<Seq<LogInfo>>,
            Ghost(prev_state): Ghost<AbstractMultiLogState>,
            Tracked(perm): Tracked<&TrustedMultiLogPermission>,
        )
            where
                PMRegions: PersistentMemoryRegions
            requires
                old(wrpm_regions).inv(),
                memory_matches_deserialized_cdb(old(wrpm_regions)@, old(self).cdb),
                no_outstanding_writes_to_metadata(old(wrpm_regions)@, old(self).num_logs),
                each_metadata_consistent_with_info(old(wrpm_regions)@, multilog_id, old(self).num_logs,
                                                   old(self).cdb, prev_infos),
                each_info_consistent_with_log_area(old(wrpm_regions)@.flush(), old(self).num_logs,
                                                old(self).infos@, old(self).state@),
                each_info_consistent_with_log_area(old(wrpm_regions)@, old(self).num_logs, prev_infos, prev_state),
                forall |which_log: u32| #[trigger] is_valid_log_index(which_log, old(self).num_logs) ==>
                    old(self).infos@[which_log as int].log_area_len == prev_infos[which_log as int].log_area_len,
                forall |s| {
                          ||| Self::recover(s, multilog_id) == Some(prev_state.drop_pending_appends())
                          ||| Self::recover(s, multilog_id) == Some(old(self).state@.drop_pending_appends())
                      } ==> #[trigger] perm.check_permission(s),
                regions_metadata_types_set(old(wrpm_regions)@),
                forall |i: int| #![auto] 0 <= i < old(wrpm_regions)@.len() ==> ABSOLUTE_POS_OF_LOG_AREA < old(wrpm_regions)@[i].len(),
                old(wrpm_regions)@.len() > 0,
            ensures
                self.inv(wrpm_regions, multilog_id),
                wrpm_regions.constants() == old(wrpm_regions).constants(),
                self.state == old(self).state,
        {
            assume(false);

            // Set the `unused_metadata_pos` to be the position corresponding to !self.cdb
            // since we're writing in the inactive part of the metadata.

            let unused_metadata_pos = if self.cdb { ABSOLUTE_POS_OF_LOG_METADATA_FOR_CDB_FALSE }
                                      else { ABSOLUTE_POS_OF_LOG_METADATA_FOR_CDB_TRUE };
            assert(unused_metadata_pos == get_log_metadata_pos(!self.cdb));
            assert(is_valid_log_index(0, self.num_logs));

            // Loop, each time performing the update of the inactive log
            // metadata for log number `current_log`.

            let ghost old_wrpm_regions = wrpm_regions@;
            proof {
                // Before we enter the loop, we need to prove that there are no outstanding writes to active
                // metadata to satisfy the invariant. This follows from the fact that there are no outstanding 
                // writes to *any* metadata, but Z3 needs a hint from the lemma.
                lemma_no_outstanding_writes_to_metadata_implies_no_outstanding_writes_to_active_metadata(
                    wrpm_regions@, self.num_logs, self.cdb);
            }

            self.update_inactive_log_metadata(wrpm_regions, Ghost(multilog_id), Ghost(prev_infos), Ghost(prev_state), Tracked(perm));

            assert(self.num_logs == wrpm_regions@.len());
            assert(forall |i: int| #![auto] 0 <= i < wrpm_regions@.len() ==>
                    inactive_metadata_types_set_in_region(wrpm_regions@.flush().committed()[i], self.cdb));

            proof {
                // Prove that after the flush we're about to do, all our
                // invariants will continue to hold (using the still-unchanged
                // CDB and the old metadata, infos, and state).
                lemma_flushing_metadata_maintains_invariants(wrpm_regions@, multilog_id, self.num_logs, self.cdb,
                                                             prev_infos, prev_state);

                // Also, prove that metadata types will still be set after the flush.
                lemma_no_outstanding_writes_to_active_metadata_implies_metadata_types_set_after_flush(wrpm_regions@, self.cdb);
            }

            // Next, flush all outstanding writes to memory. This is
            // necessary so that those writes are ordered before the update
            // to the CDB.
            wrpm_regions.flush();

            // Next, compute the new encoded CDB to write.

            let new_cdb = if self.cdb { CDB_FALSE } else { CDB_TRUE };
            let ghost new_cdb_bytes = new_cdb.spec_to_bytes();

            // Show that after writing and flushing, the CDB will be !self.cdb

            let ghost pm_regions_after_write = wrpm_regions@.write(0int, ABSOLUTE_POS_OF_LOG_CDB as int, new_cdb_bytes);
            let ghost flushed_mem_after_write = pm_regions_after_write.flush();
            assert(memory_matches_deserialized_cdb(flushed_mem_after_write, !self.cdb)) by {
                let flushed_regions = pm_regions_after_write.flush();
                lemma_write_reflected_after_flush_committed(wrpm_regions@[0], ABSOLUTE_POS_OF_LOG_CDB as int, new_cdb_bytes);
                assert(deserialize_log_cdb(flushed_regions[0].committed()) == new_cdb);
            }

            // Show that after writing and flushing, our invariants will
            // hold for each log if we flip `self.cdb`.

            let ghost pm_regions_after_flush = pm_regions_after_write.flush();
            assert forall |which_log: u32| #[trigger] is_valid_log_index(which_log, self.num_logs) implies {
                let w = which_log as int;
                &&& metadata_consistent_with_info(pm_regions_after_flush[w], multilog_id, self.num_logs, which_log,
                                                 !self.cdb, self.infos@[w])
                &&& info_consistent_with_log_area(pm_regions_after_flush[w], self.infos@[w], self.state@[w])
                &&& metadata_types_set(pm_regions_after_flush.committed())
            } by {
                let w = which_log as int;
                lemma_establish_extract_bytes_equivalence(
                    wrpm_regions@[which_log as int].committed(),
                    pm_regions_after_flush[which_log as int].committed());

                lemma_each_metadata_consistent_with_info_after_cdb_update(
                    wrpm_regions@,
                    pm_regions_after_flush,
                    multilog_id,
                    self.num_logs,
                    new_cdb_bytes,
                    !self.cdb,
                    self.infos@
                );

                assert(pm_regions_after_flush.len() == wrpm_regions@.len());
                assert(forall |i: int| #![auto] 0 <= i < pm_regions_after_flush.len() ==> 
                    wrpm_regions@[i].len() == pm_regions_after_flush[i].len());
                assert(forall |i: int| #![auto] 0 <= i < wrpm_regions@.len() ==> 
                    ABSOLUTE_POS_OF_LOG_AREA < wrpm_regions@[i].len());
                assert(forall |i: int| #![auto] 0 <= i < wrpm_regions@.len() ==> 
                    inactive_metadata_types_set_in_region(wrpm_regions@.committed()[i], self.cdb));
                lemma_metadata_types_set_after_cdb_update(wrpm_regions@, pm_regions_after_flush, multilog_id, new_cdb_bytes, self.cdb);
            }
            assert(memory_matches_deserialized_cdb(pm_regions_after_flush, !self.cdb));

            // Show that if we crash after the write and flush, we recover
            // to an abstract state corresponding to `self.state@` after
            // dropping pending appends.

            proof {
                lemma_invariants_imply_crash_recover_forall(pm_regions_after_flush, multilog_id,
                                                            self.num_logs, !self.cdb, self.infos@, self.state@);
            }

            // Show that if we crash after initiating the write of the CDB,
            // we'll recover to a permissible state. There are two cases:
            //
            // If we crash without any updating, then we'll recover to
            // state `prev_state.drop_pending_appends()` with the current
            // CDB.
            //
            // If we crash after writing, then we'll recover to state
            // `self.state@.drop_pending_appends()` with the flipped CDB.
            //
            // Because we're only writing within the persistence
            // granularity of the persistent memory, a crash in the middle
            // will either leave the persistent memory in the pre-state or
            // the post-state.
            //
            // This means we're allowed to do the write because if we
            // crash, we'll either be in state wrpm_regions@.committed() or
            // pm_regions_after_write.flush().committed(). In the former
            // case, we'll be in state `prev_state.drop_pending_appends()`
            // and in the latter case, as shown above, we'll be in state
            // `self.state@.drop_pending_appends()`.

            assert forall |crash_bytes| pm_regions_after_write.can_crash_as(crash_bytes) implies
                       #[trigger] perm.check_permission(crash_bytes) by {
                lemma_invariants_imply_crash_recover_forall(wrpm_regions@, multilog_id, self.num_logs,
                                                            self.cdb, prev_infos, prev_state);
                lemma_single_write_crash_effect_on_pm_regions_view(wrpm_regions@, 0int,
                                                                   ABSOLUTE_POS_OF_LOG_CDB as int, new_cdb_bytes);
                assert(metadata_types_set(crash_bytes));
            }

            // Finally, update the CDB, then flush, then flip `self.cdb`.
            // There's no need to flip `self.cdb` atomically with the write
            // since the flip of `self.cdb` is happening in local
            // non-persistent memory so if we crash it'll be lost anyway.
            // wrpm_regions.write(0, ABSOLUTE_POS_OF_LOG_CDB, new_cdb.as_slice(), Tracked(perm));
            wrpm_regions.serialize_and_write(0, ABSOLUTE_POS_OF_LOG_CDB, &new_cdb, Tracked(perm));
            wrpm_regions.flush();
            self.cdb = !self.cdb;

            proof {
                lemma_if_no_outstanding_writes_then_persistent_memory_regions_view_can_only_crash_as_committed(wrpm_regions@);
                assert(can_only_crash_as_state(wrpm_regions@, multilog_id, self.state@.drop_pending_appends()));

                // We need these asserts to hit the triggers needed to prove that the size of each region has not been changed.
                assert(forall |i: int| #![auto] 0 <= i < wrpm_regions@.len() ==> old(wrpm_regions)@[i].len() == wrpm_regions@[i].len());
                assert(forall |i: int| #![auto] 0 <= i < wrpm_regions@.len() ==> ABSOLUTE_POS_OF_LOG_AREA < wrpm_regions@[i].len());
            }
        }

        fn update_inactive_log_metadata<PMRegions>(
            &mut self,
            wrpm_regions: &mut WriteRestrictedPersistentMemoryRegions<TrustedMultiLogPermission, PMRegions>,
            Ghost(multilog_id): Ghost<u128>,
            Ghost(prev_infos): Ghost<Seq<LogInfo>>,
            Ghost(prev_state): Ghost<AbstractMultiLogState>,
            Tracked(perm): Tracked<&TrustedMultiLogPermission>,
        )
            where
                PMRegions: PersistentMemoryRegions,
            requires
                old(wrpm_regions).inv(),
                memory_matches_deserialized_cdb(old(wrpm_regions)@, old(self).cdb),
                no_outstanding_writes_to_metadata(old(wrpm_regions)@, old(self).num_logs),
                each_metadata_consistent_with_info(old(wrpm_regions)@, multilog_id, old(self).num_logs,
                                                   old(self).cdb, prev_infos),
                each_info_consistent_with_log_area(old(wrpm_regions)@.flush(), old(self).num_logs,
                                                old(self).infos@, old(self).state@),
                each_info_consistent_with_log_area(old(wrpm_regions)@, old(self).num_logs, prev_infos, prev_state),
                forall |which_log: u32| #[trigger] is_valid_log_index(which_log, old(self).num_logs) ==>
                    old(self).infos@[which_log as int].log_area_len == prev_infos[which_log as int].log_area_len,
                forall |s| {
                          ||| Self::recover(s, multilog_id) == Some(prev_state.drop_pending_appends())
                          ||| Self::recover(s, multilog_id) == Some(old(self).state@.drop_pending_appends())
                      } ==> #[trigger] perm.check_permission(s),
                regions_metadata_types_set(old(wrpm_regions)@),
                forall |i: int| #![auto] 0 <= i < old(wrpm_regions)@.len() ==> ABSOLUTE_POS_OF_LOG_AREA < old(wrpm_regions)@[i].len(),
                old(wrpm_regions)@.len() > 0,
            ensures
                wrpm_regions.inv(),
                self.state == old(self).state,
                wrpm_regions.constants() == old(wrpm_regions).constants(),
                memory_matches_deserialized_cdb(wrpm_regions@, self.cdb),
                each_metadata_consistent_with_info(wrpm_regions@, multilog_id, self.num_logs, self.cdb, prev_infos),
                each_info_consistent_with_log_area(wrpm_regions@, self.num_logs, prev_infos, prev_state),
                each_info_consistent_with_log_area(wrpm_regions@.flush(), self.num_logs, self.infos@, self.state@),
                forall |s| Self::recover(s, multilog_id) == Some(prev_state.drop_pending_appends()) ==>
                    #[trigger] perm.check_permission(s),
                forall |which_log: u32| #[trigger] is_valid_log_index(which_log, self.num_logs) ==>
                    self.infos@[which_log as int].log_area_len == prev_infos[which_log as int].log_area_len,
                forall |which_log: u32| #[trigger] is_valid_log_index(which_log, self.num_logs) ==> {
                    let w = which_log as int;
                    let flushed = wrpm_regions@.flush();
                    &&& metadata_consistent_with_info(flushed[w], multilog_id, self.num_logs, which_log,
                                                    !self.cdb, self.infos@[w])
                },
                no_outstanding_writes_to_active_metadata(wrpm_regions@, self.cdb),
                metadata_types_set(wrpm_regions@.committed()),
                active_metadata_is_equal(old(wrpm_regions)@, wrpm_regions@),
                forall |i: int| #![auto] 0 <= i < wrpm_regions@.len() ==> wrpm_regions@[i].len() == old(wrpm_regions)@[i].len(),
                forall |i: int| #![auto] 0 <= i < wrpm_regions@.len() ==> ABSOLUTE_POS_OF_LOG_AREA < wrpm_regions@[i].len(),
                forall |i: int| #![auto] 0 <= i < wrpm_regions@.len() ==> 
                    inactive_metadata_types_set_in_region(wrpm_regions@.flush().committed()[i], self.cdb),
                wrpm_regions@.len() > 0,
                
        {
            let unused_metadata_pos = if self.cdb { ABSOLUTE_POS_OF_LOG_METADATA_FOR_CDB_FALSE }
                                            else { ABSOLUTE_POS_OF_LOG_METADATA_FOR_CDB_TRUE };
            assert(unused_metadata_pos == get_log_metadata_pos(!self.cdb));
            assert(is_valid_log_index(0, self.num_logs));

            let ghost old_wrpm_regions = wrpm_regions@;
            proof {
                // Before we enter the loop, we need to prove that there are no outstanding writes to active
                // metadata to satisfy the invariant. This follows from the fact that there are no outstanding 
                // writes to *any* metadata, but Z3 needs a hint from the lemma.
                lemma_no_outstanding_writes_to_metadata_implies_no_outstanding_writes_to_active_metadata(
                    wrpm_regions@, self.num_logs, self.cdb);
            }

            let ghost old_prev_infos = prev_infos;
            let ghost old_prev_state = prev_state;

            for current_log in 0..self.num_logs
                invariant
                    wrpm_regions.inv(),
                    wrpm_regions.constants() == old(wrpm_regions).constants(),
                    unused_metadata_pos == get_log_metadata_pos(!self.cdb),
                    memory_matches_deserialized_cdb(wrpm_regions@, self.cdb),
                    each_metadata_consistent_with_info(wrpm_regions@, multilog_id, self.num_logs, self.cdb, prev_infos),
                    each_info_consistent_with_log_area(wrpm_regions@, self.num_logs, prev_infos, prev_state),
                    each_info_consistent_with_log_area(wrpm_regions@.flush(), self.num_logs, self.infos@, self.state@),
                    forall |s| Self::recover(s, multilog_id) == Some(prev_state.drop_pending_appends()) ==>
                        #[trigger] perm.check_permission(s),
                    forall |which_log: u32| #[trigger] is_valid_log_index(which_log, self.num_logs) ==>
                        self.infos@[which_log as int].log_area_len == prev_infos[which_log as int].log_area_len,

                    // For logs we haven't updated the metadata for
                    // yet, there are still no outstanding writes in
                    // the inactive metadata part, and the region's
                    // contents are unchanged since the beginning of
                    // this function.

                    forall |which_log: u32|
                        current_log <= which_log && #[trigger] is_valid_log_index(which_log, self.num_logs) ==>
                        wrpm_regions@[which_log as int].no_outstanding_writes_in_range(
                            unused_metadata_pos as int,
                            unused_metadata_pos + LogMetadata::spec_size_of() + u64::spec_size_of()),
                    forall |which_log: u32|
                        current_log <= which_log && #[trigger] is_valid_log_index(which_log, self.num_logs) ==> {
                        let w = which_log as int;
                        wrpm_regions@[w] == old(wrpm_regions)@[w]
                    },

                    // For logs that we *have* updated the metadata
                    // for, we've made the metadata corresponding to
                    // !self.cdb consistent with self.infos@.

                    forall |which_log: u32| #[trigger] is_valid_log_index(which_log, self.num_logs)
                                       && which_log < current_log ==> {
                        let w = which_log as int;
                        let flushed = wrpm_regions@.flush();
                        &&& metadata_consistent_with_info(flushed[w], multilog_id, self.num_logs, which_log,
                                                        !self.cdb, self.infos@[w])
                    },

                    // Despite potential updates to each log, their active metadata is never 
                    // modified by the loop.

                    no_outstanding_writes_to_active_metadata(wrpm_regions@, self.cdb),
                    metadata_types_set(wrpm_regions@.committed()),
                    active_metadata_is_equal(old_wrpm_regions, wrpm_regions@),

                    // The loop does not change the size of any of the regions
                    forall |i: int| #![auto] 0 <= i < wrpm_regions@.len() ==> wrpm_regions@[i].len() == old(wrpm_regions)@[i].len(),
                    forall |i: int| #![auto] 0 <= i < wrpm_regions@.len() ==> ABSOLUTE_POS_OF_LOG_AREA < wrpm_regions@[i].len(),
                    forall |i: int| 0 <= i < current_log ==> 
                        inactive_metadata_types_set_in_region(#[trigger] wrpm_regions@.flush().committed()[i], self.cdb),
                    wrpm_regions@.len() > 0,

                    self.cdb == old(self).cdb,
                    prev_infos == old_prev_infos,
                    prev_state == old_prev_state,
            {
                assume(false);
                assert(is_valid_log_index(current_log, self.num_logs));
                let ghost cur = current_log as int;

                // Encode the log metadata as bytes, and compute the CRC of those bytes

                let info = &self.infos[current_log as usize];
                let log_metadata = LogMetadata {
                    head: info.head,
                    _padding: 0,
                    log_length: info.log_length
                };
                let log_crc = calculate_crc(&log_metadata);

                let ghost log_metadata_bytes = log_metadata.spec_to_bytes();
                let ghost log_crc_bytes = log_crc.spec_to_bytes();

                // Prove that updating the inactive metadata+CRC maintains
                // all invariants that held before. We prove this separately
                // for metadata and CRC because they are updated in two separate
                // writes.

                proof {
                    lemma_updating_inactive_metadata_maintains_invariants(
                        wrpm_regions@, multilog_id, self.num_logs, self.cdb, prev_infos, prev_state, current_log,
                        log_metadata_bytes);

                    let wrpm_regions_new = wrpm_regions@.write(cur, unused_metadata_pos as int, log_metadata_bytes);
                    lemma_updating_inactive_crc_maintains_invariants(
                        wrpm_regions_new, multilog_id, self.num_logs, self.cdb, prev_infos, prev_state, current_log,
                        log_crc_bytes);
                }

                let ghost wrpm_regions_new = wrpm_regions@.write(cur, unused_metadata_pos as int, log_metadata_bytes);
                proof {
                    // The proofs in this block apply to both the crash case and the regular case, and help us prove
                    // that the metadata types are still set after the write regardless of whether it completes or not.
                    assert(forall |i: int| #![auto] 0 <= i < wrpm_regions_new.len() && i != cur ==> 
                        wrpm_regions@[i] == wrpm_regions_new[i]); 
                    lemma_write_to_inactive_metadata_implies_active_metadata_stays_equal(wrpm_regions@, wrpm_regions_new, 
                        cur, unused_metadata_pos as int, log_metadata_bytes, self.cdb);
                }

                // Use `lemma_invariants_imply_crash_recover_forall` to prove that it's OK to call
                // `write`. (One of the conditions for calling that lemma is that our invariants
                // hold, which we just proved above.)
                assert forall |crash_bytes| wrpm_regions_new.can_crash_as(crash_bytes)
                           implies #[trigger] perm.check_permission(crash_bytes) by {
                    lemma_invariants_imply_crash_recover_forall(
                        wrpm_regions_new, multilog_id, self.num_logs, self.cdb, prev_infos, prev_state);

                    lemma_metadata_set_after_crash(wrpm_regions_new, self.cdb);
                    assert(metadata_types_set(crash_bytes));
                }

                // Write the new metadata to the inactive header (without the CRC)
                let ghost old_wrpm_regions = wrpm_regions@;
                
                wrpm_regions.serialize_and_write(current_log as usize, unused_metadata_pos, &log_metadata, Tracked(perm));

                // Now prove that the CRC is safe to update as well, and write it.

                let ghost wrpm_regions_new = wrpm_regions@.write(cur, unused_metadata_pos + LogMetadata::spec_size_of(), log_crc_bytes);
                proof {
                    // Prove that there are no outstanding writes to active metadata in any of the logs
                    assert(forall |i: int| #![auto] 0 <= i < wrpm_regions_new.len() && i != cur ==> 
                        wrpm_regions@[i] == wrpm_regions_new[i]); 

                    lemma_write_to_inactive_metadata_implies_active_metadata_stays_equal(wrpm_regions@, wrpm_regions_new, 
                        cur, unused_metadata_pos + LogMetadata::spec_size_of(), log_crc_bytes, self.cdb);

                    // after this write, the inactive CRC will be set
                    assert(wrpm_regions_new[cur].flush().committed().subrange(
                        unused_metadata_pos + LogMetadata::spec_size_of(), 
                        unused_metadata_pos + LogMetadata::spec_size_of() + u64::spec_size_of()
                    ) == log_crc_bytes);
                }

                assert forall |crash_bytes| wrpm_regions_new.can_crash_as(crash_bytes)
                           implies #[trigger] perm.check_permission(crash_bytes) by {
                    lemma_invariants_imply_crash_recover_forall(
                        wrpm_regions_new, multilog_id, self.num_logs, self.cdb, prev_infos, prev_state);

                    lemma_metadata_set_after_crash(wrpm_regions_new, self.cdb);
                    assert(metadata_types_set(crash_bytes));
                }

                wrpm_regions.serialize_and_write(current_log as usize, unused_metadata_pos + size_of::<LogMetadata>() as u64, &log_crc, Tracked(perm));
                
                assert forall |i: int| 0 <= i < wrpm_regions@.len() implies #[trigger] wrpm_regions@.flush().committed()[i].len() > ABSOLUTE_POS_OF_LOG_AREA by {
                    assert(wrpm_regions@[i].len() == wrpm_regions@.flush().committed()[i].len());
                    assert(wrpm_regions@[i].len() > ABSOLUTE_POS_OF_LOG_AREA);
                }
                assert forall |i: int| 0 <= i < cur implies 
                    inactive_metadata_types_set_in_region(#[trigger] wrpm_regions@.flush().committed()[i], self.cdb) 
                by {
                    assert(old_wrpm_regions.flush().committed()[i] == wrpm_regions@.flush().committed()[i]);
                }
                
                // Prove that after the flush, the log metadata corresponding to the unused CDB will
                // be reflected in memory.

                let ghost flushed = wrpm_regions_new.flush();
                assert (metadata_consistent_with_info(flushed[current_log as int], multilog_id,
                                                      self.num_logs, current_log, !self.cdb, self.infos@[cur])) by {
                    let mem1 = wrpm_regions@[cur].committed();
                    let mem2 = flushed[cur].committed();
                    lemma_establish_extract_bytes_equivalence(mem1, mem2);
                    lemma_write_reflected_after_flush_committed(wrpm_regions@[cur], unused_metadata_pos as int,
                                                                log_metadata_bytes + log_crc_bytes);
                    assert(extract_log_metadata(mem2, !self.cdb) =~= log_metadata_bytes);
                    assert(extract_log_crc(mem2, !self.cdb) =~= log_crc_bytes);
                    assert(deserialize_log_metadata(mem2, !self.cdb) == log_metadata);
                    assert(deserialize_log_crc(mem2, !self.cdb) == log_crc);
                }
<<<<<<< HEAD
            }

            // Prove that after the flush we're about to do, all our
            // invariants will continue to hold (using the still-unchanged
            // CDB and the old metadata, infos, and state).

            proof {
                lemma_flushing_metadata_maintains_invariants(wrpm_regions@, multilog_id, self.num_logs, self.cdb,
                                                             prev_infos, prev_state);
            }

            // Next, flush all outstanding writes to memory. This is
            // necessary so that those writes are ordered before the update
            // to the CDB.
            wrpm_regions.flush();

            // Next, compute the new encoded CDB to write.

            let new_cdb = if self.cdb { CDB_FALSE } else { CDB_TRUE };
            let ghost new_cdb_bytes = new_cdb.spec_to_bytes();

            // Show that after writing and flushing, the CDB will be !self.cdb

            let ghost pm_regions_after_write = wrpm_regions@.write(0int, ABSOLUTE_POS_OF_LOG_CDB as int, new_cdb_bytes);
            let ghost flushed_mem_after_write = pm_regions_after_write.flush();
            assert(memory_matches_deserialized_cdb(flushed_mem_after_write, !self.cdb)) by {
                let flushed_regions = pm_regions_after_write.flush();
                lemma_write_reflected_after_flush_committed(wrpm_regions@[0], ABSOLUTE_POS_OF_LOG_CDB as int, new_cdb_bytes);
                assert(deserialize_log_cdb(flushed_regions[0].committed()) == new_cdb);
            }

            // Show that after writing and flushing, our invariants will
            // hold for each log if we flip `self.cdb`.

            let ghost pm_regions_after_flush = pm_regions_after_write.flush();
            assert forall |which_log: u32| #[trigger] is_valid_log_index(which_log, self.num_logs) implies {
                let w = which_log as int;
                &&& metadata_consistent_with_info(pm_regions_after_flush[w], multilog_id, self.num_logs, which_log,
                                                 !self.cdb, self.infos@[w])
                &&& info_consistent_with_log_area(pm_regions_after_flush[w], self.infos@[w], self.state@[w])
            } by {
                let w = which_log as int;
                lemma_establish_extract_bytes_equivalence(
                    wrpm_regions@[which_log as int].committed(),
                    pm_regions_after_flush[which_log as int].committed());

                lemma_each_metadata_consistent_with_info_after_cdb_update(
                    wrpm_regions@,
                    pm_regions_after_flush,
                    multilog_id,
                    self.num_logs,
                    new_cdb_bytes,
                    !self.cdb,
                    self.infos@
                );
            }
            assert(memory_matches_deserialized_cdb(pm_regions_after_flush, !self.cdb));
            // assert(memory_matches_cdb(pm_regions_after_flush, !self.cdb));

            // Show that if we crash after the write and flush, we recover
            // to an abstract state corresponding to `self.state@` after
            // dropping pending appends.

            proof {
                lemma_invariants_imply_crash_recover_forall(pm_regions_after_flush, multilog_id,
                                                            self.num_logs, !self.cdb, self.infos@, self.state@);
            }

            // Show that if we crash after initiating the write of the CDB,
            // we'll recover to a permissible state. There are two cases:
            //
            // If we crash without any updating, then we'll recover to
            // state `prev_state.drop_pending_appends()` with the current
            // CDB.
            //
            // If we crash after writing, then we'll recover to state
            // `self.state@.drop_pending_appends()` with the flipped CDB.
            //
            // Because we're only writing within the persistence
            // granularity of the persistent memory, a crash in the middle
            // will either leave the persistent memory in the pre-state or
            // the post-state.
            //
            // This means we're allowed to do the write because if we
            // crash, we'll either be in state wrpm_regions@.committed() or
            // pm_regions_after_write.flush().committed(). In the former
            // case, we'll be in state `prev_state.drop_pending_appends()`
            // and in the latter case, as shown above, we'll be in state
            // `self.state@.drop_pending_appends()`.

            assert forall |crash_bytes| pm_regions_after_write.can_crash_as(crash_bytes) implies
                       #[trigger] perm.check_permission(crash_bytes) by {
                lemma_invariants_imply_crash_recover_forall(wrpm_regions@, multilog_id, self.num_logs,
                                                            self.cdb, prev_infos, prev_state);
                lemma_single_write_crash_effect_on_pm_regions_view(wrpm_regions@, 0int,
                                                                   ABSOLUTE_POS_OF_LOG_CDB as int, new_cdb_bytes);
=======

                assert(wrpm_regions@.flush().committed()[cur].subrange(unused_metadata_pos as int, unused_metadata_pos + LogMetadata::spec_size_of()) ==
                        log_metadata.spec_to_bytes());
                assert forall |i: int| 0 <= i < cur implies 
                    inactive_metadata_types_set_in_region(#[trigger] wrpm_regions@.flush().committed()[i], self.cdb) 
                by {
                    assert(exists |log_metadata: LogMetadata| 
                        wrpm_regions@.flush().committed()[i].subrange(unused_metadata_pos as int, unused_metadata_pos + LogMetadata::spec_size_of()) ==
                            log_metadata.spec_to_bytes());
                }
>>>>>>> 05d28071
            }
        }

        // The `commit` method commits all tentative appends that have been
        // performed since the last one. See `README.md` for more
        // documentation and examples of its use.
        //
        // This method is passed a write-restricted collection of
        // persistent memory regions `wrpm_regions`. This restricts
        // how it can write `wrpm_regions`. It's only given permission
        // (in `perm`) to write if it can prove that any crash after
        // initiating the write is safe. That is, any such crash must
        // put the memory in a state that recovers as either (1) the
        // current abstract state with all pending appends dropped, or
        // (2) the abstract state after all pending appends are
        // committed.
        pub exec fn commit<PMRegions>(
            &mut self,
            wrpm_regions: &mut WriteRestrictedPersistentMemoryRegions<TrustedMultiLogPermission, PMRegions>,
            Ghost(multilog_id): Ghost<u128>,
            Tracked(perm): Tracked<&TrustedMultiLogPermission>,
        ) -> (result: Result<(), MultiLogErr>)
            where
                PMRegions: PersistentMemoryRegions
            requires
                old(self).inv(&*old(wrpm_regions), multilog_id),
                forall |s| #[trigger] perm.check_permission(s) <==> {
                    ||| Self::recover(s, multilog_id) == Some(old(self)@.drop_pending_appends())
                    ||| Self::recover(s, multilog_id) == Some(old(self)@.commit().drop_pending_appends())
                },
            ensures
                self.inv(wrpm_regions, multilog_id),
                wrpm_regions.constants() == old(wrpm_regions).constants(),
                can_only_crash_as_state(wrpm_regions@, multilog_id, self@.drop_pending_appends()),
                result is Ok,
                self@ == old(self)@.commit(),
        {
            let ghost prev_infos = self.infos@;
            let ghost prev_state = self.state@;

            self.state = Ghost(self.state@.commit());

            // Loop, where `current_log` ranges through the log indices,
            // each time updating `self.infos[current_log]`. Each iteration
            // maintains the invariants that (1) the persistent memory is
            // compatible with `prev_infos` and `prev_state`, and (2) for
            // each log we've already updated, the persistent memory's log
            // area, if flushed, would be consistent with `self.infos` and
            // `self.state`.

            for current_log in iter: 0..self.num_logs
                invariant
                    iter.end == self.num_logs, // we need to remember this since `self` is changed in the loop body
                    wrpm_regions.inv(),

                    memory_matches_deserialized_cdb(wrpm_regions@, self.cdb),
                    each_metadata_consistent_with_info(wrpm_regions@, multilog_id, self.num_logs, self.cdb, prev_infos),
                    each_info_consistent_with_log_area(wrpm_regions@, self.num_logs, prev_infos, prev_state),
                    self.infos@.len() == self.state@.num_logs() == self.num_logs,
                    self.state@ == prev_state.commit(),

                    forall |which_log: u32| #[trigger] is_valid_log_index(which_log, self.num_logs) ==> {
                        let w = which_log as int;
                        if which_log < current_log {
                            info_consistent_with_log_area(wrpm_regions@.flush()[w], self.infos[w], self.state@[w])
                        }
                        else {
                            self.infos[w] == prev_infos[w]
                        }
                    },
            {
                assert(is_valid_log_index(current_log, self.num_logs)); // trigger various useful foralls in invariants

                // Update the `current_log`th entry in `self.infos` to
                // update the `log_length` field to be whatever is
                // currently in `log_plus_pending_length`. Verus currently
                // doesn't support updating a field of an element of a
                // vector, so we have to update the entire element. We must
                // furthermore use Verus's vector `set` method for this
                // because Verus doesn't support vector elements as
                // left-hand sides of assignments.

                let new_log_length = self.infos[current_log as usize].log_plus_pending_length;
                let new_info = LogInfo{
                    log_length: new_log_length,
                    ..self.infos[current_log as usize]
                };
                self.infos.set(current_log as usize, new_info);
            }

            // Update the inactive metadata on all regions and flush, then
            // swap the CDB to its opposite.

            self.update_log_metadata(wrpm_regions, Ghost(multilog_id), Ghost(prev_infos),
                                        Ghost(prev_state), Tracked(perm));

            Ok(())
        }

        // The `advance_head` method advances the head of one of the logs,
        // thereby making more space for appending but making log entries
        // before the new head unavailable for reading. Upon return from
        // this method, the head advancement is durable, i.e., it will
        // survive crashes. See `README.md` for more documentation and
        // examples of its use.
        //
        // This method is passed a write-restricted collection of
        // persistent memory regions `wrpm_regions`. This restricts how it
        // can write `wrpm_regions`. It's only given permission (in `perm`)
        // to write if it can prove that any crash after initiating the
        // write is safe. That is, any such crash must put the memory in a
        // state that recovers as either (1) the current abstract state
        // with all pending appends dropped, or (2) the state after
        // advancing the head and then dropping all pending appends.
        pub exec fn advance_head<PMRegions>(
            &mut self,
            wrpm_regions: &mut WriteRestrictedPersistentMemoryRegions<TrustedMultiLogPermission, PMRegions>,
            which_log: u32,
            new_head: u128,
            Ghost(multilog_id): Ghost<u128>,
            Tracked(perm): Tracked<&TrustedMultiLogPermission>,
        ) -> (result: Result<(), MultiLogErr>)
            where
                PMRegions: PersistentMemoryRegions
            requires
                old(self).inv(&*old(wrpm_regions), multilog_id),
                forall |s| #[trigger] perm.check_permission(s) <==> {
                    ||| Self::recover(s, multilog_id) == Some(old(self)@.drop_pending_appends())
                    ||| Self::recover(s, multilog_id) ==
                        Some(old(self)@.advance_head(which_log as int, new_head as int).drop_pending_appends())
                },
            ensures
                self.inv(wrpm_regions, multilog_id),
                wrpm_regions.constants() == old(wrpm_regions).constants(),
                can_only_crash_as_state(wrpm_regions@, multilog_id, self@.drop_pending_appends()),
                match result {
                    Ok(()) => {
                        let w = which_log as int;
                        &&& which_log < self@.num_logs()
                        &&& old(self)@[w].head <= new_head <= old(self)@[w].head + old(self)@[w].log.len()
                        &&& self@ == old(self)@.advance_head(w, new_head as int)
                    },
                    Err(MultiLogErr::InvalidLogIndex{ }) => {
                        &&& self@ == old(self)@
                        &&& which_log >= self@.num_logs()
                    },
                    Err(MultiLogErr::CantAdvanceHeadPositionBeforeHead { head }) => {
                        &&& self@ == old(self)@
                        &&& which_log < self@.num_logs()
                        &&& head == self@[which_log as int].head
                        &&& new_head < head
                    },
                    Err(MultiLogErr::CantAdvanceHeadPositionBeyondTail { tail }) => {
                        &&& self@ == old(self)@
                        &&& which_log < self@.num_logs()
                        &&& tail == self@[which_log as int].head + self@[which_log as int].log.len()
                        &&& new_head > tail
                    },
                    _ => false
                }
        {
            // Even if we return an error code, we still have to prove that
            // upon return the states we can crash into recover into valid
            // abstract states.

            proof {
                assert(is_valid_log_index(0, self.num_logs));
                lemma_invariants_imply_crash_recover_forall(wrpm_regions@, multilog_id, self.num_logs, self.cdb,
                                                            self.infos@, self.state@);
            }

            // Handle error cases due to improper parameters passed to the
            // function.

            if which_log >= self.num_logs {
                return Err(MultiLogErr::InvalidLogIndex{ });
            }

            assert(is_valid_log_index(which_log, self.num_logs)); // trigger useful foralls in invariants
            let info = &self.infos[which_log as usize];
            if new_head < info.head {
                return Err(MultiLogErr::CantAdvanceHeadPositionBeforeHead{ head: info.head })
            }
            if new_head - info.head > info.log_length as u128 {
                return Err(MultiLogErr::CantAdvanceHeadPositionBeyondTail{ tail: info.head + info.log_length as u128 })
            }

            // To compute the new head mod n (where n is the log area
            // length), take the old head mod n, add the amount by
            // which the head is advancing, then subtract n if
            // necessary.

            let amount_of_advancement: u64 = (new_head - info.head) as u64;
            let new_head_log_area_offset =
                if amount_of_advancement < info.log_area_len - info.head_log_area_offset {
                    amount_of_advancement + info.head_log_area_offset
                }
                else {
                    // To compute `info.head_log_area_offset` [the old
                    // head] plus `amount_of_advancement` [the amount
                    // by which the head is advancing] minus
                    // `info.log_area_len` [the log area length], we
                    // do it in the following order that guarantees no
                    // overflow/underflow.
                    amount_of_advancement - (info.log_area_len - info.head_log_area_offset)
                };

            assert(new_head_log_area_offset == new_head as int % info.log_area_len as int) by {
                // Here's a mathematical proof that doing the above
                // calculation of `new_head_log_area_offset` achieves the
                // desired computation of `new_head % log_area_len`.

                let n = info.log_area_len as int;
                let advancement = amount_of_advancement as int;
                let head = info.head as int;
                let head_mod_n = info.head_log_area_offset as int;
                let supposed_new_head_mod_n = new_head_log_area_offset as int;

                // First, observe that `advancement` plus `head` is
                // congruent modulo n to `advancement` plus `head` % n.

                assert((advancement + head) % n == (advancement + head_mod_n) % n) by {
                    assert(head == n * (head / n) + head % n) by {
                        lemma_fundamental_div_mod(head, n);
                    }
                    assert((n * (head / n) + (advancement + head_mod_n)) % n == (advancement + head_mod_n) % n) by {
                        lemma_mod_multiples_vanish(head / n, advancement + head_mod_n, n);
                    }
                }

                // Next, observe that `advancement` + `head` % n is
                // congruent modulo n to itself minus n. This is
                // relevant because there are two cases for computing
                // `new_head_mod_log_area_offset`. In one case, it's
                // computed as `advancement` + `head` % n. In the
                // other case, it's that quantity minus n.

                assert((advancement + head % n) % n == (advancement + head_mod_n - n) % n) by {
                    lemma_mod_sub_multiples_vanish(advancement + head_mod_n, n);
                }

                // So we know that in either case, `new_head` % n ==
                // `new_head_mod_log_area_offset` % n.

                assert(new_head as int % n == supposed_new_head_mod_n % n);

                // But what we want to prove is that `new_head` % n ==
                // `new_head_mod_log_area_offset`. So we need to show
                // that `new_head_mod_log_area_offset` % n ==
                // `new_head_mod_log_area_offset`.  We can deduce this
                // from the fact that 0 <= `new_head_mod_log_area_offset`
                // < n.

                assert(supposed_new_head_mod_n % n == supposed_new_head_mod_n) by {
                    lemma_small_mod(supposed_new_head_mod_n as nat, n as nat);
                }
            }

            // Update the `which_log`th entry in `self.infos` to reflect
            // the change to the head position. This necessitates updating
            // all the fields except the log area length. We have to use
            // Verus's vector `set` method for this because Verus doesn't
            // support vector elements as left-hand sides of assignments.

            let ghost prev_infos = self.infos@;
            let new_info = LogInfo{
                log_area_len: info.log_area_len,
                head: new_head,
                head_log_area_offset: new_head_log_area_offset,
                log_length: info.log_length - amount_of_advancement,
                log_plus_pending_length: info.log_plus_pending_length - amount_of_advancement,
            };
            self.infos.set(which_log as usize, new_info);

            // Update the abstract `self.state` to reflect the head update.

            let ghost prev_state = self.state@;
            self.state = Ghost(self.state@.advance_head(which_log as int, new_head as int));

            // To prove that the log area for log number `which_log` is
            // compatible with the new `self.infos` and `self.state`, we
            // need to reason about how addresses in the log area
            // correspond to relative log positions. That's because the
            // invariants we know about the log area talk about log
            // positions relative to the old head, but we want to know
            // things about log positions relative to the new head. What
            // connects those together is that they both talk about the
            // same addresses in the log area.

            let ghost w = which_log as int;
            let ghost flushed_regions = wrpm_regions@.flush();
            assert (info_consistent_with_log_area(flushed_regions[w], self.infos@[w], self.state@[w])) by {
                lemma_addresses_in_log_area_correspond_to_relative_log_positions(wrpm_regions@[w], prev_infos[w]);
            }

            // Update the inactive metadata on all regions and flush, then
            // swap the CDB to its opposite. We have to update the metadata
            // on all regions, even though we're only advancing the head on
            // one, for the following reason. The only way available to us
            // to update the active metadata is to flip the CDB, but this
            // flips which metadata is active on *all* regions. So we have
            // to update the inactive metadata on all regions.

            self.update_log_metadata(wrpm_regions, Ghost(multilog_id), Ghost(prev_infos), Ghost(prev_state),
                                        Tracked(perm));

            Ok(())
        }

        // This local helper method proves that we can read a portion of
        // the abstract log by reading a continuous range of the log area.
        // It requires that the position being read from is correct, and
        // that the read is short enough to not require wrapping around the
        // end of the log area.
        proof fn lemma_read_of_continuous_range(
            &self,
            pm_regions_view: PersistentMemoryRegionsView,
            multilog_id: u128,
            which_log: u32,
            pos: int,
            len: int,
            addr: int,
        )
            requires
                is_valid_log_index(which_log, self.num_logs),
                len > 0,
                each_metadata_consistent_with_info(pm_regions_view, multilog_id, self.num_logs, self.cdb, self.infos@),
                each_info_consistent_with_log_area(pm_regions_view, self.num_logs, self.infos@, self.state@),
                ({
                    let info = self.infos@[which_log as int];
                    let max_len_without_wrapping = info.log_area_len -
                        relative_log_pos_to_log_area_offset(pos - info.head,
                                                            info.head_log_area_offset as int,
                                                            info.log_area_len as int);
                    &&& pos >= info.head
                    &&& pos + len <= info.head + info.log_length
                    &&& len <= max_len_without_wrapping
                    &&& addr == ABSOLUTE_POS_OF_LOG_AREA +
                           relative_log_pos_to_log_area_offset(pos - info.head as int,
                                                               info.head_log_area_offset as int,
                                                               info.log_area_len as int)
                })
            ensures
                ({
                    let log = self@[which_log as int];
                    let pm_region_view = pm_regions_view[which_log as int];
                    &&& pm_region_view.no_outstanding_writes_in_range(addr, addr + len)
                    &&& pm_region_view.committed().subrange(addr, addr + len)
                           == log.log.subrange(pos - log.head, pos + len - log.head)
                })
        {
            let w = which_log as int;
            let info = self.infos@[w];
            let s = self.state@[w];
            let pm_region_view = pm_regions_view[w];

            // The key to the proof is that we need to reason about how
            // addresses in the log area correspond to relative log
            // positions. This is because the invariant talks about
            // relative log positions but this lemma is proving things
            // about addresses in the log area.

            lemma_addresses_in_log_area_correspond_to_relative_log_positions(pm_region_view, info);
            assert(pm_region_view.committed().subrange(addr, addr + len) =~=
                   s.log.subrange(pos - s.head, pos + len - s.head));
        }

        // The `read` method reads part of one of the logs, returning a
        // vector containing the read bytes. It doesn't guarantee that
        // those bytes aren't corrupted by persistent memory corruption.
        // See `README.md` for more documentation and examples of its use.
        pub exec fn read<Perm, PMRegions>(
            &self,
            wrpm_regions: &WriteRestrictedPersistentMemoryRegions<Perm, PMRegions>,
            which_log: u32,
            pos: u128,
            len: u64,
            Ghost(multilog_id): Ghost<u128>,
        ) -> (result: Result<Vec<u8>, MultiLogErr>)
            where
                Perm: CheckPermission<Seq<Seq<u8>>>,
                PMRegions: PersistentMemoryRegions
            requires
                self.inv(wrpm_regions, multilog_id),
                pos + len <= u128::MAX
            ensures
                ({
                    let log = self@[which_log as int];
                    match result {
                        Ok(bytes) => {
                            let true_bytes = self@.read(which_log as int, pos as int, len as int);
                            &&& which_log < self@.num_logs()
                            &&& pos >= log.head
                            &&& pos + len <= log.head + log.log.len()
                            &&& read_correct_modulo_corruption(bytes@, true_bytes,
                                                              wrpm_regions.constants().impervious_to_corruption)
                        },
                        Err(MultiLogErr::InvalidLogIndex{ }) => {
                            which_log >= self@.num_logs()
                        },
                        Err(MultiLogErr::CantReadBeforeHead{ head: head_pos }) => {
                            &&& which_log < self@.num_logs()
                            &&& pos < log.head
                            &&& head_pos == log.head
                        },
                        Err(MultiLogErr::CantReadPastTail{ tail }) => {
                            &&& which_log < self@.num_logs()
                            &&& pos + len > log.head + log.log.len()
                            &&& tail == log.head + log.log.len()
                        },
                        _ => false,
                    }
                })
        {
            assume(false);
            // Handle error cases due to improper parameters passed to the
            // function.

            if which_log >= self.num_logs {
                return Err(MultiLogErr::InvalidLogIndex{ });
            }

            assert(is_valid_log_index(which_log, self.num_logs)); // triggers useful foralls in invariants

            let info = &self.infos[which_log as usize];
            if pos < info.head {
                return Err(MultiLogErr::CantReadBeforeHead{ head: info.head })
            }
            if len > info.log_length { // We have to do this check first to avoid underflow in the next comparison
                return Err(MultiLogErr::CantReadPastTail{ tail: info.head + info.log_length as u128 })
            }
            if pos - info.head > (info.log_length - len) as u128 { // we know `info.log_length - len` can't underflow
                return Err(MultiLogErr::CantReadPastTail{ tail: info.head + info.log_length as u128 })
            }

            let ghost s = self.state@[which_log as int];
            let ghost true_bytes = s.log.subrange(pos - s.head, pos + len - s.head);

            if len == 0 {
                // Case 0: The trivial case where we're being asked to read zero bytes.

                assert (true_bytes =~= Seq::<u8>::empty());
                assert (maybe_corrupted(Seq::<u8>::empty(), true_bytes, Seq::<int>::empty()));
                return Ok(Vec::<u8>::new());
            }

            let pm_regions = wrpm_regions.get_pm_regions_ref();

            let log_area_len: u64 = self.infos[which_log as usize].log_area_len;
            let relative_pos: u64 = (pos - info.head) as u64;
            if relative_pos >= log_area_len - info.head_log_area_offset {

                // Case 1: The position we're being asked to read appears
                // in the log area before the log head. So the read doesn't
                // need to wrap.
                //
                // We could compute the address to write to with:
                //
                // `write_addr = ABSOLUTE_POS_OF_LOG_AREA + pos % info.log_area_len;`
                //
                // But we can replace the expensive modulo operation above with two subtraction
                // operations as follows. This is somewhat subtle, but we have verification backing
                // us up and proving this optimization correct.

                let addr = ABSOLUTE_POS_OF_LOG_AREA + relative_pos - (info.log_area_len - info.head_log_area_offset);
                proof { self.lemma_read_of_continuous_range(pm_regions@, multilog_id, which_log, pos as int,
                                                            len as int, addr as int); }
<<<<<<< HEAD
                let bytes = pm_regions.read_unaligned(which_log as usize, addr, len).map_err(|e| MultiLogErr::PmemErr { err: e })?;
=======
                let bytes = match pm_regions.read_unaligned(which_log as usize, addr, len) {
                    Ok(bytes) => bytes,
                    Err(e) => {
                        assert(false);
                        return Err(MultiLogErr::PmemErr { err: e });
                    }
                };
>>>>>>> 05d28071
                return Ok(bytes);
            }

            // The log area wraps past the point we're reading from, so we
            // need to compute the maximum length we can read without
            // wrapping to be able to figure out whether we need to wrap.

            let max_len_without_wrapping: u64 = log_area_len - info.head_log_area_offset - relative_pos;
            assert(max_len_without_wrapping == info.log_area_len -
                   relative_log_pos_to_log_area_offset(pos - info.head,
                                                       info.head_log_area_offset as int, info.log_area_len as int));

            // Whether we need to wrap or not, we know the address where
            // our read should start, so we can compute that and put it in
            // `addr`.
            //
            // We could compute the address to write to with:
            //
            // `write_addr = ABSOLUTE_POS_OF_LOG_AREA + pos % info.log_area_len;`
            //
            // But we can replace the expensive modulo operation above with
            // one addition operation as follows. This is somewhat subtle,
            // but we have verification backing us up and proving this
            // optimization correct.

            let addr: u64 = ABSOLUTE_POS_OF_LOG_AREA + relative_pos + info.head_log_area_offset;
            assert(addr == ABSOLUTE_POS_OF_LOG_AREA +
                   relative_log_pos_to_log_area_offset(pos - info.head,
                                                       info.head_log_area_offset as int,
                                                       info.log_area_len as int));

            if len <= max_len_without_wrapping {

                // Case 2: We're reading few enough bytes that we don't have to wrap.

                proof { self.lemma_read_of_continuous_range(pm_regions@, multilog_id, which_log, pos as int,
                                                            len as int, addr as int); }
<<<<<<< HEAD
                let bytes = pm_regions.read_unaligned(which_log as usize, addr, len).map_err(|e| MultiLogErr::PmemErr { err: e })?;
=======
                let bytes = match pm_regions.read_unaligned(which_log as usize, addr, len) {
                    Ok(bytes) => bytes,
                    Err(e) => {
                        assert(false);
                        return Err(MultiLogErr::PmemErr { err: e });
                    }
                };
>>>>>>> 05d28071
                return Ok(bytes);
            }

            // Case 3: We're reading enough bytes that we have to wrap.
            // That necessitates doing two contiguous reads, one from the
            // end of the log area and one from the beginning, and
            // concatenating the results.

            proof {
                self.lemma_read_of_continuous_range(pm_regions@, multilog_id, which_log, pos as int,
                                                    max_len_without_wrapping as int, addr as int);
            }

<<<<<<< HEAD
            let mut part1 = pm_regions.read_unaligned(which_log as usize, addr, max_len_without_wrapping).map_err(|e| MultiLogErr::PmemErr { err: e })?;
=======
            // let mut part1 = pm_regions.read_unaligned(which_log as usize, addr, max_len_without_wrapping).map_err(|e| MultiLogErr::PmemErr { err: e })?;
            let mut part1 = match pm_regions.read_unaligned(which_log as usize, addr, max_len_without_wrapping) {
                Ok(bytes) => bytes,
                Err(e) => {
                    assert(false);
                    return Err(MultiLogErr::PmemErr { err: e });
                }
            };
>>>>>>> 05d28071

            proof {
                self.lemma_read_of_continuous_range(pm_regions@, multilog_id, which_log,
                                                    pos + max_len_without_wrapping,
                                                    len - max_len_without_wrapping,
                                                    ABSOLUTE_POS_OF_LOG_AREA as int);
            }

<<<<<<< HEAD
            let mut part2 = pm_regions.read_unaligned(which_log as usize, ABSOLUTE_POS_OF_LOG_AREA, len - max_len_without_wrapping).map_err(|e| MultiLogErr::PmemErr { err: e })?;
=======
            // let mut part2 = pm_regions.read_unaligned(which_log as usize, ABSOLUTE_POS_OF_LOG_AREA, len - max_len_without_wrapping).map_err(|e| MultiLogErr::PmemErr { err: e })?;
            let mut part2 = match pm_regions.read_unaligned(which_log as usize, ABSOLUTE_POS_OF_LOG_AREA, len - max_len_without_wrapping) {
                Ok(bytes) => bytes,
                Err(e) => {
                    assert(false);
                    return Err(MultiLogErr::PmemErr { err: e });
                }
            };
>>>>>>> 05d28071

            // Now, prove that concatenating them produces the correct
            // bytes to return. The subtle thing in this argument is that
            // the bytes are only correct modulo corruption. And the
            // "correct modulo corruption" specification function talks
            // about the concrete addresses the bytes were read from and
            // demands that those addresses all be distinct.

            proof {
                let true_part1 = s.log.subrange(pos - s.head, pos + max_len_without_wrapping - s.head);
                let true_part2 = s.log.subrange(pos + max_len_without_wrapping - s.head, pos + len - s.head);
                let addrs1 = Seq::<int>::new(max_len_without_wrapping as nat, |i: int| i + addr);
                let addrs2 = Seq::<int>::new((len - max_len_without_wrapping) as nat,
                                           |i: int| i + ABSOLUTE_POS_OF_LOG_AREA);
                assert(true_part1 + true_part2 =~= s.log.subrange(pos - s.head, pos + len - s.head));

                if !pm_regions.constants().impervious_to_corruption {
                    assert(maybe_corrupted(part1@ + part2@, true_part1 + true_part2, addrs1 + addrs2));
                    assert(all_elements_unique(addrs1 + addrs2));
                }
            }

            // Append the two byte vectors together and return the result.

            part1.append(&mut part2);
            Ok(part1)
        }

        // The `get_head_tail_and_capacity` method returns the head, tail,
        // and capacity of one of the logs. See `README.md` for more
        // documentation and examples of its use.
        #[allow(unused_variables)]
        pub exec fn get_head_tail_and_capacity<Perm, PMRegions>(
            &self,
            wrpm_regions: &WriteRestrictedPersistentMemoryRegions<Perm, PMRegions>,
            which_log: u32,
            Ghost(multilog_id): Ghost<u128>,
        ) -> (result: Result<(u128, u128, u64), MultiLogErr>)
            where
                Perm: CheckPermission<Seq<Seq<u8>>>,
                PMRegions: PersistentMemoryRegions
            requires
                self.inv(wrpm_regions, multilog_id)
            ensures
                ({
                    let log = self@[which_log as int];
                    match result {
                        Ok((result_head, result_tail, result_capacity)) => {
                            &&& which_log < self@.num_logs()
                            &&& result_head == log.head
                            &&& result_tail == log.head + log.log.len()
                            &&& result_capacity == log.capacity
                        },
                        Err(MultiLogErr::InvalidLogIndex{ }) => {
                            which_log >= self@.num_logs()
                        },
                        _ => false
                    }
                })
        {
            // Check for an invalid `which_log` parameter.

            if which_log >= self.num_logs {
                return Err(MultiLogErr::InvalidLogIndex{ });
            }

            let ghost w = which_log as int;
            assert(is_valid_log_index(which_log, self.num_logs)); // triggers useful foralls in invariants

            // We cache information in `self.infos` that lets us easily
            // compute the return values.

            let info = &self.infos[which_log as usize];
            Ok((info.head, info.head + info.log_length as u128, info.log_area_len))
        }
    }

}<|MERGE_RESOLUTION|>--- conflicted
+++ resolved
@@ -1000,7 +1000,6 @@
                     prev_infos == old_prev_infos,
                     prev_state == old_prev_state,
             {
-                assume(false);
                 assert(is_valid_log_index(current_log, self.num_logs));
                 let ghost cur = current_log as int;
 
@@ -1115,104 +1114,6 @@
                     assert(deserialize_log_metadata(mem2, !self.cdb) == log_metadata);
                     assert(deserialize_log_crc(mem2, !self.cdb) == log_crc);
                 }
-<<<<<<< HEAD
-            }
-
-            // Prove that after the flush we're about to do, all our
-            // invariants will continue to hold (using the still-unchanged
-            // CDB and the old metadata, infos, and state).
-
-            proof {
-                lemma_flushing_metadata_maintains_invariants(wrpm_regions@, multilog_id, self.num_logs, self.cdb,
-                                                             prev_infos, prev_state);
-            }
-
-            // Next, flush all outstanding writes to memory. This is
-            // necessary so that those writes are ordered before the update
-            // to the CDB.
-            wrpm_regions.flush();
-
-            // Next, compute the new encoded CDB to write.
-
-            let new_cdb = if self.cdb { CDB_FALSE } else { CDB_TRUE };
-            let ghost new_cdb_bytes = new_cdb.spec_to_bytes();
-
-            // Show that after writing and flushing, the CDB will be !self.cdb
-
-            let ghost pm_regions_after_write = wrpm_regions@.write(0int, ABSOLUTE_POS_OF_LOG_CDB as int, new_cdb_bytes);
-            let ghost flushed_mem_after_write = pm_regions_after_write.flush();
-            assert(memory_matches_deserialized_cdb(flushed_mem_after_write, !self.cdb)) by {
-                let flushed_regions = pm_regions_after_write.flush();
-                lemma_write_reflected_after_flush_committed(wrpm_regions@[0], ABSOLUTE_POS_OF_LOG_CDB as int, new_cdb_bytes);
-                assert(deserialize_log_cdb(flushed_regions[0].committed()) == new_cdb);
-            }
-
-            // Show that after writing and flushing, our invariants will
-            // hold for each log if we flip `self.cdb`.
-
-            let ghost pm_regions_after_flush = pm_regions_after_write.flush();
-            assert forall |which_log: u32| #[trigger] is_valid_log_index(which_log, self.num_logs) implies {
-                let w = which_log as int;
-                &&& metadata_consistent_with_info(pm_regions_after_flush[w], multilog_id, self.num_logs, which_log,
-                                                 !self.cdb, self.infos@[w])
-                &&& info_consistent_with_log_area(pm_regions_after_flush[w], self.infos@[w], self.state@[w])
-            } by {
-                let w = which_log as int;
-                lemma_establish_extract_bytes_equivalence(
-                    wrpm_regions@[which_log as int].committed(),
-                    pm_regions_after_flush[which_log as int].committed());
-
-                lemma_each_metadata_consistent_with_info_after_cdb_update(
-                    wrpm_regions@,
-                    pm_regions_after_flush,
-                    multilog_id,
-                    self.num_logs,
-                    new_cdb_bytes,
-                    !self.cdb,
-                    self.infos@
-                );
-            }
-            assert(memory_matches_deserialized_cdb(pm_regions_after_flush, !self.cdb));
-            // assert(memory_matches_cdb(pm_regions_after_flush, !self.cdb));
-
-            // Show that if we crash after the write and flush, we recover
-            // to an abstract state corresponding to `self.state@` after
-            // dropping pending appends.
-
-            proof {
-                lemma_invariants_imply_crash_recover_forall(pm_regions_after_flush, multilog_id,
-                                                            self.num_logs, !self.cdb, self.infos@, self.state@);
-            }
-
-            // Show that if we crash after initiating the write of the CDB,
-            // we'll recover to a permissible state. There are two cases:
-            //
-            // If we crash without any updating, then we'll recover to
-            // state `prev_state.drop_pending_appends()` with the current
-            // CDB.
-            //
-            // If we crash after writing, then we'll recover to state
-            // `self.state@.drop_pending_appends()` with the flipped CDB.
-            //
-            // Because we're only writing within the persistence
-            // granularity of the persistent memory, a crash in the middle
-            // will either leave the persistent memory in the pre-state or
-            // the post-state.
-            //
-            // This means we're allowed to do the write because if we
-            // crash, we'll either be in state wrpm_regions@.committed() or
-            // pm_regions_after_write.flush().committed(). In the former
-            // case, we'll be in state `prev_state.drop_pending_appends()`
-            // and in the latter case, as shown above, we'll be in state
-            // `self.state@.drop_pending_appends()`.
-
-            assert forall |crash_bytes| pm_regions_after_write.can_crash_as(crash_bytes) implies
-                       #[trigger] perm.check_permission(crash_bytes) by {
-                lemma_invariants_imply_crash_recover_forall(wrpm_regions@, multilog_id, self.num_logs,
-                                                            self.cdb, prev_infos, prev_state);
-                lemma_single_write_crash_effect_on_pm_regions_view(wrpm_regions@, 0int,
-                                                                   ABSOLUTE_POS_OF_LOG_CDB as int, new_cdb_bytes);
-=======
 
                 assert(wrpm_regions@.flush().committed()[cur].subrange(unused_metadata_pos as int, unused_metadata_pos + LogMetadata::spec_size_of()) ==
                         log_metadata.spec_to_bytes());
@@ -1223,7 +1124,6 @@
                         wrpm_regions@.flush().committed()[i].subrange(unused_metadata_pos as int, unused_metadata_pos + LogMetadata::spec_size_of()) ==
                             log_metadata.spec_to_bytes());
                 }
->>>>>>> 05d28071
             }
         }
 
@@ -1691,9 +1591,7 @@
                 let addr = ABSOLUTE_POS_OF_LOG_AREA + relative_pos - (info.log_area_len - info.head_log_area_offset);
                 proof { self.lemma_read_of_continuous_range(pm_regions@, multilog_id, which_log, pos as int,
                                                             len as int, addr as int); }
-<<<<<<< HEAD
                 let bytes = pm_regions.read_unaligned(which_log as usize, addr, len).map_err(|e| MultiLogErr::PmemErr { err: e })?;
-=======
                 let bytes = match pm_regions.read_unaligned(which_log as usize, addr, len) {
                     Ok(bytes) => bytes,
                     Err(e) => {
@@ -1701,7 +1599,6 @@
                         return Err(MultiLogErr::PmemErr { err: e });
                     }
                 };
->>>>>>> 05d28071
                 return Ok(bytes);
             }
 
@@ -1739,9 +1636,6 @@
 
                 proof { self.lemma_read_of_continuous_range(pm_regions@, multilog_id, which_log, pos as int,
                                                             len as int, addr as int); }
-<<<<<<< HEAD
-                let bytes = pm_regions.read_unaligned(which_log as usize, addr, len).map_err(|e| MultiLogErr::PmemErr { err: e })?;
-=======
                 let bytes = match pm_regions.read_unaligned(which_log as usize, addr, len) {
                     Ok(bytes) => bytes,
                     Err(e) => {
@@ -1749,7 +1643,6 @@
                         return Err(MultiLogErr::PmemErr { err: e });
                     }
                 };
->>>>>>> 05d28071
                 return Ok(bytes);
             }
 
@@ -1763,9 +1656,6 @@
                                                     max_len_without_wrapping as int, addr as int);
             }
 
-<<<<<<< HEAD
-            let mut part1 = pm_regions.read_unaligned(which_log as usize, addr, max_len_without_wrapping).map_err(|e| MultiLogErr::PmemErr { err: e })?;
-=======
             // let mut part1 = pm_regions.read_unaligned(which_log as usize, addr, max_len_without_wrapping).map_err(|e| MultiLogErr::PmemErr { err: e })?;
             let mut part1 = match pm_regions.read_unaligned(which_log as usize, addr, max_len_without_wrapping) {
                 Ok(bytes) => bytes,
@@ -1774,7 +1664,6 @@
                     return Err(MultiLogErr::PmemErr { err: e });
                 }
             };
->>>>>>> 05d28071
 
             proof {
                 self.lemma_read_of_continuous_range(pm_regions@, multilog_id, which_log,
@@ -1783,9 +1672,6 @@
                                                     ABSOLUTE_POS_OF_LOG_AREA as int);
             }
 
-<<<<<<< HEAD
-            let mut part2 = pm_regions.read_unaligned(which_log as usize, ABSOLUTE_POS_OF_LOG_AREA, len - max_len_without_wrapping).map_err(|e| MultiLogErr::PmemErr { err: e })?;
-=======
             // let mut part2 = pm_regions.read_unaligned(which_log as usize, ABSOLUTE_POS_OF_LOG_AREA, len - max_len_without_wrapping).map_err(|e| MultiLogErr::PmemErr { err: e })?;
             let mut part2 = match pm_regions.read_unaligned(which_log as usize, ABSOLUTE_POS_OF_LOG_AREA, len - max_len_without_wrapping) {
                 Ok(bytes) => bytes,
@@ -1794,7 +1680,6 @@
                     return Err(MultiLogErr::PmemErr { err: e });
                 }
             };
->>>>>>> 05d28071
 
             // Now, prove that concatenating them produces the correct
             // bytes to return. The subtle thing in this argument is that
