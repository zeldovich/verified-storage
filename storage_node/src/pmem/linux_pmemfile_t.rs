use crate::pmem::pmemspec_t::*;
use crate::pmem::serialization_t::*;
use core::ffi::c_void;
use core::slice;
use std::{cell::RefCell, convert::TryInto, ffi::CString, rc::Rc};

use builtin::*;
use builtin_macros::*;
use vstd::prelude::*;

use deps_hack::{
    pmem::pmem_memcpy_nodrain_helper, pmem_drain, pmem_errormsg, pmem_flush, pmem_map_file,
    pmem_memcpy_nodrain, pmem_unmap, rand::Rng, PMEM_FILE_CREATE, PMEM_FILE_EXCL,
};

pub struct MemoryMappedFile {
    virt_addr: *mut u8,
    size: usize,
    num_bytes_sectioned: usize,
}

impl Drop for MemoryMappedFile
{
    fn drop(&mut self)
    {
        unsafe { pmem_unmap(self.virt_addr as *mut c_void, self.size) };
    }
}

impl MemoryMappedFile
{
    // TODO: detailed information for error returns
    fn from_file<'a>(file_to_map: &str, size: usize, file_open_behavior: FileOpenBehavior,
                     persistent_memory_check: PersistentMemoryCheck) -> Result<Self, PmemError>
    {
        let mut mapped_len = 0;
        let mut is_pm = 0;
        let file = CString::new(file_to_map).map_err(|_| PmemError::InvalidFileName )?;
        let file = file.as_c_str();

        let require_pm = match persistent_memory_check {
            PersistentMemoryCheck::CheckForPersistentMemory => true,
            PersistentMemoryCheck::DontCheckForPersistentMemory => false,
        };
        let create_flags = match file_open_behavior {
            FileOpenBehavior::CreateNew => PMEM_FILE_CREATE | PMEM_FILE_EXCL,
            FileOpenBehavior::OpenExisting => 0,
        };

        let addr = unsafe {
            pmem_map_file(
                file.as_ptr(),
                size,
                create_flags.try_into().unwrap(),
                0666,
                &mut mapped_len,
                &mut is_pm,
            )
        };

        if addr.is_null() {
            eprintln!("{}", unsafe {
                CString::from_raw(pmem_errormsg() as *mut i8)
                    .into_string()
                    .unwrap()
            });
            Err(PmemError::CannotOpenPmFile)
        } else if is_pm == 0 && require_pm {
            eprintln!("{}", unsafe {
                CString::from_raw(pmem_errormsg() as *mut i8)
                    .into_string()
                    .unwrap()
            });
            Err(PmemError::NotPm)
        } else {
            Ok(Self {
                virt_addr: addr as *mut u8,
                size: mapped_len.try_into().unwrap(),
                num_bytes_sectioned: 0,
            })
        }
    }
}

#[verifier::external_body]
pub struct MemoryMappedFileSection {
    mmf: Rc<RefCell<MemoryMappedFile>>,
    virt_addr: *mut u8,
    size: usize,
}

impl MemoryMappedFileSection
{
    fn new(mmf: Rc<RefCell<MemoryMappedFile>>, len: usize) -> Result<Self, PmemError>
    {
        let mut mmf_borrowed = mmf.borrow_mut();
        let offset = mmf_borrowed.num_bytes_sectioned;
        let offset_as_isize: isize = match offset.try_into() {
            Ok(off) => off,
            Err(_) => {
                eprintln!("Can't express offset {} as isize", offset);
                return Err(PmemError::AccessOutOfRange)
            },
        };

        if offset + len > mmf_borrowed.size {
            eprintln!("Can't allocate {} bytes because only {} remain", len, mmf_borrowed.size - offset);
            return Err(PmemError::AccessOutOfRange);
        }

        mmf_borrowed.num_bytes_sectioned += len;
        let new_virt_addr = unsafe { mmf_borrowed.virt_addr.offset(offset_as_isize) };

        std::mem::drop(mmf_borrowed);

        let section = Self {
            mmf,
            virt_addr: new_virt_addr,
            size: len,
        };
        Ok(section)
    }
}
<<<<<<< HEAD

verus! {

#[derive(Clone, Copy)]
pub enum FileOpenBehavior {
    CreateNew,
    OpenExisting,
}

#[derive(Clone, Copy)]
pub enum PersistentMemoryCheck {
    CheckForPersistentMemory,
    DontCheckForPersistentMemory,
}

pub struct FileBackedPersistentMemoryRegion
{
    section: MemoryMappedFileSection,
}

impl FileBackedPersistentMemoryRegion
{
    #[verifier::external_body]
    fn new_internal(path: &StrSlice, region_size: u64, open_behavior: FileOpenBehavior,
                    persistent_memory_check: PersistentMemoryCheck)
                    -> (result: Result<Self, PmemError>)
        ensures
            match result {
                Ok(region) => region.inv() && region@.len() == region_size,
                Err(_) => true,
            }
    {
        let mmf = MemoryMappedFile::from_file(
            path.into_rust_str(),
=======

verus! {

#[derive(Clone, Copy)]
pub enum FileOpenBehavior {
    CreateNew,
    OpenExisting,
}

#[derive(Clone, Copy)]
pub enum PersistentMemoryCheck {
    CheckForPersistentMemory,
    DontCheckForPersistentMemory,
}

pub struct FileBackedPersistentMemoryRegion
{
    section: MemoryMappedFileSection,
}

impl FileBackedPersistentMemoryRegion
{
    #[verifier::external_body]
    fn new_internal(path: &str, region_size: u64, open_behavior: FileOpenBehavior,
                    persistent_memory_check: PersistentMemoryCheck)
                    -> (result: Result<Self, PmemError>)
        ensures
            match result {
                Ok(region) => region.inv() && region@.len() == region_size,
                Err(_) => true,
            }
    {
        let mmf = MemoryMappedFile::from_file(
            path,
>>>>>>> 238131d9
            region_size as usize,
            open_behavior,
            persistent_memory_check,
        )?;
        let mmf = Rc::<RefCell<MemoryMappedFile>>::new(RefCell::<MemoryMappedFile>::new(mmf));
<<<<<<< HEAD
        let section = MemoryMappedFileSection::new(mmf, region_size as usize)?;
        Ok(Self { section })
    }

    pub fn new(path: &StrSlice, region_size: u64, persistent_memory_check: PersistentMemoryCheck)
               -> (result: Result<Self, PmemError>)
        ensures
            match result {
                Ok(region) => region.inv() && region@.len() == region_size,
                Err(_) => true,
            }
    {
        Self::new_internal(path, region_size, FileOpenBehavior::CreateNew, persistent_memory_check)
    }

    pub fn restore(path: &StrSlice, region_size: u64) -> (result: Result<Self, PmemError>)
        ensures
            match result {
                Ok(region) => region.inv() && region@.len() == region_size,
                Err(_) => true,
            }
    {
        Self::new_internal(path, region_size, FileOpenBehavior::OpenExisting,
                           PersistentMemoryCheck::DontCheckForPersistentMemory)
    }

    #[verifier::external_body]
    fn new_from_section(section: MemoryMappedFileSection) -> (result: Self)
    {
        Self{ section }
    }

    #[verifier::external_body]
    fn get_slice_at_offset(&self, addr: u64, len: u64) -> (result: Result<&[u8], PmemError>)
        requires 
            0 <= addr + len <= self@.len()
        ensures 
            match result {
                Ok(slice) => if self.constants().impervious_to_corruption {
                    slice@ == self@.committed().subrange(addr as int, addr + len)
                } else {
                    let addrs = Seq::new(len as nat, |i: int| addr + i);
                    maybe_corrupted(slice@, self@.committed().subrange(addr as int, addr + len), addrs)
                }
                Err(e) => e == PmemError::AccessOutOfRange // TODO: what do we guarantee in the error case? virt_addr is not visible to verifier
            }
    {
        let raw_addr = addr as isize;
        if addr + len > self.section.size as u64 || raw_addr > isize::MAX - len as isize {
            return Err(PmemError::AccessOutOfRange);
        }

        // SAFETY: The `offset` method is safe as long as both the start
        // and resulting pointer are in bounds and the computed offset does
        // not overflow `isize`. The precondition ensures that addr + len is 
        // in bounds and the above if statement (which may be unnecessary?)
        // makes absolutely certain that we won't overflow isize.
        let addr_on_pm: *const u8 = unsafe {
            self.section.virt_addr.offset(addr.try_into().unwrap())
        };

        // SAFETY: The precondition establishes that num_bytes bytes
        // from addr_on_pmem are valid bytes on PM. The bytes will not 
        // be modified during this call since the system is single threaded.
        let pm_slice: &[u8] = unsafe {
            std::slice::from_raw_parts(addr_on_pm, len as usize)
        };

        Ok(pm_slice)
    }
}

impl PersistentMemoryRegion for FileBackedPersistentMemoryRegion
{
    closed spec fn view(&self) -> PersistentMemoryRegionView;

    closed spec fn inv(&self) -> bool;

    closed spec fn constants(&self) -> PersistentMemoryConstants;

    #[verifier::external_body]
    fn get_region_size(&self) -> u64
    {
        self.section.size as u64
    }

    fn read_aligned<S>(&self, addr: u64, Ghost(true_val): Ghost<S>) -> (bytes: Result<MaybeCorrupted<S>, PmemError>)
        where
            S: Serializable 
    {
        assume(false);

        let pm_slice = self.get_slice_at_offset(addr, S::serialized_len())?;
        let ghost addrs = Seq::new(S::spec_serialized_len(), |i: int| addr + i);
        let mut maybe_corrupted_val = MaybeCorrupted::new();

        maybe_corrupted_val.copy_from_slice(pm_slice, Ghost(true_val), Ghost(addrs), Ghost(self.constants().impervious_to_corruption));
        
        Ok(maybe_corrupted_val)
    }

    fn read_unaligned(&self, addr: u64, num_bytes: u64) -> (bytes: Result<Vec<u8>, PmemError>)
    {
        let pm_slice = self.get_slice_at_offset(addr, num_bytes)?;

        // Allocate an unaligned buffer to copy the bytes into
        let mut unaligned_buffer = Vec::with_capacity(num_bytes as usize);
        unaligned_buffer.extend_from_slice(pm_slice);

        Ok(unaligned_buffer)
    }

    #[verifier::external_body]
    fn write(&mut self, addr: u64, bytes: &[u8])
    {
        // SAFETY: The `offset` method is safe as long as both the start
        // and resulting pointer are in bounds and the computed offset does
        // not overflow `isize`. `addr` and `num_bytes` are unsigned and
        // the precondition requires that `addr + num_bytes` is in bounds.
        // The precondition does not technically prevent overflowing `isize`
        // but the value is large enough (assuming a 64-bit architecture)
        // that we will not violate this restriction in practice.
        // TODO: put it in the precondition anyway
        let addr_on_pm: *mut u8 = unsafe {
            self.section.virt_addr.offset(addr.try_into().unwrap())
        };

        // pmem_memcpy_nodrain() does a memcpy to PM with no cache line flushes or
        // ordering; it makes no guarantees about durability. pmem_flush() does cache
        // line flushes but does not use an ordering primitive, so updates are still
        // not guaranteed to be durable yet.
        // Verus doesn't like calling pmem_memcpy_nodrain directly because it returns
        // a raw pointer, so we define a wrapper around pmem_memcpy_nodrain in deps_hack
        // that does not return anything and call that instead
        unsafe {
            pmem_memcpy_nodrain_helper(
                addr_on_pm as *mut c_void,
                bytes.as_ptr() as *const c_void,
                bytes.len()
            );
        }
    }

    #[verifier::external_body]
    #[allow(unused_variables)]
    fn serialize_and_write<S>(&mut self, addr: u64, to_write: &S)
        where
            S: Serializable + Sized
    {
        let num_bytes: usize = S::serialized_len() as usize;

        // SAFETY: The `offset` method is safe as long as both the start
        // and resulting pointer are in bounds and the computed offset does
        // not overflow `isize`. `addr` and `num_bytes` are unsigned and
        // the precondition requires that `addr + num_bytes` is in bounds.
        // The precondition does not technically prevent overflowing `isize`
        // but the value is large enough (assuming a 64-bit architecture)
        // that we will not violate this restriction in practice.
        // TODO: put it in the precondition anyway
        let addr_on_pm: *mut u8 = unsafe {
            self.section.virt_addr.offset(addr.try_into().unwrap())
        };

        // convert the given &S to a pointer, then a slice of bytes
        let s_pointer = to_write as *const S as *const u8;

        // pmem_memcpy_nodrain() does a memcpy to PM with no cache line flushes or
        // ordering; it makes no guarantees about durability. pmem_flush() does cache
        // line flushes but does not use an ordering primitive, so updates are still
        // not guaranteed to be durable yet.
        // Verus doesn't like calling pmem_memcpy_nodrain directly because it returns
        // a raw pointer, so we define a wrapper around pmem_memcpy_nodrain in deps_hack
        // that does not return anything and call that instead
        unsafe {
            pmem_memcpy_nodrain_helper(
                addr_on_pm as *mut c_void,
                s_pointer as *const c_void,
                num_bytes
            );
        }
    }

    #[verifier::external_body]
    fn flush(&mut self)
    {
        // `pmem_drain()` invokes an ordering primitive to drain store buffers and
        // ensure that all cache lines that were flushed since the previous ordering
        // primitive are durable. This guarantees that all updates made with `write`/
        // `serialize_and_write` since the last `flush` call will be durable before
        // any new updates become durable.
        unsafe { pmem_drain(); }
    }
}

pub struct FileBackedPersistentMemoryRegions {
    regions: Vec<FileBackedPersistentMemoryRegion>,
}

impl FileBackedPersistentMemoryRegions {
    // TODO: detailed information for error returns
    #[verifier::external_body]
    #[allow(dead_code)]
    pub fn new_internal<'a>(file_to_map: &StrSlice<'a>, region_sizes: &[u64], open_behavior: FileOpenBehavior,
                            persistent_memory_check: PersistentMemoryCheck) -> (result: Result<Self, PmemError>)
        ensures
            match result {
                Ok(regions) => {
                    &&& regions.inv()
                    &&& regions@.no_outstanding_writes()
                    &&& regions@.len() == region_sizes@.len()
                    &&& forall |i| 0 <= i < regions@.len() ==> #[trigger] regions@[i].len() == region_sizes@[i]
                },
                Err(_) => true,
            }
    {
        let mut total_size: usize = 0;
=======
        let section = MemoryMappedFileSection::new(mmf, region_size as usize)?;
        Ok(Self { section })
    }

    pub fn new(path: &str, region_size: u64, persistent_memory_check: PersistentMemoryCheck)
               -> (result: Result<Self, PmemError>)
        ensures
            match result {
                Ok(region) => region.inv() && region@.len() == region_size,
                Err(_) => true,
            }
    {
        Self::new_internal(path, region_size, FileOpenBehavior::CreateNew, persistent_memory_check)
    }

    pub fn restore(path: &str, region_size: u64) -> (result: Result<Self, PmemError>)
        ensures
            match result {
                Ok(region) => region.inv() && region@.len() == region_size,
                Err(_) => true,
            }
    {
        Self::new_internal(path, region_size, FileOpenBehavior::OpenExisting,
                           PersistentMemoryCheck::DontCheckForPersistentMemory)
    }

    #[verifier::external_body]
    fn new_from_section(section: MemoryMappedFileSection) -> (result: Self)
    {
        Self{ section }
    }
}

impl PersistentMemoryRegion for FileBackedPersistentMemoryRegion
{
    closed spec fn view(&self) -> PersistentMemoryRegionView;

    closed spec fn inv(&self) -> bool;

    closed spec fn constants(&self) -> PersistentMemoryConstants;

    #[verifier::external_body]
    fn get_region_size(&self) -> u64
    {
        self.section.size as u64
    }

    #[verifier::external_body]
    fn read(&self, addr: u64, num_bytes: u64) -> (bytes: Vec<u8>)
    {
        // SAFETY: The `offset` method is safe as long as both the start
        // and resulting pointer are in bounds and the computed offset does
        // not overflow `isize`. `addr` and `num_bytes` are unsigned and
        // the precondition requires that `addr + num_bytes` is in bounds.
        // The precondition does not technically prevent overflowing `isize`
        // but the value is large enough (assuming a 64-bit architecture)
        // that we will not violate this restriction in practice.
        // TODO: put it in the precondition anyway
        let addr_on_pm: *const u8 = unsafe {
            self.section.virt_addr.offset(addr.try_into().unwrap())
        };

        // SAFETY: The precondition establishes that `num_bytes as usize` bytes
        // from `addr_on_pm` are valid bytes on PM. We do not modify the
        // bytes backing this slice while the slice is live because
        // this function does not modify them and it returns a copy of the bytes,
        // not a direct reference to them.
        let pm_slice: &[u8] = unsafe {
            std::slice::from_raw_parts(addr_on_pm, num_bytes as usize)
        };

        // `to_vec` clones the bytes in `pm_slice`
        pm_slice.to_vec()
    }

    #[verifier::external_body]
    fn read_and_deserialize<S>(&self, addr: u64) -> &S
        where
            S: Serializable + Sized
    {
        // SAFETY: The `offset` method is safe as long as both the start
        // and resulting pointer are in bounds and the computed offset does
        // not overflow `isize`. `addr` and `num_bytes` are unsigned and
        // the precondition requires that `addr + num_bytes` is in bounds.
        // The precondition does not technically prevent overflowing `isize`
        // but the value is large enough (assuming a 64-bit architecture)
        // that we will not violate this restriction in practice.
        // TODO: put it in the precondition anyway
        let addr_on_pm: *const u8 = unsafe {
            self.section.virt_addr.offset(addr.try_into().unwrap())
        };

        // Cast the pointer to PM bytes to an S pointer
        let s_pointer: *const S = addr_on_pm as *const S;

        // SAFETY: The precondition establishes that `S::serialized_len()` bytes
        // after the offset specified by `addr` are valid PM bytes, so it is
        // safe to dereference s_pointer. The borrow checker should treat this object
        // as borrowed from the FileBackedPersistentMemoryRegion object, preventing mutable borrows of any
        // other part of the object until this one is dropped.
        unsafe { &(*s_pointer) }
    }

    #[verifier::external_body]
    fn write(&mut self, addr: u64, bytes: &[u8])
    {
        // SAFETY: The `offset` method is safe as long as both the start
        // and resulting pointer are in bounds and the computed offset does
        // not overflow `isize`. `addr` and `num_bytes` are unsigned and
        // the precondition requires that `addr + num_bytes` is in bounds.
        // The precondition does not technically prevent overflowing `isize`
        // but the value is large enough (assuming a 64-bit architecture)
        // that we will not violate this restriction in practice.
        // TODO: put it in the precondition anyway
        let addr_on_pm: *mut u8 = unsafe {
            self.section.virt_addr.offset(addr.try_into().unwrap())
        };

        // pmem_memcpy_nodrain() does a memcpy to PM with no cache line flushes or
        // ordering; it makes no guarantees about durability. pmem_flush() does cache
        // line flushes but does not use an ordering primitive, so updates are still
        // not guaranteed to be durable yet.
        // Verus doesn't like calling pmem_memcpy_nodrain directly because it returns
        // a raw pointer, so we define a wrapper around pmem_memcpy_nodrain in deps_hack
        // that does not return anything and call that instead
        unsafe {
            pmem_memcpy_nodrain_helper(
                addr_on_pm as *mut c_void,
                bytes.as_ptr() as *const c_void,
                bytes.len()
            );
        }
    }

    #[verifier::external_body]
    #[allow(unused_variables)]
    fn serialize_and_write<S>(&mut self, addr: u64, to_write: &S)
        where
            S: Serializable + Sized
    {
        let num_bytes: usize = S::serialized_len() as usize;

        // SAFETY: The `offset` method is safe as long as both the start
        // and resulting pointer are in bounds and the computed offset does
        // not overflow `isize`. `addr` and `num_bytes` are unsigned and
        // the precondition requires that `addr + num_bytes` is in bounds.
        // The precondition does not technically prevent overflowing `isize`
        // but the value is large enough (assuming a 64-bit architecture)
        // that we will not violate this restriction in practice.
        // TODO: put it in the precondition anyway
        let addr_on_pm: *mut u8 = unsafe {
            self.section.virt_addr.offset(addr.try_into().unwrap())
        };

        // convert the given &S to a pointer, then a slice of bytes
        let s_pointer = to_write as *const S as *const u8;

        // pmem_memcpy_nodrain() does a memcpy to PM with no cache line flushes or
        // ordering; it makes no guarantees about durability. pmem_flush() does cache
        // line flushes but does not use an ordering primitive, so updates are still
        // not guaranteed to be durable yet.
        // Verus doesn't like calling pmem_memcpy_nodrain directly because it returns
        // a raw pointer, so we define a wrapper around pmem_memcpy_nodrain in deps_hack
        // that does not return anything and call that instead
        unsafe {
            pmem_memcpy_nodrain_helper(
                addr_on_pm as *mut c_void,
                s_pointer as *const c_void,
                num_bytes
            );
        }
    }

    #[verifier::external_body]
    fn flush(&mut self)
    {
        // `pmem_drain()` invokes an ordering primitive to drain store buffers and
        // ensure that all cache lines that were flushed since the previous ordering
        // primitive are durable. This guarantees that all updates made with `write`/
        // `serialize_and_write` since the last `flush` call will be durable before
        // any new updates become durable.
        unsafe { pmem_drain(); }
    }
}

pub struct FileBackedPersistentMemoryRegions {
    regions: Vec<FileBackedPersistentMemoryRegion>,
}

impl FileBackedPersistentMemoryRegions {
    // TODO: detailed information for error returns
    #[verifier::external_body]
    #[allow(dead_code)]
    pub fn new_internal(path: &str, region_sizes: &[u64], open_behavior: FileOpenBehavior,
                        persistent_memory_check: PersistentMemoryCheck) -> (result: Result<Self, PmemError>)
        ensures
            match result {
                Ok(regions) => {
                    &&& regions.inv()
                    &&& regions@.no_outstanding_writes()
                    &&& regions@.len() == region_sizes@.len()
                    &&& forall |i| 0 <= i < regions@.len() ==> #[trigger] regions@[i].len() == region_sizes@[i]
                },
                Err(_) => true,
            }
    {
        let mut total_size: usize = 0;
>>>>>>> 238131d9
        for &region_size in region_sizes {
            let region_size = region_size as usize;
            if region_size >= usize::MAX - total_size {
                return Err(PmemError::AccessOutOfRange);
            }
            total_size += region_size;
        }
<<<<<<< HEAD
        let mmf = MemoryMappedFile::from_file(
            file_to_map.into_rust_str(),
=======
        let mmf = MemoryMappedFile::from_file(
            path,
>>>>>>> 238131d9
            total_size,
            open_behavior,
            persistent_memory_check,
        )?;
        let mmf = Rc::<RefCell<MemoryMappedFile>>::new(RefCell::<MemoryMappedFile>::new(mmf));
        let mut regions = Vec::<FileBackedPersistentMemoryRegion>::new();
        for &region_size in region_sizes {
            let region_size: usize = region_size as usize;
<<<<<<< HEAD
            let section = MemoryMappedFileSection::new(mmf.clone(), region_size)?;
            let region = FileBackedPersistentMemoryRegion::new_from_section(section);
            regions.push(region);
        }
        Ok(Self { regions })
    }
    
    pub fn new<'a>(file_to_map: &StrSlice<'a>, region_sizes: &[u64],
                   persistent_memory_check: PersistentMemoryCheck) -> (result: Result<Self, PmemError>)
        ensures
            match result {
                Ok(regions) => {
                    &&& regions.inv()
                    &&& regions@.no_outstanding_writes()
                    &&& regions@.len() == region_sizes@.len()
                    &&& forall |i| 0 <= i < regions@.len() ==> #[trigger] regions@[i].len() == region_sizes@[i]
                },
                Err(_) => true,
            }
    {
        Self::new_internal(file_to_map, region_sizes, FileOpenBehavior::CreateNew, persistent_memory_check)
    }
    
    pub fn restore<'a>(file_to_map: &StrSlice<'a>, region_sizes: &[u64],
                       persistent_memory_check: PersistentMemoryCheck) -> (result: Result<Self, PmemError>)
        ensures
            match result {
                Ok(regions) => {
                    &&& regions.inv()
                    &&& regions@.no_outstanding_writes()
                    &&& regions@.len() == region_sizes@.len()
                    &&& forall |i| 0 <= i < regions@.len() ==> #[trigger] regions@[i].len() == region_sizes@[i]
                },
                Err(_) => true,
            }
    {
        Self::new_internal(file_to_map, region_sizes, FileOpenBehavior::OpenExisting, persistent_memory_check)
    }
}

impl PersistentMemoryRegions for FileBackedPersistentMemoryRegions {
=======
            let section = MemoryMappedFileSection::new(mmf.clone(), region_size)?;
            let region = FileBackedPersistentMemoryRegion::new_from_section(section);
            regions.push(region);
        }
        Ok(Self { regions })
    }
    
    pub fn new(path: &str, region_sizes: &[u64],
 persistent_memory_check: PersistentMemoryCheck)
               -> (result: Result<Self, PmemError>)
        ensures
            match result {
                Ok(regions) => {
                    &&& regions.inv()
                    &&& regions@.no_outstanding_writes()
                    &&& regions@.len() == region_sizes@.len()
                    &&& forall |i| 0 <= i < regions@.len() ==> #[trigger] regions@[i].len() == region_sizes@[i]
                },
                Err(_) => true,
            }
    {
        Self::new_internal(path, region_sizes, FileOpenBehavior::CreateNew, persistent_memory_check)
    }
    
    pub fn restore(path: &str, region_sizes: &[u64],
 persistent_memory_check: PersistentMemoryCheck)
                   -> (result: Result<Self, PmemError>)
        ensures
            match result {
                Ok(regions) => {
                    &&& regions.inv()
                    &&& regions@.no_outstanding_writes()
                    &&& regions@.len() == region_sizes@.len()
                    &&& forall |i| 0 <= i < regions@.len() ==> #[trigger] regions@[i].len() == region_sizes@[i]
                },
                Err(_) => true,
            }
    {
        Self::new_internal(path, region_sizes, FileOpenBehavior::OpenExisting, persistent_memory_check)
    }
}

impl PersistentMemoryRegions for FileBackedPersistentMemoryRegions {
>>>>>>> 238131d9
    closed spec fn view(&self) -> PersistentMemoryRegionsView;
    closed spec fn inv(&self) -> bool;
    closed spec fn constants(&self) -> PersistentMemoryConstants;

    #[verifier::external_body]
    fn get_num_regions(&self) -> usize
    {
        self.regions.len()
    }

    #[verifier::external_body]
    fn get_region_size(&self, index: usize) -> u64
    {
        self.regions[index].get_region_size()
    }

    #[verifier::external_body]
    fn read_aligned<S>(&self, index: usize, addr: u64, Ghost(true_val): Ghost<S>) -> (bytes: Result<MaybeCorrupted<S>, PmemError>)
        where
            S: Serializable
    {
        self.regions[index].read_aligned::<S>(addr, Ghost(true_val))
    }

    #[verifier::external_body]
    fn read_unaligned(&self, index: usize, addr: u64, num_bytes: u64) -> (bytes: Result<Vec<u8>, PmemError>)
    {
        self.regions[index].read_unaligned(addr, num_bytes)
    }

    #[verifier::external_body]
    fn write(&mut self, index: usize, addr: u64, bytes: &[u8])
    {
        self.regions[index].write(addr, bytes)
    }

    #[verifier::external_body]
    fn serialize_and_write<S>(&mut self, index: usize, addr: u64, to_write: &S)
        where
            S: Serializable + Sized
    {
        self.regions[index].serialize_and_write(addr, to_write);
    }

    #[verifier::external_body]
    fn flush(&mut self)
    {
        unsafe { pmem_drain(); }
    }
}

}<|MERGE_RESOLUTION|>--- conflicted
+++ resolved
@@ -121,7 +121,6 @@
         Ok(section)
     }
 }
-<<<<<<< HEAD
 
 verus! {
 
@@ -145,41 +144,6 @@
 impl FileBackedPersistentMemoryRegion
 {
     #[verifier::external_body]
-    fn new_internal(path: &StrSlice, region_size: u64, open_behavior: FileOpenBehavior,
-                    persistent_memory_check: PersistentMemoryCheck)
-                    -> (result: Result<Self, PmemError>)
-        ensures
-            match result {
-                Ok(region) => region.inv() && region@.len() == region_size,
-                Err(_) => true,
-            }
-    {
-        let mmf = MemoryMappedFile::from_file(
-            path.into_rust_str(),
-=======
-
-verus! {
-
-#[derive(Clone, Copy)]
-pub enum FileOpenBehavior {
-    CreateNew,
-    OpenExisting,
-}
-
-#[derive(Clone, Copy)]
-pub enum PersistentMemoryCheck {
-    CheckForPersistentMemory,
-    DontCheckForPersistentMemory,
-}
-
-pub struct FileBackedPersistentMemoryRegion
-{
-    section: MemoryMappedFileSection,
-}
-
-impl FileBackedPersistentMemoryRegion
-{
-    #[verifier::external_body]
     fn new_internal(path: &str, region_size: u64, open_behavior: FileOpenBehavior,
                     persistent_memory_check: PersistentMemoryCheck)
                     -> (result: Result<Self, PmemError>)
@@ -191,18 +155,16 @@
     {
         let mmf = MemoryMappedFile::from_file(
             path,
->>>>>>> 238131d9
             region_size as usize,
             open_behavior,
             persistent_memory_check,
         )?;
         let mmf = Rc::<RefCell<MemoryMappedFile>>::new(RefCell::<MemoryMappedFile>::new(mmf));
-<<<<<<< HEAD
         let section = MemoryMappedFileSection::new(mmf, region_size as usize)?;
         Ok(Self { section })
     }
 
-    pub fn new(path: &StrSlice, region_size: u64, persistent_memory_check: PersistentMemoryCheck)
+    pub fn new(path: &str, region_size: u64, persistent_memory_check: PersistentMemoryCheck)
                -> (result: Result<Self, PmemError>)
         ensures
             match result {
@@ -213,7 +175,7 @@
         Self::new_internal(path, region_size, FileOpenBehavior::CreateNew, persistent_memory_check)
     }
 
-    pub fn restore(path: &StrSlice, region_size: u64) -> (result: Result<Self, PmemError>)
+    pub fn restore(path: &str, region_size: u64) -> (result: Result<Self, PmemError>)
         ensures
             match result {
                 Ok(region) => region.inv() && region@.len() == region_size,
@@ -400,8 +362,8 @@
     // TODO: detailed information for error returns
     #[verifier::external_body]
     #[allow(dead_code)]
-    pub fn new_internal<'a>(file_to_map: &StrSlice<'a>, region_sizes: &[u64], open_behavior: FileOpenBehavior,
-                            persistent_memory_check: PersistentMemoryCheck) -> (result: Result<Self, PmemError>)
+    pub fn new_internal(path: &str, region_sizes: &[u64], open_behavior: FileOpenBehavior,
+                        persistent_memory_check: PersistentMemoryCheck) -> (result: Result<Self, PmemError>)
         ensures
             match result {
                 Ok(regions) => {
@@ -414,215 +376,6 @@
             }
     {
         let mut total_size: usize = 0;
-=======
-        let section = MemoryMappedFileSection::new(mmf, region_size as usize)?;
-        Ok(Self { section })
-    }
-
-    pub fn new(path: &str, region_size: u64, persistent_memory_check: PersistentMemoryCheck)
-               -> (result: Result<Self, PmemError>)
-        ensures
-            match result {
-                Ok(region) => region.inv() && region@.len() == region_size,
-                Err(_) => true,
-            }
-    {
-        Self::new_internal(path, region_size, FileOpenBehavior::CreateNew, persistent_memory_check)
-    }
-
-    pub fn restore(path: &str, region_size: u64) -> (result: Result<Self, PmemError>)
-        ensures
-            match result {
-                Ok(region) => region.inv() && region@.len() == region_size,
-                Err(_) => true,
-            }
-    {
-        Self::new_internal(path, region_size, FileOpenBehavior::OpenExisting,
-                           PersistentMemoryCheck::DontCheckForPersistentMemory)
-    }
-
-    #[verifier::external_body]
-    fn new_from_section(section: MemoryMappedFileSection) -> (result: Self)
-    {
-        Self{ section }
-    }
-}
-
-impl PersistentMemoryRegion for FileBackedPersistentMemoryRegion
-{
-    closed spec fn view(&self) -> PersistentMemoryRegionView;
-
-    closed spec fn inv(&self) -> bool;
-
-    closed spec fn constants(&self) -> PersistentMemoryConstants;
-
-    #[verifier::external_body]
-    fn get_region_size(&self) -> u64
-    {
-        self.section.size as u64
-    }
-
-    #[verifier::external_body]
-    fn read(&self, addr: u64, num_bytes: u64) -> (bytes: Vec<u8>)
-    {
-        // SAFETY: The `offset` method is safe as long as both the start
-        // and resulting pointer are in bounds and the computed offset does
-        // not overflow `isize`. `addr` and `num_bytes` are unsigned and
-        // the precondition requires that `addr + num_bytes` is in bounds.
-        // The precondition does not technically prevent overflowing `isize`
-        // but the value is large enough (assuming a 64-bit architecture)
-        // that we will not violate this restriction in practice.
-        // TODO: put it in the precondition anyway
-        let addr_on_pm: *const u8 = unsafe {
-            self.section.virt_addr.offset(addr.try_into().unwrap())
-        };
-
-        // SAFETY: The precondition establishes that `num_bytes as usize` bytes
-        // from `addr_on_pm` are valid bytes on PM. We do not modify the
-        // bytes backing this slice while the slice is live because
-        // this function does not modify them and it returns a copy of the bytes,
-        // not a direct reference to them.
-        let pm_slice: &[u8] = unsafe {
-            std::slice::from_raw_parts(addr_on_pm, num_bytes as usize)
-        };
-
-        // `to_vec` clones the bytes in `pm_slice`
-        pm_slice.to_vec()
-    }
-
-    #[verifier::external_body]
-    fn read_and_deserialize<S>(&self, addr: u64) -> &S
-        where
-            S: Serializable + Sized
-    {
-        // SAFETY: The `offset` method is safe as long as both the start
-        // and resulting pointer are in bounds and the computed offset does
-        // not overflow `isize`. `addr` and `num_bytes` are unsigned and
-        // the precondition requires that `addr + num_bytes` is in bounds.
-        // The precondition does not technically prevent overflowing `isize`
-        // but the value is large enough (assuming a 64-bit architecture)
-        // that we will not violate this restriction in practice.
-        // TODO: put it in the precondition anyway
-        let addr_on_pm: *const u8 = unsafe {
-            self.section.virt_addr.offset(addr.try_into().unwrap())
-        };
-
-        // Cast the pointer to PM bytes to an S pointer
-        let s_pointer: *const S = addr_on_pm as *const S;
-
-        // SAFETY: The precondition establishes that `S::serialized_len()` bytes
-        // after the offset specified by `addr` are valid PM bytes, so it is
-        // safe to dereference s_pointer. The borrow checker should treat this object
-        // as borrowed from the FileBackedPersistentMemoryRegion object, preventing mutable borrows of any
-        // other part of the object until this one is dropped.
-        unsafe { &(*s_pointer) }
-    }
-
-    #[verifier::external_body]
-    fn write(&mut self, addr: u64, bytes: &[u8])
-    {
-        // SAFETY: The `offset` method is safe as long as both the start
-        // and resulting pointer are in bounds and the computed offset does
-        // not overflow `isize`. `addr` and `num_bytes` are unsigned and
-        // the precondition requires that `addr + num_bytes` is in bounds.
-        // The precondition does not technically prevent overflowing `isize`
-        // but the value is large enough (assuming a 64-bit architecture)
-        // that we will not violate this restriction in practice.
-        // TODO: put it in the precondition anyway
-        let addr_on_pm: *mut u8 = unsafe {
-            self.section.virt_addr.offset(addr.try_into().unwrap())
-        };
-
-        // pmem_memcpy_nodrain() does a memcpy to PM with no cache line flushes or
-        // ordering; it makes no guarantees about durability. pmem_flush() does cache
-        // line flushes but does not use an ordering primitive, so updates are still
-        // not guaranteed to be durable yet.
-        // Verus doesn't like calling pmem_memcpy_nodrain directly because it returns
-        // a raw pointer, so we define a wrapper around pmem_memcpy_nodrain in deps_hack
-        // that does not return anything and call that instead
-        unsafe {
-            pmem_memcpy_nodrain_helper(
-                addr_on_pm as *mut c_void,
-                bytes.as_ptr() as *const c_void,
-                bytes.len()
-            );
-        }
-    }
-
-    #[verifier::external_body]
-    #[allow(unused_variables)]
-    fn serialize_and_write<S>(&mut self, addr: u64, to_write: &S)
-        where
-            S: Serializable + Sized
-    {
-        let num_bytes: usize = S::serialized_len() as usize;
-
-        // SAFETY: The `offset` method is safe as long as both the start
-        // and resulting pointer are in bounds and the computed offset does
-        // not overflow `isize`. `addr` and `num_bytes` are unsigned and
-        // the precondition requires that `addr + num_bytes` is in bounds.
-        // The precondition does not technically prevent overflowing `isize`
-        // but the value is large enough (assuming a 64-bit architecture)
-        // that we will not violate this restriction in practice.
-        // TODO: put it in the precondition anyway
-        let addr_on_pm: *mut u8 = unsafe {
-            self.section.virt_addr.offset(addr.try_into().unwrap())
-        };
-
-        // convert the given &S to a pointer, then a slice of bytes
-        let s_pointer = to_write as *const S as *const u8;
-
-        // pmem_memcpy_nodrain() does a memcpy to PM with no cache line flushes or
-        // ordering; it makes no guarantees about durability. pmem_flush() does cache
-        // line flushes but does not use an ordering primitive, so updates are still
-        // not guaranteed to be durable yet.
-        // Verus doesn't like calling pmem_memcpy_nodrain directly because it returns
-        // a raw pointer, so we define a wrapper around pmem_memcpy_nodrain in deps_hack
-        // that does not return anything and call that instead
-        unsafe {
-            pmem_memcpy_nodrain_helper(
-                addr_on_pm as *mut c_void,
-                s_pointer as *const c_void,
-                num_bytes
-            );
-        }
-    }
-
-    #[verifier::external_body]
-    fn flush(&mut self)
-    {
-        // `pmem_drain()` invokes an ordering primitive to drain store buffers and
-        // ensure that all cache lines that were flushed since the previous ordering
-        // primitive are durable. This guarantees that all updates made with `write`/
-        // `serialize_and_write` since the last `flush` call will be durable before
-        // any new updates become durable.
-        unsafe { pmem_drain(); }
-    }
-}
-
-pub struct FileBackedPersistentMemoryRegions {
-    regions: Vec<FileBackedPersistentMemoryRegion>,
-}
-
-impl FileBackedPersistentMemoryRegions {
-    // TODO: detailed information for error returns
-    #[verifier::external_body]
-    #[allow(dead_code)]
-    pub fn new_internal(path: &str, region_sizes: &[u64], open_behavior: FileOpenBehavior,
-                        persistent_memory_check: PersistentMemoryCheck) -> (result: Result<Self, PmemError>)
-        ensures
-            match result {
-                Ok(regions) => {
-                    &&& regions.inv()
-                    &&& regions@.no_outstanding_writes()
-                    &&& regions@.len() == region_sizes@.len()
-                    &&& forall |i| 0 <= i < regions@.len() ==> #[trigger] regions@[i].len() == region_sizes@[i]
-                },
-                Err(_) => true,
-            }
-    {
-        let mut total_size: usize = 0;
->>>>>>> 238131d9
         for &region_size in region_sizes {
             let region_size = region_size as usize;
             if region_size >= usize::MAX - total_size {
@@ -630,13 +383,8 @@
             }
             total_size += region_size;
         }
-<<<<<<< HEAD
-        let mmf = MemoryMappedFile::from_file(
-            file_to_map.into_rust_str(),
-=======
         let mmf = MemoryMappedFile::from_file(
             path,
->>>>>>> 238131d9
             total_size,
             open_behavior,
             persistent_memory_check,
@@ -645,7 +393,6 @@
         let mut regions = Vec::<FileBackedPersistentMemoryRegion>::new();
         for &region_size in region_sizes {
             let region_size: usize = region_size as usize;
-<<<<<<< HEAD
             let section = MemoryMappedFileSection::new(mmf.clone(), region_size)?;
             let region = FileBackedPersistentMemoryRegion::new_from_section(section);
             regions.push(region);
@@ -653,8 +400,9 @@
         Ok(Self { regions })
     }
     
-    pub fn new<'a>(file_to_map: &StrSlice<'a>, region_sizes: &[u64],
-                   persistent_memory_check: PersistentMemoryCheck) -> (result: Result<Self, PmemError>)
+    pub fn new(path: &str, region_sizes: &[u64],
+ persistent_memory_check: PersistentMemoryCheck)
+               -> (result: Result<Self, PmemError>)
         ensures
             match result {
                 Ok(regions) => {
@@ -666,11 +414,12 @@
                 Err(_) => true,
             }
     {
-        Self::new_internal(file_to_map, region_sizes, FileOpenBehavior::CreateNew, persistent_memory_check)
+        Self::new_internal(path, region_sizes, FileOpenBehavior::CreateNew, persistent_memory_check)
     }
     
-    pub fn restore<'a>(file_to_map: &StrSlice<'a>, region_sizes: &[u64],
-                       persistent_memory_check: PersistentMemoryCheck) -> (result: Result<Self, PmemError>)
+    pub fn restore(path: &str, region_sizes: &[u64],
+ persistent_memory_check: PersistentMemoryCheck)
+                   -> (result: Result<Self, PmemError>)
         ensures
             match result {
                 Ok(regions) => {
@@ -682,56 +431,11 @@
                 Err(_) => true,
             }
     {
-        Self::new_internal(file_to_map, region_sizes, FileOpenBehavior::OpenExisting, persistent_memory_check)
+        Self::new_internal(path, region_sizes, FileOpenBehavior::OpenExisting, persistent_memory_check)
     }
 }
 
 impl PersistentMemoryRegions for FileBackedPersistentMemoryRegions {
-=======
-            let section = MemoryMappedFileSection::new(mmf.clone(), region_size)?;
-            let region = FileBackedPersistentMemoryRegion::new_from_section(section);
-            regions.push(region);
-        }
-        Ok(Self { regions })
-    }
-    
-    pub fn new(path: &str, region_sizes: &[u64],
- persistent_memory_check: PersistentMemoryCheck)
-               -> (result: Result<Self, PmemError>)
-        ensures
-            match result {
-                Ok(regions) => {
-                    &&& regions.inv()
-                    &&& regions@.no_outstanding_writes()
-                    &&& regions@.len() == region_sizes@.len()
-                    &&& forall |i| 0 <= i < regions@.len() ==> #[trigger] regions@[i].len() == region_sizes@[i]
-                },
-                Err(_) => true,
-            }
-    {
-        Self::new_internal(path, region_sizes, FileOpenBehavior::CreateNew, persistent_memory_check)
-    }
-    
-    pub fn restore(path: &str, region_sizes: &[u64],
- persistent_memory_check: PersistentMemoryCheck)
-                   -> (result: Result<Self, PmemError>)
-        ensures
-            match result {
-                Ok(regions) => {
-                    &&& regions.inv()
-                    &&& regions@.no_outstanding_writes()
-                    &&& regions@.len() == region_sizes@.len()
-                    &&& forall |i| 0 <= i < regions@.len() ==> #[trigger] regions@[i].len() == region_sizes@[i]
-                },
-                Err(_) => true,
-            }
-    {
-        Self::new_internal(path, region_sizes, FileOpenBehavior::OpenExisting, persistent_memory_check)
-    }
-}
-
-impl PersistentMemoryRegions for FileBackedPersistentMemoryRegions {
->>>>>>> 238131d9
     closed spec fn view(&self) -> PersistentMemoryRegionsView;
     closed spec fn inv(&self) -> bool;
     closed spec fn constants(&self) -> PersistentMemoryConstants;
