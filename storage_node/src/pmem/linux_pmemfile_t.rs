--- conflicted
+++ resolved
@@ -79,114 +79,6 @@
             })
         }
     }
-<<<<<<< HEAD
-
-    impl PersistentMemoryRegions for MappedPmRegions {
-        closed spec fn view(&self) -> PersistentMemoryRegionsView
-        {
-            PersistentMemoryRegionsView {
-                regions: self.pms@.map(|_idx, pm: MappedPM| pm@),
-                timestamp: self.pms[0]@.timestamp,
-                device_id: self.device_id
-            }
-        }
-
-        closed spec fn inv(&self) -> bool
-        {
-            &&& forall |i| 0 <= i < self.pms.len() ==> #[trigger] self.pms[i].inv()
-            &&& forall |i| 0 <= i < self.pms.len() ==> #[trigger] self.pms[i].device_id == self.device_id
-        }
-
-        closed spec fn constants(&self) -> PersistentMemoryConstants
-        {
-            PersistentMemoryConstants { impervious_to_corruption: true }
-        }
-
-        closed spec fn spec_device_id(&self) -> u128
-        {
-            self.device_id
-        }
-
-        fn device_id(&self) -> u128
-        {
-            self.device_id
-        }
-
-        fn split_off(&mut self, at: usize) -> Self
-        {
-            let regions2 = self.pms.split_off(at);
-            let ret = Self {
-                pms: regions2,
-                device_id: self.device_id
-            };
-            assert(self@.regions == old(self)@.regions.subrange(0, at as int));
-            assert(ret@.regions == old(self)@.regions.subrange(at as int, old(self)@.len() as int));
-            ret
-        }
-
-        fn get_num_regions(&self) -> usize
-        {
-            self.pms.len()
-        }
-
-        fn get_region_size(&self, index: usize) -> u64
-        {
-            self.pms[index].get_region_size()
-        }
-
-        fn read(&self, index: usize, addr: u64, num_bytes: u64) -> (bytes: Vec<u8>)
-        {
-            self.pms[index].read(addr, num_bytes)
-        }
-
-        fn read_and_deserialize<S>(&self, index: usize, addr: u64) -> &S
-            where
-                S: Serializable + Sized
-        {
-            self.pms[index].read_and_deserialize(addr)
-        }
-
-        #[verifier::external_body]
-        fn write(&mut self, index: usize, addr: u64, bytes: &[u8])
-        {
-            self.pms[index].write(addr, bytes)
-        }
-
-        #[verifier::external_body]
-        fn serialize_and_write<S>(&mut self, index: usize, addr: u64, to_write: &S)
-            where
-                S: Serializable + Sized
-        {
-            self.pms[index].serialize_and_write(addr, to_write);
-        }
-
-        #[verifier::external_body]
-        fn flush(&mut self)
-        {
-            // we only loop over PM views, since we don't want to invoke one drain for
-            // every region, since all of the regions are from the same device
-            for which_region in iter: 0..self.pms.len()
-                invariant
-                    iter.end == self.pms.len(),
-                    forall |i: int| 0 <= i < which_region ==>
-                        self.pms[which_region as int]@ == old(self).pms[which_region as int]@.flush()
-            {
-                self.pms[which_region].persistent_memory_view = Ghost(self.pms[which_region as int].persistent_memory_view@.flush())
-            }
-            unsafe { pmem_drain(); }
-        }
-
-        #[verifier::external_body]
-        fn update_timestamps(&mut self, new_timestamp: Ghost<PmTimestamp>)
-        {
-            for i in iter: 0..self.pms.len()
-                invariant
-                    iter.end == self.pms.len(),
-            {
-                self.pms[i].update_region_timestamp(new_timestamp);
-            }
-        }
-=======
 }
 
 #[verifier::external_body]
@@ -198,8 +90,7 @@
 
 impl MemoryMappedFileSection
 {
-    fn new(mmf: Rc<RefCell<MemoryMappedFile>>, len: usize) -> Result<Self
-, PmemError>
+    fn new(mmf: Rc<RefCell<MemoryMappedFile>>, len: usize) -> Result<Self, PmemError>
     {
         let mut mmf_borrowed = mmf.borrow_mut();
         let offset = mmf_borrowed.num_bytes_sectioned;
@@ -225,10 +116,8 @@
             mmf,
             virt_addr: new_virt_addr,
             size: len,
-        }
-;
+        };
         Ok(section)
->>>>>>> bea03b75
     }
 }
 
@@ -586,4 +475,4 @@
     }
 }
 
-}
+}