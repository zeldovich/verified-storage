--- conflicted
+++ resolved
@@ -1,17 +1,14 @@
 pub mod device_t;
-<<<<<<< HEAD
 // #[cfg(windows)]
 // pub mod pmemfile_t;
 pub mod crc_t;
-=======
->>>>>>> 57fff824
 #[cfg(target_os = "linux")]
 pub mod linux_pmemfile_t;
-#[cfg(target_os = "windows")]
-pub mod windows_pmemfile_t;
 pub mod pmemmock_t;
 pub mod pmemspec_t;
 pub mod pmemutil_v;
 pub mod serialization_t;
 pub mod timestamp_t;
+#[cfg(target_os = "windows")]
+pub mod windows_pmemfile_t;
 pub mod wrpm_v;