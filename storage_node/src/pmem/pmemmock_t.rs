//! This file contains the trusted implementation for
//! `VolatileMemoryMockingPersistentMemoryRegions`, a collection of
//! volatile memory regions. It serves as a mock of persistent memory
//! regions by implementing trait `PersistentMemoryRegions`.
//!
//! THIS IS ONLY INTENDED FOR USE IN TESTING! In practice, one should
//! use actually persistent memory to implement persistent memory!

use crate::pmem::pmemspec_t::{
    PersistentMemoryByte, PersistentMemoryConstants, PersistentMemoryRegion,
    PersistentMemoryRegionView, PersistentMemoryRegions, PersistentMemoryRegionsView, PmemError,
};
use crate::pmem::pmcopy_t::*;
use builtin::*;
use builtin_macros::*;
use deps_hack::rand::Rng;
use std::convert::*;
use vstd::prelude::*;

verus! {

    // The `VolatileMemoryMockingPersistentMemoryRegion` struct
    // contains a vector of volatile memory to hold the contents, as
    // well as a ghost field that keeps track of the virtual modeled
    // state. This ghost field pretends that outstanding writes remain
    // outstanding even though in the concrete `contents` field we
    // actually overwrite all data in place immediately.
    pub struct VolatileMemoryMockingPersistentMemoryRegion
    {
        contents: Vec<u8>,
    }

    impl VolatileMemoryMockingPersistentMemoryRegion
    {
        #[verifier::external_body]
        fn new(region_size: u64) -> (result: Self)
            ensures
                result.inv(),
                result@.len() == region_size,
        {
            let contents: Vec<u8> = vec![0; region_size as usize];
            Self { contents }
        }
    }

    impl PersistentMemoryRegion for VolatileMemoryMockingPersistentMemoryRegion
    {
        #[verifier::external_body]
        closed spec fn view(&self) -> PersistentMemoryRegionView;

        closed spec fn inv(&self) -> bool
        {
            // We maintain the invariant that our size fits in a `u64`.
            &&& self.contents.len() <= u64::MAX
            &&& self.contents.len() == self@.len()

            // We also maintain the invariant that the contents of our
            // volatile buffer matches the result of flushing the
            // abstract state.
            &&& self.contents@ == self@.flush().committed()
        }

        closed spec fn constants(&self) -> PersistentMemoryConstants;

        fn get_region_size(&self) -> (result: u64)
        {
            self.contents.len() as u64
        }

        #[verifier::external_body]
        fn read_aligned<S>(&self, addr: u64, Ghost(true_val): Ghost<S>) -> (bytes: Result<MaybeCorrupted<S>, PmemError>)
            where 
                S: PmCopy 
        {
            let pm_slice = &self.contents[addr as usize..addr as usize + S::size_of() as usize];
<<<<<<< HEAD
            let ghost addrs = Seq::new(S::spec_size_of(), |i: int| addr + i);
=======
            let ghost addrs = Seq::new(S::spec_size_of() as nat, |i: int| addr + i);
>>>>>>> 05d28071

            let mut maybe_corrupted_val = MaybeCorrupted::new();
            maybe_corrupted_val.copy_from_slice(pm_slice, Ghost(true_val), Ghost(addrs), Ghost(self.constants().impervious_to_corruption));

            Ok(maybe_corrupted_val)
        }

        #[verifier::external_body]
        fn read_unaligned(&self, addr: u64, num_bytes: u64) -> (bytes: Result<Vec<u8>, PmemError>)
        {
            let pm_slice = &self.contents[addr as usize..addr as usize + num_bytes as usize];
            let mut unaligned_buffer = Vec::with_capacity(num_bytes as usize);
<<<<<<< HEAD
=======
            // TODO: make a wrapper (to hide mutable ref) and use copy from slice
            // take extend from slice out of the PR -- it's more general
>>>>>>> 05d28071
            unaligned_buffer.extend_from_slice(pm_slice);
            Ok(unaligned_buffer)
        }

        #[verifier::external_body]
        fn write(&mut self, addr: u64, bytes: &[u8])
        {
            let addr_usize: usize = addr.try_into().unwrap();
            self.contents.splice(addr_usize..addr_usize+bytes.len(), bytes.iter().cloned());
        }

        #[verifier::external_body]
        fn serialize_and_write<S>(&mut self, addr: u64, to_write: &S)
            where
                S: PmCopy + Sized
        {
            let addr_usize: usize = addr.try_into().unwrap();
            let num_bytes: usize = S::size_of().try_into().unwrap();
            let s_pointer = to_write as *const S;
            let bytes_pointer = s_pointer as *const u8;
            // SAFETY: `bytes_pointer` always points to `num_bytes` consecutive, initialized
            // bytes because it was obtained by casting a regular Rust object reference
            // to a raw pointer. The borrow checker will ensure that `to_write` is not modified
            // by someone else during this function.
            let bytes = unsafe {
                std::slice::from_raw_parts(bytes_pointer, num_bytes)
            };
            self.contents.splice(addr_usize..addr_usize+num_bytes, bytes.iter().cloned());
        }

        #[verifier::external_body]
        fn flush(&mut self)
        {
        }
    }

    // The `VolatileMemoryMockingPersistentMemoryRegions` struct
    // contains a vector of volatile memory regions.
    pub struct VolatileMemoryMockingPersistentMemoryRegions
    {
        pub regions: Vec<VolatileMemoryMockingPersistentMemoryRegion>,
    }

    impl VolatileMemoryMockingPersistentMemoryRegions
    {
        #[verifier::external_body]
        pub fn new(region_sizes: &[u64]) -> (result: Self)
            ensures
                result.inv(),
                result@.len() == region_sizes@.len(),
                forall |i| 0 <= i < region_sizes@.len() ==> #[trigger] result@[i].len() == region_sizes[i],
        {
            let mut regions = Vec::<VolatileMemoryMockingPersistentMemoryRegion>::new();
            let num_regions = region_sizes.len();
            for pos in 0..num_regions
                invariant
                    regions.len() == pos,
                    forall |i| 0 <= i < pos ==> regions[i]@.len() == region_sizes[i],
            {
                let region = VolatileMemoryMockingPersistentMemoryRegion::new(region_sizes[pos]);
                regions.push(region);
            }
            Self{ regions }
        }
    }

    /// So that `VolatileMemoryMockingPersistentMemoryRegions` can be
    /// used to mock a collection of persistent memory regions, it
    /// implements the trait `PersistentMemoryRegions`.
    impl PersistentMemoryRegions for VolatileMemoryMockingPersistentMemoryRegions {
        #[verifier::external_body]
        closed spec fn view(&self) -> PersistentMemoryRegionsView
        {
            PersistentMemoryRegionsView{
                regions: self.regions@.map(|_i, r: VolatileMemoryMockingPersistentMemoryRegion| r@)
            }
        }

        closed spec fn inv(&self) -> bool
        {
            forall |i| 0 <= i < self.regions.len() ==> #[trigger] self.regions[i].inv()
        }

        #[verifier::external_body]
        closed spec fn constants(&self) -> PersistentMemoryConstants;

        #[verifier::external_body]
        fn get_num_regions(&self) -> usize
        {
            self.regions.len()
        }

        #[verifier::external_body]
        fn get_region_size(&self, index: usize) -> u64
        {
            self.regions[index].get_region_size()
        }

        #[verifier::external_body]
        fn read_aligned<S>(&self, index: usize, addr: u64, Ghost(true_val): Ghost<S>) -> (bytes: Result<MaybeCorrupted<S>, PmemError>)
            where 
                S: PmCopy
        {
            self.regions[index].read_aligned::<S>(addr, Ghost(true_val))
        }

        #[verifier::external_body]
        fn read_unaligned(&self, index: usize, addr: u64, num_bytes: u64) -> (bytes: Result<Vec<u8>, PmemError>)
        {
            self.regions[index].read_unaligned(addr, num_bytes)
        }

        #[verifier::external_body]
        fn write(&mut self, index: usize, addr: u64, bytes: &[u8])
        {
            self.regions[index].write(addr, bytes)
        }

        #[verifier::external_body]
        fn serialize_and_write<S>(&mut self, index: usize, addr: u64, to_write: &S)
            where
                S: PmCopy + Sized
        {
            self.regions[index].serialize_and_write(addr, to_write);
        }

        #[verifier::external_body]
        fn flush(&mut self)
        {
        }
    }
}<|MERGE_RESOLUTION|>--- conflicted
+++ resolved
@@ -73,11 +73,7 @@
                 S: PmCopy 
         {
             let pm_slice = &self.contents[addr as usize..addr as usize + S::size_of() as usize];
-<<<<<<< HEAD
-            let ghost addrs = Seq::new(S::spec_size_of(), |i: int| addr + i);
-=======
             let ghost addrs = Seq::new(S::spec_size_of() as nat, |i: int| addr + i);
->>>>>>> 05d28071
 
             let mut maybe_corrupted_val = MaybeCorrupted::new();
             maybe_corrupted_val.copy_from_slice(pm_slice, Ghost(true_val), Ghost(addrs), Ghost(self.constants().impervious_to_corruption));
@@ -90,11 +86,8 @@
         {
             let pm_slice = &self.contents[addr as usize..addr as usize + num_bytes as usize];
             let mut unaligned_buffer = Vec::with_capacity(num_bytes as usize);
-<<<<<<< HEAD
-=======
             // TODO: make a wrapper (to hide mutable ref) and use copy from slice
             // take extend from slice out of the PR -- it's more general
->>>>>>> 05d28071
             unaligned_buffer.extend_from_slice(pm_slice);
             Ok(unaligned_buffer)
         }
