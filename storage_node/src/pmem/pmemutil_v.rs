--- conflicted
+++ resolved
@@ -212,23 +212,12 @@
         requires
             data_addrs.len() <= mem.len(),
             crc_addrs.len() <= mem.len(),
-            crc_c@.len() == CRC_SIZE,
+            crc_c@.len() == u64::spec_size_of(),
             all_elements_unique(data_addrs),
             all_elements_unique(crc_addrs),
             ({
                 let true_data_bytes = Seq::new(data_addrs.len(), |i: int| mem[data_addrs[i] as int]);
                 let true_crc_bytes = Seq::new(crc_addrs.len(), |i: int| mem[crc_addrs[i]]);
-<<<<<<< HEAD
-                let true_crc = u64::spec_from_bytes(true_crc_bytes);
-                if impervious_to_corruption {
-                    &&& data_c@ == true_data_bytes
-                    &&& crc_c@ == true_crc_bytes
-                }
-                else {
-                    &&& maybe_corrupted(data_c@, true_data_bytes, data_addrs)
-                    &&& maybe_corrupted(crc_c@, true_crc_bytes, crc_addrs)
-                }
-=======
                 &&& if impervious_to_corruption {
                         &&& data_c@ == true_data_bytes
                         &&& crc_c@ == true_crc_bytes
@@ -237,33 +226,10 @@
                         &&& maybe_corrupted(data_c@, true_data_bytes, data_addrs)
                         &&& maybe_corrupted(crc_c@, true_crc_bytes, crc_addrs)
                     }
->>>>>>> 05d28071
             })
         ensures
             ({
                 let true_data_bytes = Seq::new(data_addrs.len(), |i: int| mem[data_addrs[i] as int]);
-<<<<<<< HEAD
-                let true_crc_bytes = Seq::new(CRC_SIZE as nat, |i: int| mem[crc_addrs[i]]);
-                let true_crc = u64::spec_from_bytes(true_crc_bytes);
-                true_crc == spec_crc_u64(true_data_bytes) ==>
-                if b {
-                    &&& data_c@ == true_data_bytes
-                    &&& crc_c@ == true_crc_bytes
-                }
-                else {
-                    !impervious_to_corruption
-                }
-            })
-    {
-        assume(false);
-        // Compute the CRC of the possibly-corrupted data.
-        let computed_crc = bytes_crc(data_c);
-
-        // Convert both the CRC read from memory and the CRC just
-        // computed into `u64`s to make it easy to compare them.
-        let crc1 = u64_from_le_bytes(crc_c);
-        let crc2 = u64_from_le_bytes(computed_crc.as_slice());
-=======
                 let true_crc_bytes = Seq::new(crc_addrs.len(), |i: int| mem[crc_addrs[i]]);
                 &&& true_crc_bytes == spec_crc_bytes(true_data_bytes) ==> {
                     if b {
@@ -282,15 +248,10 @@
         // Check whether the CRCs match. This is done in an external body function so that we can convert the maybe-corrupted
         // CRC to a u64 for comparison to the computed CRC.
         let crcs_match = compare_crcs(crc_c, computed_crc);
->>>>>>> 05d28071
 
         proof {
             let true_data_bytes = Seq::new(data_addrs.len(), |i: int| mem[data_addrs[i] as int]);
             let true_crc_bytes = Seq::new(crc_addrs.len(), |i: int| mem[crc_addrs[i]]);
-<<<<<<< HEAD
-            let true_crc = u64::spec_from_bytes(true_crc_bytes);
-=======
->>>>>>> 05d28071
 
             // We may need to invoke `axiom_bytes_uncorrupted` to justify that since the CRCs match,
             // we can conclude that the data matches as well. That axiom only applies in the case
@@ -302,27 +263,6 @@
             // anything. If #2 is false, then no corruption has happened. If #3 is false, then we've
             // detected corruption.
             if {
-<<<<<<< HEAD
-                &&& true_crc == spec_crc_u64(true_data_bytes)
-                &&& !impervious_to_corruption
-                &&& crc_c@ == computed_crc@
-            } {
-                axiom_bytes_uncorrupted2(data_c@, true_data_bytes, data_addrs, crc_c@, true_crc_bytes, crc_addrs);
-            }
-
-            // To argue that `crc1` matches `crc2` if and only if `crc_c`
-            // matches `computed_crc`, we invoke the lemma saying that
-            // `spec_u64_to_le_bytes` is the inverse of what
-            // `u64_from_le_bytes` computes.
-
-            let crc1_alt = spec_u64_to_le_bytes(crc1);
-            let crc2_alt = spec_u64_to_le_bytes(crc2);
-            lemma_auto_spec_u64_to_from_le_bytes();
-        }
-
-        // Return the comparison between the CRCs
-        crc1 == crc2
-=======
                 &&& true_crc_bytes == spec_crc_bytes(true_data_bytes)
                 &&& !impervious_to_corruption
                 &&& crcs_match
@@ -331,7 +271,6 @@
             }
         }
         crcs_match
->>>>>>> 05d28071
     }
 
 
@@ -372,17 +311,10 @@
         Ghost(cdb_addrs): Ghost<Seq<int>>,
     ) -> (result: Option<bool>)
         requires
-<<<<<<< HEAD
-            cdb_c@.len() == CDB_SIZE,
-            forall |i: int| 0 <= i < cdb_addrs.len() ==> cdb_addrs[i] <= mem.len(),
-            ({
-                let true_cdb_bytes = Seq::new(CDB_SIZE as nat, |i: int| mem[cdb_addrs[i]]);
-=======
             forall |i: int| 0 <= i < cdb_addrs.len() ==> cdb_addrs[i] <= mem.len(),
             all_elements_unique(cdb_addrs),
             ({
                 let true_cdb_bytes = Seq::new(u64::spec_size_of() as nat, |i: int| mem[cdb_addrs[i]]);
->>>>>>> 05d28071
                 &&& true_cdb.spec_to_bytes() == true_cdb_bytes
                 &&& true_cdb == CDB_FALSE || true_cdb == CDB_TRUE
                 &&& if impervious_to_corruption { cdb_c@ == true_cdb_bytes }
@@ -390,11 +322,7 @@
             })
         ensures
             ({
-<<<<<<< HEAD
-                let true_cdb_bytes = Seq::new(CDB_SIZE as nat, |i: int| mem[cdb_addrs[i]]);
-=======
                 let true_cdb_bytes = Seq::new(u64::spec_size_of() as nat, |i: int| mem[cdb_addrs[i]]);
->>>>>>> 05d28071
                 let true_cdb = u64::spec_from_bytes(true_cdb_bytes);
                 match result {
                     Some(b) => if b { true_cdb == CDB_TRUE }
@@ -403,35 +331,19 @@
                 }
             })
     {
-<<<<<<< HEAD
-        assume(false);
-
-=======
         let ghost true_cdb_bytes = Seq::new(u64::spec_size_of() as nat, |i: int| mem[cdb_addrs[i]]);
->>>>>>> 05d28071
         proof {
             // We may need to invoke the axiom
             // `axiom_corruption_detecting_boolean` to justify concluding
             // that, if we read `CDB_FALSE` or `CDB_TRUE`, it can't have
             // been corrupted.
-<<<<<<< HEAD
-            let ghost cdb_c_val = u64::spec_from_bytes(cdb_c@);
-
-            if !impervious_to_corruption && (cdb_c_val == CDB_FALSE || cdb_c_val == CDB_TRUE) {
-                let true_cdb_bytes = Seq::new(CDB_SIZE as nat, |i: int| mem[cdb_addrs[i]]);
-                axiom_corruption_detecting_boolean(cdb_c@, true_cdb_bytes, cdb_addrs);
-            }
-=======
             if !impervious_to_corruption && (cdb_c@ == CDB_FALSE.spec_to_bytes() || cdb_c@ == CDB_TRUE.spec_to_bytes()) {
                 axiom_corruption_detecting_boolean(cdb_c@, true_cdb_bytes, cdb_addrs);
             }  
->>>>>>> 05d28071
         }
         
         let cdb_val = cdb_c.extract_cdb(Ghost(true_cdb), Ghost(true_cdb_bytes), Ghost(cdb_addrs), Ghost(impervious_to_corruption));
         assert(cdb_val.spec_to_bytes() == cdb_c@);
-
-        let cdb_val = cdb_c.extract_init_val(Ghost(true_cdb));
 
         // If the read encoded CDB is one of the expected ones, translate
         // it into a boolean; otherwise, indicate corruption.
@@ -619,8 +531,6 @@
         }
         digest.sum64()
     }
-<<<<<<< HEAD
-=======
 
     pub fn calculate_crc_bytes(val: &[u8]) -> (out: u64) 
         ensures 
@@ -635,5 +545,4 @@
         }
         digest.sum64()
     }
->>>>>>> 05d28071
 }