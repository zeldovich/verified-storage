--- conflicted
+++ resolved
@@ -84,21 +84,17 @@
         type ExternalTraitSpecificationFor: UnsafeSpecPmSized;
     }
 
-<<<<<<< HEAD
-    pub const fn size_of<S: PmSized>() -> (out: usize)
-=======
     // The specifications of these methods in ExPmSized are 
     // not useable in verified code; use these verified wrappers
     // instead to obtain the runtime size and alignment of a type.
     pub fn size_of<S: PmSized>() -> (out: usize)
->>>>>>> 6462c91e
         ensures 
             out as int == S::spec_size_of()
     {
         S::size_of()
     }
 
-    pub const fn align_of<S: PmSized>() -> (out: usize)
+    pub fn align_of<S: PmSized>() -> (out: usize)
         ensures 
             out as int == S::spec_align_of()
     {
